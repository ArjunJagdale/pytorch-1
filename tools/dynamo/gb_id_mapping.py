# mypy: ignore-errors

import argparse
import ast
import json
import re
import sys
from pathlib import Path


def get_source_segment(source, node):
    return ast.get_source_segment(source, node)


def load_registry(path):
    if path.exists():
        with path.open() as f:
            return json.load(f)
    return {}


def save_registry(reg, path):
    with path.open("w") as f:
        json.dump(reg, f, indent=2)


def next_gb_id(reg):
    ids = [int(x[2:]) for x in reg if x.startswith("GB") and x[2:].isdigit()]
    return f"GB{(max(ids, default=0) + 1):04d}"


def clean_string(s):
    """
    Normalizes string literals by removing formatting artifacts and escape sequences.
    Handles f-strings, quotes, newlines, and other syntax elements for cleaner output.
    """
    if isinstance(s, str):
        # Convert f-string prefix to regular string prefix (e.g., f"hello" -> "hello")
        s = re.sub(r'^f["\']', r'"', s)
        # Replace quoted strings with f-prefix in the middle with a space (e.g., " f"" -> " ")
        s = re.sub(r'["\'] f["\']', " ", s)
        # Remove surrounding quotes, keeping only the content (e.g., "hello" -> hello)
        s = re.sub(r'^["\'](.*)["\']$', r"\1", s)
        # Replace any whitespace
        s = " ".join(s.splitlines())
        # Replace escaped quotes with their unescaped versions
        s = s.encode().decode("unicode_escape")
        # Replace adjacent quoted strings with a space (e.g., " "" -> " ")
        s = re.sub(r'" "', " ", s)
    return s


def expand_hints(hints):
    # Expands hint references to their actual values from graph_break_hints.
    from torch._dynamo import graph_break_hints

    hint_constants = {
        name: value
        for name, value in graph_break_hints.__dict__.items()
        if isinstance(value, list) and name.isupper()
    }

    expanded_hints = []
    for hint in hints:
        for name, value in hint_constants.items():
            if f"*graph_break_hints.{name}" in hint:
                expanded_hints.extend(value)
                break
    return expanded_hints


def extract_info_from_keyword(source, kw):
<<<<<<< HEAD
=======
    """
    Extracts and returns the value of a keyword argument from an AST node.

    This function handles different types of AST nodes:
    - If the node is a constant, it returns the constant value.
    - If the node is an f-string, it reconstructs the string by
      evaluating formatted values and concatenating them with string literals.
    - For other types, it cleans the source segment to remove formatting artifacts.

    """
>>>>>>> aacf1b01
    param_source = get_source_segment(source, kw.value)
    if isinstance(kw.value, ast.Constant):
        return kw.value.value
    elif isinstance(kw.value, ast.JoinedStr):
        evaluated_context = []
        for value in kw.value.values:
            if isinstance(value, ast.FormattedValue):
                evaluated_context.append(f"{{{ast.unparse(value.value)}}}")
            elif isinstance(value, ast.Constant):
                evaluated_context.append(value.value)
        return "".join(evaluated_context)
    else:
        return clean_string(param_source)


def find_unimplemented_v2_calls(path):
    results = []
    path = Path(path)

    if path.is_dir():
        file_paths = path.glob("**/*.py")
    else:
        file_paths = [path]

    for file_path in file_paths:
        with open(file_path) as f:
            source = f.read()
            try:
                tree = ast.parse(source)

                for node in ast.walk(tree):
                    if isinstance(node, ast.FunctionDef):
                        if node.name == "unimplemented_v2":
                            continue
                    if (
                        isinstance(node, ast.Call)
                        and isinstance(node.func, ast.Name)
                        and node.func.id == "unimplemented_v2"
                    ):
                        info = {
                            "gb_type": None,
                            "context": None,
                            "explanation": None,
                            "hints": [],
                        }

                        for kw in node.keywords:
                            if kw.arg in info:
                                info[kw.arg] = extract_info_from_keyword(source, kw)

                        if info["gb_type"] is None:
                            continue

                        if info["hints"]:
                            hints = info["hints"]
                            expanded_hints = []
                            items = re.findall(r'"([^"]*)"', hints)
                            if items:
                                expanded_hints.extend(items)

                            if "*graph_break_hints." in hints:
                                expanded_hints.extend(expand_hints([hints]))

                            info["hints"] = expanded_hints

                        results.append(info)
            except SyntaxError:
                print(f"Syntax error in {file_path}")

    return results


def cmd_add_new_gb_type(gb_type, file_path, registry_path):
<<<<<<< HEAD
    registry_path = Path(registry_path)
    reg = load_registry(registry_path)

    existing_gb_types = {entry["Gb_type"] for entry in reg.values()}
=======
    """
    Add a new graph break type to the registry.

    Args:
        gb_type: The graph break type to add
        file_path: Path to the file containing the unimplemented_v2 call
        registry_path: Path to the registry JSON file
    """
    registry_path = Path(registry_path)
    reg = load_registry(registry_path)

    existing_gb_types = {entry[0]["Gb_type"] for entry in reg.values()}
>>>>>>> aacf1b01
    if gb_type in existing_gb_types:
        print(
            f"Error: gb_type '{gb_type}' already exists in registry. Please rename the gb_type so it can be unique."
        )
        return False

    calls = find_unimplemented_v2_calls(Path(file_path))
    matching_call = next((call for call in calls if call["gb_type"] == gb_type), None)

    if not matching_call:
        print(
            f"Error: Could not find unimplemented_v2 call with gb_type '{gb_type}' in {file_path}"
        )
        return False

    gb_id = next_gb_id(reg)
<<<<<<< HEAD
    reg[gb_id] = {
        "Gb_type": gb_type,
=======
    reg[gb_id] = [
        {
            "Gb_type": gb_type,
            "Context": matching_call["context"],
            "Explanation": matching_call["explanation"],
            "Hints": matching_call["hints"] or [],
        }
    ]

    save_registry(reg, registry_path)
    print(f"Added {gb_type} to registry with ID {gb_id}")
    return True


def cmd_update_gb_type(old_gb_type, file_path, registry_path, new_gb_type=None):
    """
    Update an existing graph break type in the registry by adding a new version
    to the version history list.

    Args:
        old_gb_type: The current graph break type to update
        file_path: Path to the file containing the updated unimplemented_v2 call
        registry_path: Path to the registry JSON file
        new_gb_type: Optional new gb_type name to replace the old one
    """
    registry_path = Path(registry_path)
    reg = load_registry(registry_path)

    gb_id_map = {entry[0]["Gb_type"]: id for id, entry in reg.items()}
    gb_id = gb_id_map.get(old_gb_type)

    if gb_id is None:
        print(f"Error: gb_type '{old_gb_type}' not found in registry.")
        return False

    search_gb_type = new_gb_type if new_gb_type else old_gb_type
    calls = find_unimplemented_v2_calls(Path(file_path))
    matching_call = next(
        (call for call in calls if call["gb_type"] == search_gb_type), None
    )

    if not matching_call:
        print(
            f"Error: Could not find unimplemented_v2 call with gb_type '{search_gb_type}' in {file_path}"
        )
        return False

    if (
        matching_call["gb_type"] != old_gb_type
        and matching_call["gb_type"] in gb_id_map
    ):
        print(
            f"Error: New gb_type '{matching_call['gb_type']}' already exists in registry. Please use a unique gb_type."
        )
        return False

    new_entry = {
        "Gb_type": matching_call["gb_type"],
>>>>>>> aacf1b01
        "Context": matching_call["context"],
        "Explanation": matching_call["explanation"],
        "Hints": matching_call["hints"] or [],
    }

<<<<<<< HEAD
    save_registry(reg, registry_path)
    print(f"Added {gb_type} to registry with ID {gb_id}")
=======
    reg[gb_id].insert(0, new_entry)

    save_registry(reg, registry_path)
    print(
        f"Updated {old_gb_type} to {matching_call['gb_type']} in registry with ID {gb_id}"
    )
    return True
>>>>>>> aacf1b01


def create_registry(dynamo_dir, registry_path):
    calls = find_unimplemented_v2_calls(dynamo_dir)
    registry = {}

    gb_types = {}
    for info in calls:
        gb_types[info["gb_type"]] = info

    GB_ID_INDEX = 0000
    for i, (gb_type, info) in enumerate(sorted(gb_types.items()), GB_ID_INDEX):
        gb_id = f"GB{i:04d}"
        hints = info["hints"]

        registry[gb_id] = [
            {
                "Gb_type": gb_type,
                "Context": info["context"],
                "Explanation": info["explanation"],
                "Hints": hints if hints else [],
            }
        ]

    with open(registry_path, "w") as f:
        json.dump(registry, f, indent=2)


def main():
    script_dir = Path(__file__).resolve().parent
    repo_root = script_dir.parent.parent
    registry_path = script_dir / "graph_break_registry.json"

    try:
        import torch._dynamo

        default_dynamo_dir = str(Path(torch._dynamo.__file__).parent)
    except ImportError:
        default_dynamo_dir = str(repo_root / "torch" / "_dynamo")

    parser = argparse.ArgumentParser(description="Manage graph break registry.")
    subparsers = parser.add_subparsers(dest="command", help="Command to execute")

    create_parser = subparsers.add_parser("create", help="Create registry from scratch")
    create_parser.add_argument(
        "--dynamo_dir",
        type=str,
        default=default_dynamo_dir,
        help="Directory to search for unimplemented_v2 calls.",
    )

    add_parser = subparsers.add_parser("add", help="Add a gb_type to registry")
    add_parser.add_argument("gb_type", help="The gb_type to add")
    add_parser.add_argument(
        "file_path", help="Path to the file containing the unimplemented_v2 call"
    )

    update_parser = subparsers.add_parser(
        "update", help="Update an existing gb_type in registry"
    )
    update_parser.add_argument("gb_type", help="The gb_type to update")
    update_parser.add_argument(
        "file_path",
        help="Path to the file containing the updated unimplemented_v2 call",
    )
    update_parser.add_argument(
        "--new_gb_type", help="New gb_type name if it has changed", default=None
    )

    parser.add_argument(
        "--registry-path",
        type=str,
        default=str(registry_path),
        help="Path to save the registry JSON file.",
    )

    args = parser.parse_args()

    if args.command == "create":
        create_registry(args.dynamo_dir, args.registry_path)
    elif args.command == "add":
        success = cmd_add_new_gb_type(args.gb_type, args.file_path, args.registry_path)
        if not success:
            sys.exit(1)
    elif args.command == "update":
        success = cmd_update_gb_type(
            args.gb_type, args.file_path, args.registry_path, args.new_gb_type
        )
        if not success:
            sys.exit(1)
    else:
        parser.print_help()


if __name__ == "__main__":
    main()<|MERGE_RESOLUTION|>--- conflicted
+++ resolved
@@ -70,8 +70,6 @@
 
 
 def extract_info_from_keyword(source, kw):
-<<<<<<< HEAD
-=======
     """
     Extracts and returns the value of a keyword argument from an AST node.
 
@@ -82,7 +80,6 @@
     - For other types, it cleans the source segment to remove formatting artifacts.
 
     """
->>>>>>> aacf1b01
     param_source = get_source_segment(source, kw.value)
     if isinstance(kw.value, ast.Constant):
         return kw.value.value
@@ -156,12 +153,6 @@
 
 
 def cmd_add_new_gb_type(gb_type, file_path, registry_path):
-<<<<<<< HEAD
-    registry_path = Path(registry_path)
-    reg = load_registry(registry_path)
-
-    existing_gb_types = {entry["Gb_type"] for entry in reg.values()}
-=======
     """
     Add a new graph break type to the registry.
 
@@ -174,7 +165,6 @@
     reg = load_registry(registry_path)
 
     existing_gb_types = {entry[0]["Gb_type"] for entry in reg.values()}
->>>>>>> aacf1b01
     if gb_type in existing_gb_types:
         print(
             f"Error: gb_type '{gb_type}' already exists in registry. Please rename the gb_type so it can be unique."
@@ -191,10 +181,6 @@
         return False
 
     gb_id = next_gb_id(reg)
-<<<<<<< HEAD
-    reg[gb_id] = {
-        "Gb_type": gb_type,
-=======
     reg[gb_id] = [
         {
             "Gb_type": gb_type,
@@ -253,16 +239,11 @@
 
     new_entry = {
         "Gb_type": matching_call["gb_type"],
->>>>>>> aacf1b01
         "Context": matching_call["context"],
         "Explanation": matching_call["explanation"],
         "Hints": matching_call["hints"] or [],
     }
 
-<<<<<<< HEAD
-    save_registry(reg, registry_path)
-    print(f"Added {gb_type} to registry with ID {gb_id}")
-=======
     reg[gb_id].insert(0, new_entry)
 
     save_registry(reg, registry_path)
@@ -270,7 +251,6 @@
         f"Updated {old_gb_type} to {matching_call['gb_type']} in registry with ID {gb_id}"
     )
     return True
->>>>>>> aacf1b01
 
 
 def create_registry(dynamo_dir, registry_path):
@@ -297,6 +277,7 @@
 
     with open(registry_path, "w") as f:
         json.dump(registry, f, indent=2)
+    return True
 
 
 def main():
