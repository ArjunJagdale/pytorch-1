# mypy: ignore-errors

import argparse
import ast
import json
import re
from pathlib import Path


def get_source_segment(source, node):
    return ast.get_source_segment(source, node)
<<<<<<< HEAD


def load_registry(path):
    if path.exists():
        with path.open() as f:
            return json.load(f)
    return {}


def save_registry(reg, path):
    with path.open("w") as f:
        json.dump(reg, f, indent=2)


def next_gb_id(reg):
    ids = [int(x[2:]) for x in reg if x.startswith("GB") and x[2:].isdigit()]
    return f"GB{(max(ids, default=0) + 1):04d}"
=======
>>>>>>> 5e353d9c


def clean_string(s):
    """
    Normalizes string literals by removing formatting artifacts and escape sequences.
    Handles f-strings, quotes, newlines, and other syntax elements for cleaner output.
    """
    if isinstance(s, str):
        # Convert f-string prefix to regular string prefix (e.g., f"hello" -> "hello")
        s = re.sub(r'^f["\']', r'"', s)
        # Replace quoted strings with f-prefix in the middle with a space (e.g., " f"" -> " ")
        s = re.sub(r'["\'] f["\']', " ", s)
        # Remove surrounding quotes, keeping only the content (e.g., "hello" -> hello)
        s = re.sub(r'^["\'](.*)["\']$', r"\1", s)
<<<<<<< HEAD
        # Replace any whitespace around newlines with a single space for consistent formatting
        s = re.sub(r"\s*\n\s*", " ", s)
        # Replace escaped quotes with their unescaped versions (e.g., \" -> ", \' -> ')
        s = s.replace('\\"', '"').replace("\\'", "'")
        # Remove any remaining backslashes used for escaping
        s = s.replace("\\", "")
        # Replace adjacent quoted strings with a space (e.g., " "" -> " ")
        s = re.sub(r'" "', " ", s)
        # Remove any curly brace expressions used in f-strings (e.g., {variable})
        s = re.sub(r"\{[^}]*\}", "", s)
        # Remove backticks used in docstrings or code examples
        s = re.sub(r"``", "", s)
=======
        # Replace any whitespace
        s = " ".join(s.splitlines())
        # Replace escaped quotes with their unescaped versions
        s = s.encode().decode("unicode_escape")
        # Replace adjacent quoted strings with a space (e.g., " "" -> " ")
        s = re.sub(r'" "', " ", s)
>>>>>>> 5e353d9c
    return s


def expand_hints(hints):
    # Expands hint references to their actual values from graph_break_hints.
    from torch._dynamo import graph_break_hints

    hint_constants = {
        name: value
        for name, value in graph_break_hints.__dict__.items()
        if isinstance(value, list) and name.isupper()
    }

    expanded_hints = []
    for hint in hints:
        for name, value in hint_constants.items():
            if f"*graph_break_hints.{name}" in hint:
                expanded_hints.extend(value)
                break
    return expanded_hints


def extract_info_from_keyword(source, kw):
    """
    Extracts and returns the value of a keyword argument from an AST node.

    This function handles different types of AST nodes:
    - If the node is a constant, it returns the constant value.
    - If the node is an f-string, it reconstructs the string by
      evaluating formatted values and concatenating them with string literals.
    - For other types, it cleans the source segment to remove formatting artifacts.

    """
    param_source = get_source_segment(source, kw.value)
    if isinstance(kw.value, ast.Constant):
        return kw.value.value
    elif isinstance(kw.value, ast.JoinedStr):
        evaluated_context = []
        for value in kw.value.values:
            if isinstance(value, ast.FormattedValue):
                evaluated_context.append(f"{{{ast.unparse(value.value)}}}")
            elif isinstance(value, ast.Constant):
                evaluated_context.append(value.value)
        return "".join(evaluated_context)
    else:
        return clean_string(param_source)


def find_unimplemented_v2_calls(path):
    results = []
    path = Path(path)

    if path.is_dir():
        file_paths = path.glob("**/*.py")
    else:
        file_paths = [path]

    for file_path in file_paths:
        with open(file_path) as f:
            source = f.read()
            try:
                tree = ast.parse(source)

                for node in ast.walk(tree):
                    if isinstance(node, ast.FunctionDef):
                        if node.name == "unimplemented_v2":
                            continue
                    if (
                        isinstance(node, ast.Call)
                        and isinstance(node.func, ast.Name)
                        and node.func.id == "unimplemented_v2"
                    ):
                        info = {
                            "gb_type": None,
                            "context": None,
                            "explanation": None,
                            "hints": [],
                        }

                        for kw in node.keywords:
                            if kw.arg in info:
                                info[kw.arg] = extract_info_from_keyword(source, kw)

                        if info["gb_type"] is None:
                            continue

                        if info["hints"]:
                            hints = info["hints"]
                            expanded_hints = []
                            items = re.findall(r'"([^"]*)"', hints)
                            if items:
                                expanded_hints.extend(items)

                            if "*graph_break_hints." in hints:
                                expanded_hints.extend(expand_hints([hints]))

                            info["hints"] = expanded_hints

                        results.append(info)
            except SyntaxError:
                print(f"Syntax error in {file_path}")

    return results


def cmd_add_new_gb_type(gb_type, file_path, registry_path):
    registry_path = Path(registry_path)
    reg = load_registry(registry_path)

    existing_gb_types = {entry["Gb_type"] for entry in reg.values()}
    if gb_type in existing_gb_types:
        print(
            f"Error: gb_type '{gb_type}' already exists in registry. Please rename the gb_type so it can be unique."
        )
        return False

    calls = find_unimplemented_v2_calls(Path(file_path))
    matching_call = next((call for call in calls if call["gb_type"] == gb_type), None)

    if not matching_call:
        print(
            f"Error: Could not find unimplemented_v2 call with gb_type '{gb_type}' in {file_path}"
        )
        return False

    gb_id = next_gb_id(reg)
    reg[gb_id] = {
        "Gb_type": gb_type,
        "Context": matching_call["context"],
        "Explanation": matching_call["explanation"],
        "Hints": matching_call["hints"] or [],
    }

    save_registry(reg, registry_path)
    print(f"Added {gb_type} to registry with ID {gb_id}")


def create_registry(dynamo_dir, registry_path):
    calls = find_unimplemented_v2_calls(dynamo_dir)
    registry = {}

    gb_types = {}
    for info in calls:
        gb_types[info["gb_type"]] = info

    GB_ID_INDEX = 0000
    for i, (gb_type, info) in enumerate(sorted(gb_types.items()), GB_ID_INDEX):
        gb_id = f"GB{i:04d}"
        hints = info["hints"]

        registry[gb_id] = {
            "Gb_type": gb_type,
            "Context": info["context"],
            "Explanation": info["explanation"],
            "Hints": hints if hints else [],
        }

    with open(registry_path, "w") as f:
        json.dump(registry, f, indent=2)


def main():
<<<<<<< HEAD
    script_dir = Path(__file__).resolve().parent

    repo_root = script_dir.parent.parent
    dynamo_dir = repo_root / "torch" / "_dynamo"
    registry_path = script_dir / "graph_break_registry.json"
=======
    try:
        import torch._dynamo

        default_dynamo_dir = str(Path(torch._dynamo.__file__).parent)
    except ImportError:
        default_dynamo_dir = str(
            Path(__file__).parent.parent.parent / "torch" / "_dynamo"
        )
>>>>>>> 5e353d9c

    parser = argparse.ArgumentParser(description="Manage graph break registry.")
    subparsers = parser.add_subparsers(dest="command", help="Command to execute")

    create_parser = subparsers.add_parser("create", help="Create registry from scratch")
    create_parser.add_argument(
        "--dynamo_dir",
        type=str,
<<<<<<< HEAD
        default=None,
        help="Directory to search for unimplemented_v2 calls.",
    )

    add_parser = subparsers.add_parser("add", help="Add a gb_type to registry")
    add_parser.add_argument("gb_type", help="The gb_type to add")
    add_parser.add_argument(
        "file_path", help="Path to the file containing the unimplemented_v2 call"
    )

    parser.add_argument(
        "--registry-path",
        type=str,
        default=str(registry_path),
        help="Path to save the registry JSON file.",
    )

    args = parser.parse_args()

    if args.command == "create":
        if getattr(args, "dynamo_dir", None) is None:
            try:
                import torch._dynamo

                args.dynamo_dir = str(Path(torch._dynamo.__file__).parent)
            except ImportError:
                args.dynamo_dir = str(dynamo_dir)
        create_registry(args.dynamo_dir, args.registry_path)
    elif args.command == "add":
        cmd_add_new_gb_type(args.gb_type, args.file_path, args.registry_path)
    else:
        parser.print_help()
=======
        default=default_dynamo_dir,
        help="Directory to search for unimplemented_v2 calls.",
    )

    args = parser.parse_args()

    if args.dynamo_dir is None:
        try:
            import torch._dynamo

            args.dynamo_dir = str(Path(torch._dynamo.__file__).parent)
        except ImportError:
            args.dynamo_dir = str(
                Path(__file__).parent.parent.parent / "torch" / "_dynamo"
            )

    create_registry(args.dynamo_dir, args.registry_path)
>>>>>>> 5e353d9c


if __name__ == "__main__":
    main()<|MERGE_RESOLUTION|>--- conflicted
+++ resolved
@@ -4,12 +4,12 @@
 import ast
 import json
 import re
+import sys
 from pathlib import Path
 
 
 def get_source_segment(source, node):
     return ast.get_source_segment(source, node)
-<<<<<<< HEAD
 
 
 def load_registry(path):
@@ -27,8 +27,6 @@
 def next_gb_id(reg):
     ids = [int(x[2:]) for x in reg if x.startswith("GB") and x[2:].isdigit()]
     return f"GB{(max(ids, default=0) + 1):04d}"
-=======
->>>>>>> 5e353d9c
 
 
 def clean_string(s):
@@ -43,27 +41,12 @@
         s = re.sub(r'["\'] f["\']', " ", s)
         # Remove surrounding quotes, keeping only the content (e.g., "hello" -> hello)
         s = re.sub(r'^["\'](.*)["\']$', r"\1", s)
-<<<<<<< HEAD
-        # Replace any whitespace around newlines with a single space for consistent formatting
-        s = re.sub(r"\s*\n\s*", " ", s)
-        # Replace escaped quotes with their unescaped versions (e.g., \" -> ", \' -> ')
-        s = s.replace('\\"', '"').replace("\\'", "'")
-        # Remove any remaining backslashes used for escaping
-        s = s.replace("\\", "")
-        # Replace adjacent quoted strings with a space (e.g., " "" -> " ")
-        s = re.sub(r'" "', " ", s)
-        # Remove any curly brace expressions used in f-strings (e.g., {variable})
-        s = re.sub(r"\{[^}]*\}", "", s)
-        # Remove backticks used in docstrings or code examples
-        s = re.sub(r"``", "", s)
-=======
         # Replace any whitespace
         s = " ".join(s.splitlines())
         # Replace escaped quotes with their unescaped versions
         s = s.encode().decode("unicode_escape")
         # Replace adjacent quoted strings with a space (e.g., " "" -> " ")
         s = re.sub(r'" "', " ", s)
->>>>>>> 5e353d9c
     return s
 
 
@@ -199,6 +182,7 @@
 
     save_registry(reg, registry_path)
     print(f"Added {gb_type} to registry with ID {gb_id}")
+    return True
 
 
 def create_registry(dynamo_dir, registry_path):
@@ -223,25 +207,20 @@
 
     with open(registry_path, "w") as f:
         json.dump(registry, f, indent=2)
+    return True
 
 
 def main():
-<<<<<<< HEAD
     script_dir = Path(__file__).resolve().parent
-
     repo_root = script_dir.parent.parent
-    dynamo_dir = repo_root / "torch" / "_dynamo"
     registry_path = script_dir / "graph_break_registry.json"
-=======
+
     try:
         import torch._dynamo
 
         default_dynamo_dir = str(Path(torch._dynamo.__file__).parent)
     except ImportError:
-        default_dynamo_dir = str(
-            Path(__file__).parent.parent.parent / "torch" / "_dynamo"
-        )
->>>>>>> 5e353d9c
+        default_dynamo_dir = str(repo_root / "torch" / "_dynamo")
 
     parser = argparse.ArgumentParser(description="Manage graph break registry.")
     subparsers = parser.add_subparsers(dest="command", help="Command to execute")
@@ -250,8 +229,7 @@
     create_parser.add_argument(
         "--dynamo_dir",
         type=str,
-<<<<<<< HEAD
-        default=None,
+        default=default_dynamo_dir,
         help="Directory to search for unimplemented_v2 calls.",
     )
 
@@ -271,37 +249,15 @@
     args = parser.parse_args()
 
     if args.command == "create":
-        if getattr(args, "dynamo_dir", None) is None:
-            try:
-                import torch._dynamo
-
-                args.dynamo_dir = str(Path(torch._dynamo.__file__).parent)
-            except ImportError:
-                args.dynamo_dir = str(dynamo_dir)
-        create_registry(args.dynamo_dir, args.registry_path)
+        success = create_registry(args.dynamo_dir, args.registry_path)
+        if not success:
+            sys.exit(1)
     elif args.command == "add":
-        cmd_add_new_gb_type(args.gb_type, args.file_path, args.registry_path)
+        success = cmd_add_new_gb_type(args.gb_type, args.file_path, args.registry_path)
+        if not success:
+            sys.exit(1)
     else:
         parser.print_help()
-=======
-        default=default_dynamo_dir,
-        help="Directory to search for unimplemented_v2 calls.",
-    )
-
-    args = parser.parse_args()
-
-    if args.dynamo_dir is None:
-        try:
-            import torch._dynamo
-
-            args.dynamo_dir = str(Path(torch._dynamo.__file__).parent)
-        except ImportError:
-            args.dynamo_dir = str(
-                Path(__file__).parent.parent.parent / "torch" / "_dynamo"
-            )
-
-    create_registry(args.dynamo_dir, args.registry_path)
->>>>>>> 5e353d9c
 
 
 if __name__ == "__main__":
