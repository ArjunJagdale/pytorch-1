--- conflicted
+++ resolved
@@ -65,15 +65,10 @@
             verbose=True,
         )
 
-<<<<<<< HEAD
-=======
-        torch.utils.generate_methods_for_privateuse1_backend(for_storage=True)
-
     @unittest.skipIf(
         common.IS_MACOS,
         "Hangs on shutdown, see https://github.com/pytorch/pytorch/issues/155759",
     )
->>>>>>> c199a4d0
     def test_base_device_registration(self):
         self.assertFalse(self.module.custom_add_called())
         # create a tensor using our custom device object
