# Owner(s): ["oncall: distributed"]

# To run:
# TORCH_SYMMMEM=NVSHMEM python test/distributed/test_nvshmem.py


import torch
import torch.distributed as dist
import torch.distributed._symmetric_memory as symm_mem
import torch.distributed._symmetric_memory._nvshmem_triton as nvshmem
from torch._inductor.runtime.triton_compat import tl, triton
from torch.testing._internal.common_distributed import MultiProcContinousTest
from torch.testing._internal.common_utils import (
    instantiate_parametrized_tests,
    parametrize,
    run_tests,
    skip_but_pass_in_sandcastle_if,
    skipIfRocm,
)
from torch.testing._internal.inductor_utils import requires_triton
<<<<<<< HEAD


symm_mem_backend = os.getenv("TORCH_SYMMMEM")

if symm_mem_backend != "NVSHMEM":
    print(
        "test_nvshmem requires setting `TORCH_SYMMMEM=NVSHMEM`, skipping tests",
        file=sys.stderr,
    )
    sys.exit(0)
=======
>>>>>>> fbbab794


# Decorator
def requires_nvshmem():
    return skip_but_pass_in_sandcastle_if(
        not symm_mem.is_nvshmem_available(),
        "test_nvshmem requires NVSHMEM, skipping tests",
    )


# So that tests are written in device-agnostic way
device_type = "cuda"
device_module = torch.get_device_module(device_type)


@instantiate_parametrized_tests
@requires_nvshmem()
class NVSHMEMSymmetricMemoryTest(MultiProcContinousTest):
    def _init_device(self) -> None:
        # TODO: relieve this (seems to hang if without)
        device_module.set_device(self.device)
        # NOTE: required for nvshmem allocation
        torch.empty(1, device=self.device)

    @property
    def device(self) -> torch.device:
        return torch.device(device_type, self.rank)

    @skipIfRocm
    def test_alloc(self) -> None:
        self._init_device()

        group_name = dist.group.WORLD.group_name
        symm_mem.enable_symm_mem_for_group(group_name)

        dtype = torch.float
        numel = 1024

        def foo():
            inp = symm_mem.empty(numel, dtype=dtype, device=self.device)
            symm_mem.rendezvous(inp, group=group_name)

        foo()

        out = symm_mem.empty(numel, dtype=dtype, device=self.device)
        symm_mem.rendezvous(out, group=group_name)

    @skipIfRocm
    def test_nvshmem_all_to_all(self) -> None:
        self._init_device()

        group_name = dist.group.WORLD.group_name
        symm_mem.enable_symm_mem_for_group(group_name)

        dtype = torch.float
        numel_per_peer = 10
        numel = self.world_size * numel_per_peer
        inp = symm_mem.empty(numel, dtype=dtype, device=self.device).fill_(self.rank)
        out = symm_mem.empty(numel, dtype=dtype, device=self.device).fill_(-1)

        symm_mem.rendezvous(inp, group=group_name)
        symm_mem.rendezvous(out, group=group_name)
        torch.ops.symm_mem.nvshmem_all_to_all(inp, out, group_name)

        expected = torch.cat(
            [
                torch.empty(numel_per_peer, dtype=dtype, device=self.device).fill_(i)
                for i in range(self.world_size)
            ]
        )
        torch.testing.assert_close(out, expected)

    @skipIfRocm
    def test_nvshmem_all_to_all_vdev(self) -> None:
        self._init_device()

        group_name = dist.group.WORLD.group_name
        symm_mem.enable_symm_mem_for_group(group_name)

        dtype = torch.float
        # Number of elements for a peer is random between [0, k)
        k = 10
        inp_splits = torch.randint(k, (self.world_size,), device=self.device)
        inp_numel = inp_splits.sum().item()
        # Exchange input splits to get output splits
        out_splits = torch.zeros_like(inp_splits)
        dist.all_to_all_single(out_splits, inp_splits)
        out_numel = out_splits.sum().item()

        # Max number of input elements (must be a constant across ranks for symmetric memory allocation)
        max_inp_numel = k * self.world_size
        # Max number of output elements (must be a constant across ranks for symmetric memory allocation)
        overflow_factor = self.world_size  # worst case: one rank receives all data
        max_out_numel = max_inp_numel * overflow_factor

        inp = symm_mem.empty(max_inp_numel, dtype=dtype, device=self.device).fill_(
            self.rank
        )
        out = symm_mem.empty(max_out_numel, dtype=dtype, device=self.device).fill_(-1)
        in_out_splits = symm_mem.empty(
            (3, self.world_size), dtype=torch.int64, device=self.device
        )
        # Row 0 is input splits
        in_out_splits[0].copy_(inp_splits)

        torch.ops.symm_mem.nvshmem_all_to_all_vdev(inp, out, in_out_splits, group_name)

        # Check input splits (row 0) -- should not change
        torch.testing.assert_close(in_out_splits[0], inp_splits)

        # Check output splits (row 1)
        torch.testing.assert_close(in_out_splits[1], out_splits)

        # Check output offsets (row 2)
        out_offsets = torch.cumsum(out_splits, dim=0)  # inclusive scan
        # output offsets from `nvshmem_all_to_all_vdev` is exclusive scan
        self.assertEqual(in_out_splits[2][0], 0)
        torch.testing.assert_close(in_out_splits[2][1:], out_offsets[:-1])

        # Check data
        expected = torch.empty(out_numel, dtype=dtype, device=self.device)
        dist.all_to_all_single(
            expected, inp[:inp_numel], out_splits.tolist(), inp_splits.tolist()
        )
        torch.testing.assert_close(out[:out_numel], expected)

    @skipIfRocm
    @parametrize("align", [1, 8, 16])  # `major_align` of output
    def test_nvshmem_all_to_all_vdev_2d(self, align: int) -> None:
        torch.manual_seed(42 + self.rank)
        self._init_device()

        group_name = dist.group.WORLD.group_name
        symm_mem.enable_symm_mem_for_group(group_name)

        dtype = torch.float
        # Number of experts per rank
        ne = 8
        nsplits = ne * self.world_size

        # Number of elements for an expert is random between [0, k)
        k = 10
        inp_splits = torch.randint(k, (nsplits,), dtype=torch.int64, device=self.device)

        # Exchange input splits to get output splits
        out_splits = torch.zeros_like(inp_splits)
        dist.all_to_all_single(out_splits, inp_splits)
        # We do a .t() here because there is a rank-major to expert-major shuffle
        out_splits_t = out_splits.reshape(self.world_size, ne).t()

        # Actual number of input elements
        inp_numel = inp_splits.sum().item()
        # Actual number of output elements
        out_numel = out_splits.sum().item()
        # Max number of input elements (must be a constant across ranks for symmetric memory allocation)
        max_inp_numel = k * nsplits
        # Max number of output elements (must be a constant across ranks for symmetric memory allocation)
        overflow_factor = self.world_size  # worst case: one rank receives all data
        max_out_numel = max_inp_numel * overflow_factor

        inp = symm_mem.empty(max_inp_numel, dtype=dtype, device=self.device).fill_(
            self.rank
        )
        out = symm_mem.empty(max_out_numel, dtype=dtype, device=self.device).fill_(-1)
        # 3 rows: input splits, output splits, output offsets
        # Initiallizing all values to -1 to check if they are updated
        in_out_splits = symm_mem.empty(
            (3, nsplits), dtype=torch.int64, device=self.device
        ).fill_(-1)
        # Row 0 is input splits
        in_out_splits[0].copy_(inp_splits)

        torch.ops.symm_mem.nvshmem_all_to_all_vdev_2d(
            inp, out, in_out_splits, group_name, major_align=align
        )
        received_out_splits = in_out_splits[1]
        received_out_offsets = in_out_splits[2]

        # Check input splits (row 0) -- should not change
        torch.testing.assert_close(in_out_splits[0], inp_splits)

        # Check output splits (row 1)
        torch.testing.assert_close(received_out_splits, out_splits_t.reshape(-1))

        # Check output offsets (row 2)
        out_split_list = out_splits_t.tolist()
        for i in range(ne):
            expert_sum = 0
            for j in range(self.world_size):
                expert_sum += out_split_list[i][j]
            # Align up expert_sum
            expert_sum_aligned = (expert_sum + align - 1) // align * align
            # If 0, make it at least `align` (bc cutlass currently does not support empty bins)
            expert_sum_aligned = max(expert_sum_aligned, align)
            # last element absorbs the padding
            out_split_list[i][-1] += expert_sum_aligned - expert_sum

        out_splits_padded = torch.tensor(out_split_list, device=self.device).reshape(-1)
        out_offsets = torch.cumsum(out_splits_padded, dim=0)  # inclusive scan
        # Make it exclusive scan because that's what `nvshmem_all_to_all_vdev_2d` returns
        out_offsets = torch.cat(
            [torch.zeros(1, device=self.device), out_offsets[:-1]]
        ).to(torch.int64)
        torch.testing.assert_close(received_out_offsets, out_offsets)

        # Check data
        expected = torch.empty(out_numel, dtype=dtype, device=self.device)
        inp_splits_rank = inp_splits.reshape(self.world_size, ne).sum(1)
        out_splits_rank = out_splits.reshape(self.world_size, ne).sum(1)
        dist.all_to_all_single(
            expected,
            inp[:inp_numel],
            out_splits_rank.tolist(),
            inp_splits_rank.tolist(),
        )
        # We still need to shuffle `expected`
        out_offsets = torch.cumsum(out_splits, dim=0)  # inclusive scan
        result_list = []
        for j in range(ne):
            for i in range(self.world_size):
                chunk_id = i * ne + j
                offset = out_offsets[chunk_id]
                chunk = expected[offset - out_splits[chunk_id] : offset]
                result_list.append(chunk)

        # Do a chunk-wise comparison
        for c, chunk in enumerate(result_list):
            start = received_out_offsets[c].item()
            split = received_out_splits[c].item()
            received_chunk = out[start : start + split]
            torch.testing.assert_close(received_chunk, chunk)

    @skipIfRocm
    @requires_triton()
    def test_triton_put(self) -> None:
        # A Triton kernel that calls nvshmem device side API
        @triton.jit
        def put_kernel(
            dst_ptr,
            src_ptr,
            numel: tl.constexpr,
            peer: tl.constexpr,
        ):
            nvshmem.putmem_block(dst_ptr, src_ptr, numel, peer)

        torch.manual_seed(42 + self.rank)
        self._init_device()

        # Enable NVSHMEM for Triton
        nvshmem_lib = nvshmem.enable_triton()

        group_name = dist.group.WORLD.group_name
        symm_mem.enable_symm_mem_for_group(group_name)
        rank = self.rank

        msg_size_bytes = 8
        dtype = torch.int8
        numel = msg_size_bytes // dtype.itemsize

        val = 5
        inp = symm_mem.empty(numel, dtype=dtype, device=self.device).fill_(val)
        out = symm_mem.empty(numel, dtype=dtype, device=self.device).fill_(-1)
        inp_hdl = symm_mem.rendezvous(inp, group=group_name)
        out_hdl = symm_mem.rendezvous(out, group=group_name)

        peer = 1 - rank
        if rank == 0:
            dst_ptr = out_hdl.buffer_ptrs[rank]
            src_ptr = inp_hdl.buffer_ptrs[rank]
            put_kernel[(1, 1, 1)](
                dst_ptr,
                src_ptr,
                numel=numel,
                peer=peer,
                extern_libs=nvshmem_lib,
            )

        dist.barrier()
        if rank == 1:
            torch.testing.assert_close(
                out, val * torch.ones(numel, dtype=dtype, device=self.device)
            )

<<<<<<< HEAD
=======
    @skipIfRocm
    @requires_triton()
    def test_triton_get(self) -> None:
        # A Triton kernel that calls nvshmem device side API for GET
        @triton.jit
        def get_kernel(
            dst_ptr,
            src_ptr,
            numel: tl.constexpr,
            peer: tl.constexpr,
        ):
            nvshmem.getmem_block(dst_ptr, src_ptr, numel, peer)

        torch.manual_seed(42 + self.rank)
        self._init_device()

        nvshmem_lib = nvshmem.enable_triton()
        group_name = dist.group.WORLD.group_name
        symm_mem.enable_symm_mem_for_group(group_name)
        rank = self.rank
        msg_size_bytes = 8
        dtype = torch.int8
        numel = msg_size_bytes // dtype.itemsize
        val = 7
        inp = symm_mem.empty(numel, dtype=dtype, device=self.device).fill_(
            val if rank == 0 else -1
        )
        out = symm_mem.empty(numel, dtype=dtype, device=self.device).fill_(-1)
        inp_hdl = symm_mem.rendezvous(inp, group=group_name)
        out_hdl = symm_mem.rendezvous(out, group=group_name)
        dist.barrier()
        peer = 1 - rank
        if rank == 1:
            # Rank 1 gets data from rank 0
            dst_ptr = out_hdl.buffer_ptrs[rank]
            src_ptr = inp_hdl.buffer_ptrs[rank]
            get_kernel[(1, 1, 1)](
                dst_ptr,
                src_ptr,
                numel=numel,
                peer=peer,
                extern_libs=nvshmem_lib,
            )
        if rank == 1:
            torch.testing.assert_close(
                out, val * torch.ones(numel, dtype=dtype, device=self.device)
            )

    @skipIfRocm
    @requires_triton()
    def test_triton_get_ring(self) -> None:
        # A Triton kernel that calls nvshmem device side API for GET
        # with ring topology
        @triton.jit
        def get_kernel(
            dst_ptr,
            src_ptr,
            numel: tl.constexpr,
            peer: tl.constexpr,
        ):
            nvshmem.getmem_block(dst_ptr, src_ptr, numel, peer)

        torch.manual_seed(42 + self.rank)
        self._init_device()

        nvshmem_lib = nvshmem.enable_triton()
        group_name = dist.group.WORLD.group_name
        symm_mem.enable_symm_mem_for_group(group_name)
        rank = self.rank
        world_size = dist.get_world_size()
        msg_size_bytes = 8
        dtype = torch.int8
        numel = msg_size_bytes // dtype.itemsize

        # Each rank fills its input buffer with its own rank value
        inp = symm_mem.empty(numel, dtype=dtype, device=self.device).fill_(rank)
        out = symm_mem.empty(numel, dtype=dtype, device=self.device).fill_(-1)
        inp_hdl = symm_mem.rendezvous(inp, group=group_name)
        out_hdl = symm_mem.rendezvous(out, group=group_name)
        dist.barrier()

        # Ring topology: each rank gets data from the rank to its left
        # rank 0 gets from rank (world_size-1), rank 1 gets from rank 0, etc.
        peer = (rank - 1) % world_size

        # All ranks execute the get operation
        dst_ptr = out_hdl.buffer_ptrs[rank]
        src_ptr = inp_hdl.buffer_ptrs[rank]
        get_kernel[(1, 1, 1)](
            dst_ptr,
            src_ptr,
            numel=numel,
            peer=peer,
            extern_libs=nvshmem_lib,
        )

        expected_value = peer
        torch.testing.assert_close(
            out, expected_value * torch.ones(numel, dtype=dtype, device=self.device)
        )

    @skipIfRocm
    @requires_triton()
    def test_triton_put_signal_set(self) -> None:
        # A Triton kernel that calls nvshmem device side API for PUT with SIGNAL
        @triton.jit
        def put_signal_kernel(
            dst_ptr,
            src_ptr,
            numel: tl.constexpr,
            sig_ptr,
            signal_val: tl.constexpr,
            sig_op: tl.constexpr,
            peer: tl.constexpr,
        ):
            nvshmem.putmem_signal_block(
                dst_ptr, src_ptr, numel, sig_ptr, signal_val, sig_op, peer
            )

        torch.manual_seed(42 + self.rank)
        self._init_device()

        nvshmem_lib = nvshmem.enable_triton()

        group_name = dist.group.WORLD.group_name
        symm_mem.enable_symm_mem_for_group(group_name)
        rank = self.rank

        msg_size_bytes = 8
        dtype = torch.int8
        numel = msg_size_bytes // dtype.itemsize

        # Data buffers
        val = 11
        inp = symm_mem.empty(numel, dtype=dtype, device=self.device).fill_(val)
        out = symm_mem.empty(numel, dtype=dtype, device=self.device).fill_(-1)
        inp_hdl = symm_mem.rendezvous(inp, group=group_name)
        out_hdl = symm_mem.rendezvous(out, group=group_name)

        # Use the signal pad attached to the output symmetric memory handle
        # as the flag buffer for signaling completion.
        flag = out_hdl.get_signal_pad(rank, (1,), dtype=torch.int64).fill_(0)

        peer = 1 - rank
        NVSHMEM_SIGNAL_SET = 0  # value defined by NVSHMEM for atomic set
        SIGNAL_VAL = 1  # Signal completion value

        if rank == 0:
            # Rank 0 puts into Rank 1
            dst_ptr = out_hdl.buffer_ptrs[peer]
            src_ptr = inp_hdl.buffer_ptrs[rank]
            sig_ptr = out_hdl.signal_pad_ptrs[peer]
            put_signal_kernel[(1, 1, 1)](
                dst_ptr,
                src_ptr,
                numel=numel,
                sig_ptr=sig_ptr,
                signal_val=SIGNAL_VAL,
                sig_op=NVSHMEM_SIGNAL_SET,
                peer=peer,
                extern_libs=nvshmem_lib,
            )

        dist.barrier()
        if rank == 1:
            torch.testing.assert_close(
                out, val * torch.ones(numel, dtype=dtype, device=self.device)
            )
            torch.testing.assert_close(
                flag, torch.tensor([SIGNAL_VAL], dtype=torch.int64, device=self.device)
            )

    @skipIfRocm
    @requires_triton()
    def test_triton_put_signal_add(self) -> None:
        # A Triton kernel that calls nvshmem device side API for PUT with SIGNAL
        @triton.jit
        def put_signal_kernel(
            dst_ptr,
            src_ptr,
            numel: tl.constexpr,
            sig_ptr,
            signal_val: tl.constexpr,
            sig_op: tl.constexpr,
            peer: tl.constexpr,
        ):
            nvshmem.putmem_signal_block(
                dst_ptr, src_ptr, numel, sig_ptr, signal_val, sig_op, peer
            )

        torch.manual_seed(42 + self.rank)
        self._init_device()

        nvshmem_lib = nvshmem.enable_triton()

        group_name = dist.group.WORLD.group_name
        symm_mem.enable_symm_mem_for_group(group_name)
        rank = self.rank

        msg_size_bytes = 8
        dtype = torch.int8
        numel = msg_size_bytes // dtype.itemsize

        # Data buffers
        val = 11
        inp = symm_mem.empty(numel, dtype=dtype, device=self.device).fill_(val)
        out = symm_mem.empty(numel, dtype=dtype, device=self.device).fill_(-1)
        inp_hdl = symm_mem.rendezvous(inp, group=group_name)
        out_hdl = symm_mem.rendezvous(out, group=group_name)

        # Use the signal pad attached to the output symmetric memory handle
        # as the flag buffer for signaling completion.
        flag = out_hdl.get_signal_pad(rank, (1,), dtype=torch.int64).fill_(0)

        peer = 1 - rank
        NVSHMEM_SIGNAL_ADD = 5  # atomic add operation
        SIGNAL_VAL = 16  # val + NVSHMEM_SIGNAL_ADD

        if rank == 0:
            # Rank 0 puts into Rank 1
            dst_ptr = out_hdl.buffer_ptrs[peer]
            src_ptr = inp_hdl.buffer_ptrs[rank]
            sig_ptr = out_hdl.signal_pad_ptrs[peer]
            put_signal_kernel[(1, 1, 1)](
                dst_ptr,
                src_ptr,
                numel=numel,
                sig_ptr=sig_ptr,
                signal_val=SIGNAL_VAL,
                sig_op=NVSHMEM_SIGNAL_ADD,
                peer=peer,
                extern_libs=nvshmem_lib,
            )

        dist.barrier()
        if rank == 1:
            torch.testing.assert_close(
                out, val * torch.ones(numel, dtype=dtype, device=self.device)
            )
            torch.testing.assert_close(
                flag, torch.tensor([SIGNAL_VAL], dtype=torch.int64, device=self.device)
            )

>>>>>>> fbbab794

if __name__ == "__main__":
    run_tests()<|MERGE_RESOLUTION|>--- conflicted
+++ resolved
@@ -18,19 +18,6 @@
     skipIfRocm,
 )
 from torch.testing._internal.inductor_utils import requires_triton
-<<<<<<< HEAD
-
-
-symm_mem_backend = os.getenv("TORCH_SYMMMEM")
-
-if symm_mem_backend != "NVSHMEM":
-    print(
-        "test_nvshmem requires setting `TORCH_SYMMMEM=NVSHMEM`, skipping tests",
-        file=sys.stderr,
-    )
-    sys.exit(0)
-=======
->>>>>>> fbbab794
 
 
 # Decorator
@@ -314,8 +301,6 @@
                 out, val * torch.ones(numel, dtype=dtype, device=self.device)
             )
 
-<<<<<<< HEAD
-=======
     @skipIfRocm
     @requires_triton()
     def test_triton_get(self) -> None:
@@ -559,7 +544,6 @@
                 flag, torch.tensor([SIGNAL_VAL], dtype=torch.int64, device=self.device)
             )
 
->>>>>>> fbbab794
 
 if __name__ == "__main__":
     run_tests()