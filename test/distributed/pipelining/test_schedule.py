# Copyright (c) Meta Platforms, Inc. and affiliates
# Owner(s): ["oncall: distributed"]
import logging

import torch
from torch.distributed.pipelining import (
    ScheduleFlexibleInterleaved1F1B,
    ScheduleInterleaved1F1B,
    ScheduleLoopedBFS,
)
from torch.distributed.pipelining.schedules import (
    _format_pipeline_order,
    _validate_pipeline_order,
)
from torch.distributed.pipelining.stage import _PipelineStageBase
from torch.testing._internal.common_utils import (
    instantiate_parametrized_tests,
    parametrize,
    run_tests,
    TestCase,
)

logger = logging.getLogger(__name__)
torch.manual_seed(0)


class MockPipelineStage(_PipelineStageBase):
    def __init__(self, *args, **kwargs):
        # Mock the necessary attributes
        self.num_stages = kwargs.get("num_stages", 1)
        self.group_size = kwargs.get("group_size", 1)
        self.group_rank = kwargs.get("group_rank", 0)
        self.group = kwargs.get("group", None)
        self.stage_index_to_group_rank = kwargs.get("stage_index_to_group_rank", None)

    def _create_grad_recv_info(self, *args, **kwargs):
        return None

    def _prepare_forward_infra(self, n_microbatches):
        pass

    def _prepare_backward_infra(self, n_microbatches):
        pass


class TestSchedulePlan(TestCase):
    @parametrize(
        "ScheduleClass",
        [ScheduleFlexibleInterleaved1F1B, ScheduleInterleaved1F1B, ScheduleLoopedBFS],
    )
    def test_pipeline_order(self, ScheduleClass):
        # Define a list of test cases with varying num_local_stages, num_microbatches, and group_size
        # These should succeed since num_microbatches % group_size == 0
        test_cases = [
            # small number of stages
            (2, 2, 2),
            (2, 4, 4),
            (2, 8, 2),
            (2, 8, 4),
            (2, 8, 8),
            (4, 4, 4),
            (4, 8, 4),
            (4, 8, 8),
            # large microbatches
            (4, 16, 4),
            (4, 32, 4),
            (4, 64, 4),
            # large groups
            (4, 16, 16),
            (4, 32, 32),
            (4, 128, 64),
            # odd num pipeline stages
            (3, 2, 2),
            (3, 8, 2),
            (3, 12, 4),
            # odd group_sizes
            (4, 6, 3),
            (4, 10, 5),
            # n_mb non divisible by group_size
            (2, 3, 4),
            (2, 4, 4),
            (2, 10, 4),
            (2, 15, 4),
        ]
        for num_local_stages, num_microbatches, group_size in test_cases:
            with self.subTest(
                num_local_stages=num_local_stages,
                num_microbatches=num_microbatches,
                group_size=group_size,
            ):
                only_run_in_flex_pp = num_microbatches % group_size != 0
                if only_run_in_flex_pp and not isinstance(
                    ScheduleClass, ScheduleFlexibleInterleaved1F1B
                ):
                    continue

                print(f"{num_local_stages=} {num_microbatches=} {group_size=}")
                num_stages = num_local_stages * group_size
                stages = [
                    MockPipelineStage(group_size=group_size, num_stages=num_stages)
                    for i in range(num_local_stages)
                ]

                schedule = ScheduleClass(stages, num_microbatches)
                formatted_pipeline_order = _format_pipeline_order(
                    schedule.pipeline_order
                )
                # print(formatted_pipeline_order)
                _validate_pipeline_order(
                    schedule.pipeline_order, num_microbatches, num_stages
                )


instantiate_parametrized_tests(TestSchedulePlan)

<<<<<<< HEAD
if __name__ == "__main__":
    # Check if GPU and NCCL are available
    if not (
        dist.is_available()
        and dist.is_nccl_available()
        and torch.cuda.device_count() > 1
    ):
        print(
            "c10d NCCL not available or not enough GPUs, skipping tests",
            file=sys.stderr,
        )
        sys.exit(0)
=======
>>>>>>> e0abcdc0

if __name__ == "__main__":
    run_tests()<|MERGE_RESOLUTION|>--- conflicted
+++ resolved
@@ -113,21 +113,6 @@
 
 instantiate_parametrized_tests(TestSchedulePlan)
 
-<<<<<<< HEAD
-if __name__ == "__main__":
-    # Check if GPU and NCCL are available
-    if not (
-        dist.is_available()
-        and dist.is_nccl_available()
-        and torch.cuda.device_count() > 1
-    ):
-        print(
-            "c10d NCCL not available or not enough GPUs, skipping tests",
-            file=sys.stderr,
-        )
-        sys.exit(0)
-=======
->>>>>>> e0abcdc0
 
 if __name__ == "__main__":
     run_tests()