# Owner(s): ["oncall: distributed checkpointing"]

import json
import os
import pathlib
import sys
import tempfile
from unittest.mock import MagicMock

import torch
<<<<<<< HEAD
from torch.distributed.checkpoint import DefaultLoadPlanner
=======
from torch.distributed.checkpoint._hf_planner import _HuggingFaceLoadPlanner
>>>>>>> 50346660
from torch.distributed.checkpoint._hf_storage import (
    _HuggingFaceStorageReader,
    _HuggingFaceStorageWriter,
    _metadata_fn,
)
from torch.distributed.checkpoint.default_planner import DefaultSavePlanner
from torch.distributed.checkpoint.filesystem import _StorageInfo, FileSystem
from torch.distributed.checkpoint.metadata import (
    BytesStorageMetadata,
    ChunkStorageMetadata,
    Metadata,
    MetadataIndex,
    TensorProperties,
    TensorStorageMetadata,
)
from torch.distributed.checkpoint.planner import (
    LoadItemType,
    LoadPlan,
    ReadItem,
    SavePlan,
)
from torch.distributed.checkpoint.planner_helpers import _create_write_item_for_tensor
from torch.distributed.checkpoint.storage import WriteResult
from torch.testing._internal.common_utils import run_tests, TestCase


class TestHfStorage(TestCase):
    def test_write_data_hf(self) -> None:
        mock_module = MagicMock()
        mock_module.save.return_value = b""
        sys.modules["safetensors.torch"] = mock_module

        with tempfile.TemporaryDirectory() as path:
            writer = _HuggingFaceStorageWriter(
                path=path,
                fqn_to_index_mapping={"tensor_0": 1, "tensor_1": 2},
            )
            writer.fs = FileSystem()

            tensor0 = torch.rand(4)
            tensor1 = torch.rand(10)
            write_item_1 = _create_write_item_for_tensor("tensor_0", tensor0)
            write_item_2 = _create_write_item_for_tensor("tensor_1", tensor1)

            state_dict = {"tensor_0": tensor0, "tensor_1": tensor1}

            save_plan = SavePlan(
                [write_item_1, write_item_2],
                storage_data={"fqn_to_index_mapping": {"tensor_0": 1, "tensor_1": 2}},
            )
            save_planner = DefaultSavePlanner()
            save_planner.set_up_planner(state_dict=state_dict)

            write_results = writer.write_data(save_plan, save_planner)

            write_results.wait()
            actual_write_results = write_results.value()

            expected_write_results = [
                WriteResult(
                    index=MetadataIndex(
                        fqn="tensor_0", offset=torch.Size([0]), index=None
                    ),
                    size_in_bytes=tensor0.numel() * tensor0.element_size(),
                    storage_data=_StorageInfo(
                        relative_path="model-00001-of-00002.safetensors",
                        offset=0,
                        length=tensor0.numel() * tensor0.element_size(),
                    ),
                ),
                WriteResult(
                    index=MetadataIndex(
                        fqn="tensor_1", offset=torch.Size([0]), index=None
                    ),
                    size_in_bytes=tensor1.numel() * tensor1.element_size(),
                    storage_data=_StorageInfo(
                        relative_path="model-00002-of-00002.safetensors",
                        offset=0,
                        length=tensor1.numel() * tensor1.element_size(),
                    ),
                ),
            ]

            self.assertEqual(
                actual_write_results,
                expected_write_results,
            )

    def test_write_data_with_sharding(self) -> None:
        mock_module = MagicMock()
        mock_module.save.return_value = b""
        sys.modules["safetensors.torch"] = mock_module

        with tempfile.TemporaryDirectory() as path:
            writer = _HuggingFaceStorageWriter(
                path=path,
                save_sharded=True,
            )
            writer.fs = FileSystem()

            tensor0 = torch.rand(4)
            tensor1 = torch.rand(10)
            write_item_1 = _create_write_item_for_tensor("tensor_0", tensor0)
            write_item_2 = _create_write_item_for_tensor("tensor_1", tensor1)

            state_dict = {"tensor_0": tensor0, "tensor_1": tensor1}

            save_plan = SavePlan(
                [write_item_1, write_item_2],
                storage_data={"shard_index": 1},
            )
            save_planner = DefaultSavePlanner()
            save_planner.set_up_planner(state_dict=state_dict)

            write_results = writer.write_data(save_plan, save_planner)

            write_results.wait()
            actual_write_results = write_results.value()

            expected_write_results = [
                WriteResult(
                    index=MetadataIndex(
                        fqn="tensor_0", offset=torch.Size([0]), index=None
                    ),
                    size_in_bytes=tensor0.numel() * tensor0.element_size(),
                    storage_data=_StorageInfo(
                        relative_path="shard-00001-model-00001-of-00001.safetensors",
                        offset=0,
                        length=tensor0.numel() * tensor0.element_size(),
                    ),
                ),
                WriteResult(
                    index=MetadataIndex(
                        fqn="tensor_1", offset=torch.Size([0]), index=None
                    ),
                    size_in_bytes=tensor1.numel() * tensor1.element_size(),
                    storage_data=_StorageInfo(
                        relative_path="shard-00001-model-00001-of-00001.safetensors",
                        offset=0,
                        length=tensor1.numel() * tensor1.element_size(),
                    ),
                ),
            ]

            self.assertEqual(
                actual_write_results,
                expected_write_results,
            )

    def test_read_data_hf(self) -> None:
        mock_safetensors = MagicMock()
        sys.modules["safetensors"] = mock_safetensors

        # Create test tensors
        tensor_0 = torch.tensor([1.0, 2.0, 3.0, 4.0])

        # Mock the deserialize function to return our test tensors
        # The format matches what's expected in the read_data method
        mock_safetensors.deserialize.return_value = [
            ("tensor_0", {
                "data": tensor_0.numpy().tobytes(),
                "dtype": "F32",
                "shape": [4]
            }),
        ]

        with tempfile.TemporaryDirectory() as path:
            # Create the reader
            reader = _HuggingFaceStorageReader(path=path)
            reader.fs = FileSystem()

            # Create test file
            file_name = "model-00001-of-00001.safetensors"
            file_path = os.path.join(path, file_name)
            pathlib.Path(file_path).touch()

            # Set up storage data with _StorageInfo objects
            storage_data = {
                "tensor_0": _StorageInfo(file_path, 0, tensor_0.numel() * tensor_0.element_size()),
            }


            reader.storage_data = storage_data

            # Create target tensors that will be updated by read_data
            target_tensor_0 = torch.zeros(4)
            state_dict = {
                "tensor_0": target_tensor_0,
            }

            # Create read items for the load plan
            read_items = []
            for name, tensor in state_dict.items():
                storage_index = MetadataIndex(fqn=name, offset=torch.Size([0]), index=None)
                dest_index = MetadataIndex(fqn=name, offset=torch.Size([0]), index=None)
                read_items.append(
                    ReadItem(
                        type=LoadItemType.TENSOR,
                        storage_index=storage_index,
                        dest_index=dest_index,
                        storage_offsets=[0, 0],
                        dest_offsets=[0, 0],
                        lengths=tensor.size(),
                    )
                )

            # Create load plan and planner
            load_plan = LoadPlan(read_items)
            load_planner = DefaultLoadPlanner()
            load_planner.set_up_planner(
                state_dict=state_dict,
                 metadata=Metadata(
                            state_dict_metadata={
                                "tensor_0": TensorStorageMetadata(
                                            properties=TensorProperties(dtype=torch.float32),
                                            size=torch.Size([4]),
                                            chunks=[ChunkStorageMetadata(offsets=[0], sizes=torch.Size([4]))])},
                                 storage_data=storage_data)
                            )

            # Call read_data
            future = reader.read_data(load_plan, load_planner)
            future.wait()

            # Verify results - the target tensors should now contain the values from our test tensor
            self.assertTrue(torch.equal(state_dict["tensor_0"], tensor_0))

    def test_write_metadata_hf(self) -> None:
        mock_module = MagicMock()
        sys.modules["huggingface_hub"] = mock_module
        with tempfile.TemporaryDirectory() as path:
            file_name = "model-00001-of-00001"
            write_results = [
                WriteResult(
                    index=MetadataIndex(fqn="tensor_0", offset=None, index=None),
                    size_in_bytes=100,
                    storage_data=_StorageInfo(
                        relative_path=file_name, offset=0, length=100
                    ),
                ),
                WriteResult(
                    index=MetadataIndex(fqn="tensor_1", offset=None, index=None),
                    size_in_bytes=100,
                    storage_data=_StorageInfo(
                        relative_path=file_name, offset=0, length=100
                    ),
                ),
            ]

            writer = _HuggingFaceStorageWriter(
                path=path,
            )
            writer.fs = FileSystem()
            writer.finish(
                Metadata(
                    state_dict_metadata={
                        "tensor_0": BytesStorageMetadata(),
                        "tensor_1": BytesStorageMetadata(),
                    }
                ),
                results=[write_results],
            )
            metadata_file = os.path.join(path, _metadata_fn)

            expected_metadata = {
                "metadata": {"total_size": 200},
                "weight_map": {
                    "tensor_0": "model-00001-of-00001",
                    "tensor_1": "model-00001-of-00001",
                },
            }
            with open(metadata_file) as f:
                metadata = json.load(f)
                self.assertEqual(metadata, expected_metadata)

    def test_read_metadata_hf(self):
        with tempfile.TemporaryDirectory() as path:
            reader = _HuggingFaceStorageReader(path=path)

            key = "tensor_0"
            file_name = "test.safetensors"
            with open(os.path.join(path, file_name), "wb") as f:
                # write metadata the same way it would be in safetensors file
                metadata_contents = json.dumps(
                    {'tensor_0': {'dtype': "F32", "shape": [5, 10], "data_offsets": [0, 200]}}
                )
                metadata_bytes = metadata_contents.encode("utf-8")

                f.write(len(metadata_bytes).to_bytes(8, byteorder="little"))
                f.write(metadata_bytes)

            metadata = reader.read_metadata()

            self.assertEqual(
                metadata.state_dict_metadata,
                {
                    key: TensorStorageMetadata(
                            properties=TensorProperties(dtype=torch.float32),
                            size=torch.Size([5, 10]),
                            chunks=[ChunkStorageMetadata(offsets=[0, 0], sizes=torch.Size([5, 10]))],
                    ),
                },
            )
            self.assertEqual(
                metadata.storage_data,
                {key: _StorageInfo(os.path.join(path, file_name), 0, 200, transform_descriptors=None)},
            )


if __name__ == "__main__":
    run_tests()<|MERGE_RESOLUTION|>--- conflicted
+++ resolved
@@ -8,11 +8,7 @@
 from unittest.mock import MagicMock
 
 import torch
-<<<<<<< HEAD
 from torch.distributed.checkpoint import DefaultLoadPlanner
-=======
-from torch.distributed.checkpoint._hf_planner import _HuggingFaceLoadPlanner
->>>>>>> 50346660
 from torch.distributed.checkpoint._hf_storage import (
     _HuggingFaceStorageReader,
     _HuggingFaceStorageWriter,
@@ -172,11 +168,10 @@
         # Mock the deserialize function to return our test tensors
         # The format matches what's expected in the read_data method
         mock_safetensors.deserialize.return_value = [
-            ("tensor_0", {
-                "data": tensor_0.numpy().tobytes(),
-                "dtype": "F32",
-                "shape": [4]
-            }),
+            (
+                "tensor_0",
+                {"data": tensor_0.numpy().tobytes(), "dtype": "F32", "shape": [4]},
+            ),
         ]
 
         with tempfile.TemporaryDirectory() as path:
@@ -191,9 +186,10 @@
 
             # Set up storage data with _StorageInfo objects
             storage_data = {
-                "tensor_0": _StorageInfo(file_path, 0, tensor_0.numel() * tensor_0.element_size()),
+                "tensor_0": _StorageInfo(
+                    file_path, 0, tensor_0.numel() * tensor_0.element_size()
+                ),
             }
-
 
             reader.storage_data = storage_data
 
@@ -206,7 +202,9 @@
             # Create read items for the load plan
             read_items = []
             for name, tensor in state_dict.items():
-                storage_index = MetadataIndex(fqn=name, offset=torch.Size([0]), index=None)
+                storage_index = MetadataIndex(
+                    fqn=name, offset=torch.Size([0]), index=None
+                )
                 dest_index = MetadataIndex(fqn=name, offset=torch.Size([0]), index=None)
                 read_items.append(
                     ReadItem(
@@ -224,14 +222,21 @@
             load_planner = DefaultLoadPlanner()
             load_planner.set_up_planner(
                 state_dict=state_dict,
-                 metadata=Metadata(
-                            state_dict_metadata={
-                                "tensor_0": TensorStorageMetadata(
-                                            properties=TensorProperties(dtype=torch.float32),
-                                            size=torch.Size([4]),
-                                            chunks=[ChunkStorageMetadata(offsets=[0], sizes=torch.Size([4]))])},
-                                 storage_data=storage_data)
-                            )
+                metadata=Metadata(
+                    state_dict_metadata={
+                        "tensor_0": TensorStorageMetadata(
+                            properties=TensorProperties(dtype=torch.float32),
+                            size=torch.Size([4]),
+                            chunks=[
+                                ChunkStorageMetadata(
+                                    offsets=torch.Size([0]), sizes=torch.Size([4])
+                                )
+                            ],
+                        )
+                    },
+                    storage_data=storage_data,
+                ),
+            )
 
             # Call read_data
             future = reader.read_data(load_plan, load_planner)
@@ -297,7 +302,13 @@
             with open(os.path.join(path, file_name), "wb") as f:
                 # write metadata the same way it would be in safetensors file
                 metadata_contents = json.dumps(
-                    {'tensor_0': {'dtype': "F32", "shape": [5, 10], "data_offsets": [0, 200]}}
+                    {
+                        "tensor_0": {
+                            "dtype": "F32",
+                            "shape": [5, 10],
+                            "data_offsets": [0, 200],
+                        }
+                    }
                 )
                 metadata_bytes = metadata_contents.encode("utf-8")
 
@@ -310,15 +321,26 @@
                 metadata.state_dict_metadata,
                 {
                     key: TensorStorageMetadata(
-                            properties=TensorProperties(dtype=torch.float32),
-                            size=torch.Size([5, 10]),
-                            chunks=[ChunkStorageMetadata(offsets=[0, 0], sizes=torch.Size([5, 10]))],
+                        properties=TensorProperties(dtype=torch.float32),
+                        size=torch.Size([5, 10]),
+                        chunks=[
+                            ChunkStorageMetadata(
+                                offsets=torch.Size([0, 0]), sizes=torch.Size([5, 10])
+                            )
+                        ],
                     ),
                 },
             )
             self.assertEqual(
                 metadata.storage_data,
-                {key: _StorageInfo(os.path.join(path, file_name), 0, 200, transform_descriptors=None)},
+                {
+                    key: _StorageInfo(
+                        os.path.join(path, file_name),
+                        0,
+                        200,
+                        transform_descriptors=None,
+                    )
+                },
             )
 
 
