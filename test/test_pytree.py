# Owner(s): ["module: pytree"]

import collections
import enum
import inspect
import os
import re
import subprocess
import sys
import unittest
from collections import defaultdict, namedtuple, OrderedDict, UserDict
from dataclasses import dataclass
from enum import auto
from typing import Any, NamedTuple

import torch
import torch.utils._pytree as python_pytree
from torch.fx.immutable_collections import immutable_dict, immutable_list
from torch.testing._internal.common_utils import (
    instantiate_parametrized_tests,
    IS_FBCODE,
    parametrize,
    run_tests,
    subtest,
    TestCase,
)


pytree_modules = {
    "python": python_pytree,
}

if not IS_FBCODE:
    import torch.utils._cxx_pytree as cxx_pytree

    pytree_modules["cxx"] = cxx_pytree
else:
    # optree is not yet enabled in fbcode, so just re-test the python implementation
    cxx_pytree = python_pytree


try:
    import torch.utils.pytree as pytree
except ImportError:
    # Just re-test the python implementation
    pytree = python_pytree
else:
    if not IS_FBCODE or not pytree.PYTORCH_USE_CXX_PYTREE:
        pytree_modules["generic"] = pytree


parametrize_pytree_module = parametrize(
    "pytree",
    [subtest(module, name=name) for name, module in pytree_modules.items()],
)


GlobalPoint = namedtuple("GlobalPoint", ["x", "y"])


class GlobalDummyType:
    def __init__(self, x, y):
        self.x = x
        self.y = y


cxx_pytree.register_pytree_node(
    GlobalDummyType,
    lambda dummy: ([dummy.x, dummy.y], None),
    lambda xs, _: GlobalDummyType(*xs),
    serialized_type_name="GlobalDummyType",
)


class TestEnum(enum.Enum):
    A = auto()


python_leafspec = python_pytree.LeafSpec()


class TestGenericPytree(TestCase):
    def test_aligned_public_apis(self):
        public_apis = python_pytree.__all__

        self.assertEqual(public_apis, cxx_pytree.__all__)

        for name in public_apis:
            cxx_api = getattr(cxx_pytree, name)
            python_api = getattr(python_pytree, name)

            self.assertEqual(inspect.isclass(cxx_api), inspect.isclass(python_api))
            self.assertEqual(
                inspect.isfunction(cxx_api),
                inspect.isfunction(python_api),
            )
            if inspect.isfunction(cxx_api):
                cxx_signature = inspect.signature(cxx_api)
                python_signature = inspect.signature(python_api)

                # Check the parameter names are the same.
                cxx_param_names = list(cxx_signature.parameters)
                python_param_names = list(python_signature.parameters)
                self.assertEqual(cxx_param_names, python_param_names)

                # Check the positional parameters are the same.
                cxx_positional_param_names = [
                    n
                    for n, p in cxx_signature.parameters.items()
                    if (
                        p.kind
                        in {
                            inspect.Parameter.POSITIONAL_ONLY,
                            inspect.Parameter.POSITIONAL_OR_KEYWORD,
                        }
                    )
                ]
                python_positional_param_names = [
                    n
                    for n, p in python_signature.parameters.items()
                    if (
                        p.kind
                        in {
                            inspect.Parameter.POSITIONAL_ONLY,
                            inspect.Parameter.POSITIONAL_OR_KEYWORD,
                        }
                    )
                ]
                self.assertEqual(
                    cxx_positional_param_names,
                    python_positional_param_names,
                )

                for python_name, python_param in python_signature.parameters.items():
                    self.assertIn(python_name, cxx_signature.parameters)
                    cxx_param = cxx_signature.parameters[python_name]

                    # Check parameter kinds and default values are the same.
                    self.assertEqual(cxx_param.kind, python_param.kind)
                    self.assertEqual(cxx_param.default, python_param.default)

                    # Check parameter annotations are the same.
                    if "TreeSpec" in str(cxx_param.annotation):
                        self.assertIn("TreeSpec", str(python_param.annotation))
                        self.assertEqual(
                            re.sub(
                                r"(?:\b)([\w\.]*)TreeSpec(?:\b)",
                                "TreeSpec",
                                str(cxx_param.annotation),
                            ),
                            re.sub(
                                r"(?:\b)([\w\.]*)TreeSpec(?:\b)",
                                "TreeSpec",
                                str(python_param.annotation),
                            ),
                            msg=(
                                f"C++ parameter {cxx_param} "
                                f"does not match Python parameter {python_param} "
                                f"for API `{name}`"
                            ),
                        )
                    else:
                        self.assertEqual(
                            cxx_param.annotation,
                            python_param.annotation,
                            msg=(
                                f"C++ parameter {cxx_param} "
                                f"does not match Python parameter {python_param} "
                                f"for API `{name}`"
                            ),
                        )

    @parametrize_pytree_module
    def test_register_pytree_node(self, pytree):
        class MyDict(UserDict):
            pass

        d = MyDict(a=1, b=2, c=3)

        # Custom types are leaf nodes by default
        values, spec = pytree.tree_flatten(d)
        self.assertEqual(values, [d])
        self.assertIs(values[0], d)
        self.assertEqual(d, pytree.tree_unflatten(values, spec))
        self.assertTrue(spec.is_leaf())

        # Register MyDict as a pytree node
        pytree.register_pytree_node(
            MyDict,
            lambda d: (list(d.values()), list(d.keys())),
            lambda values, keys: MyDict(zip(keys, values)),
        )

        values, spec = pytree.tree_flatten(d)
        self.assertEqual(values, [1, 2, 3])
        self.assertEqual(d, pytree.tree_unflatten(values, spec))

        # Do not allow registering the same type twice
        with self.assertRaisesRegex(ValueError, "already registered"):
            pytree.register_pytree_node(
                MyDict,
                lambda d: (list(d.values()), list(d.keys())),
                lambda values, keys: MyDict(zip(keys, values)),
            )

    @parametrize_pytree_module
    def test_flatten_unflatten_leaf(self, pytree):
        def run_test_with_leaf(leaf):
            values, treespec = pytree.tree_flatten(leaf)
            self.assertEqual(values, [leaf])
            self.assertEqual(treespec, pytree.LeafSpec())

            unflattened = pytree.tree_unflatten(values, treespec)
            self.assertEqual(unflattened, leaf)

        run_test_with_leaf(1)
        run_test_with_leaf(1.0)
        run_test_with_leaf(None)
        run_test_with_leaf(bool)
        run_test_with_leaf(torch.randn(3, 3))

    @parametrize(
        "pytree,gen_expected_fn",
        [
            subtest(
                (
                    python_pytree,
                    lambda tup: python_pytree.TreeSpec(
                        tuple, None, [python_leafspec for _ in tup]
                    ),
                ),
                name="python",
            ),
            subtest(
                (cxx_pytree, lambda tup: cxx_pytree.tree_structure((0,) * len(tup))),
                name="cxx",
            ),
            subtest(
                (pytree, lambda tup: pytree.tree_structure((0,) * len(tup))),
                name="generic",
            ),
        ],
    )
    def test_flatten_unflatten_tuple(self, pytree, gen_expected_fn):
        def run_test(tup):
            expected_spec = gen_expected_fn(tup)
            values, treespec = pytree.tree_flatten(tup)
            self.assertIsInstance(values, list)
            self.assertEqual(values, list(tup))
            self.assertEqual(treespec, expected_spec)

            unflattened = pytree.tree_unflatten(values, treespec)
            self.assertEqual(unflattened, tup)
            self.assertIsInstance(unflattened, tuple)

        run_test(())
        run_test((1.0,))
        run_test((1.0, 2))
        run_test((torch.tensor([1.0, 2]), 2, 10, 9, 11))

    @parametrize(
        "pytree,gen_expected_fn",
        [
            subtest(
                (
                    python_pytree,
                    lambda lst: python_pytree.TreeSpec(
                        list, None, [python_leafspec for _ in lst]
                    ),
                ),
                name="python",
            ),
            subtest(
                (cxx_pytree, lambda lst: cxx_pytree.tree_structure([0] * len(lst))),
                name="cxx",
            ),
            subtest(
                (pytree, lambda lst: pytree.tree_structure([0] * len(lst))),
                name="generic",
            ),
        ],
    )
    def test_flatten_unflatten_list(self, pytree, gen_expected_fn):
        def run_test(lst):
            expected_spec = gen_expected_fn(lst)
            values, treespec = pytree.tree_flatten(lst)
            self.assertIsInstance(values, list)
            self.assertEqual(values, lst)
            self.assertEqual(treespec, expected_spec)

            unflattened = pytree.tree_unflatten(values, treespec)
            self.assertEqual(unflattened, lst)
            self.assertIsInstance(unflattened, list)

        run_test([])
        run_test([1.0, 2])
        run_test([torch.tensor([1.0, 2]), 2, 10, 9, 11])

    @parametrize(
        "pytree,gen_expected_fn",
        [
            subtest(
                (
                    python_pytree,
                    lambda dct: python_pytree.TreeSpec(
                        dict,
                        list(dct.keys()),
                        [python_leafspec for _ in dct.values()],
                    ),
                ),
                name="python",
            ),
            subtest(
                (
                    cxx_pytree,
                    lambda dct: cxx_pytree.tree_structure(dict.fromkeys(dct, 0)),
                ),
                name="cxx",
            ),
            subtest(
                (
                    pytree,
                    lambda dct: pytree.tree_structure(dict.fromkeys(dct, 0)),
                ),
                name="generic",
            ),
        ],
    )
    def test_flatten_unflatten_dict(self, pytree, gen_expected_fn):
        def run_test(dct):
            expected_spec = gen_expected_fn(dct)
            values, treespec = pytree.tree_flatten(dct)
            self.assertIsInstance(values, list)
            self.assertEqual(values, list(dct.values()))
            self.assertEqual(treespec, expected_spec)

            unflattened = pytree.tree_unflatten(values, treespec)
            self.assertEqual(unflattened, dct)
            self.assertIsInstance(unflattened, dict)

        run_test({})
        run_test({"a": 1})
        run_test({"abcdefg": torch.randn(2, 3)})
        run_test({1: torch.randn(2, 3)})
        run_test({"a": 1, "b": 2, "c": torch.randn(2, 3)})

    @parametrize(
        "pytree,gen_expected_fn",
        [
            subtest(
                (
                    python_pytree,
                    lambda odict: python_pytree.TreeSpec(
                        OrderedDict,
                        list(odict.keys()),
                        [python_leafspec for _ in odict.values()],
                    ),
                ),
                name="python",
            ),
            subtest(
                (
                    cxx_pytree,
                    lambda odict: cxx_pytree.tree_structure(
                        OrderedDict.fromkeys(odict, 0)
                    ),
                ),
                name="cxx",
            ),
            subtest(
                (
                    pytree,
                    lambda odict: pytree.tree_structure(OrderedDict.fromkeys(odict, 0)),
                ),
                name="generic",
            ),
        ],
    )
    def test_flatten_unflatten_ordereddict(self, pytree, gen_expected_fn):
        def run_test(odict):
            expected_spec = gen_expected_fn(odict)
            values, treespec = pytree.tree_flatten(odict)
            self.assertIsInstance(values, list)
            self.assertEqual(values, list(odict.values()))
            self.assertEqual(treespec, expected_spec)

            unflattened = pytree.tree_unflatten(values, treespec)
            self.assertEqual(unflattened, odict)
            self.assertIsInstance(unflattened, OrderedDict)

        od = OrderedDict()
        run_test(od)

        od["b"] = 1
        od["a"] = torch.tensor(3.14)
        run_test(od)

    @parametrize(
        "pytree,gen_expected_fn",
        [
            subtest(
                (
                    python_pytree,
                    lambda ddct: python_pytree.TreeSpec(
                        defaultdict,
                        [ddct.default_factory, list(ddct.keys())],
                        [python_leafspec for _ in ddct.values()],
                    ),
                ),
                name="python",
            ),
            subtest(
                (
                    cxx_pytree,
                    lambda ddct: cxx_pytree.tree_structure(
                        defaultdict(ddct.default_factory, dict.fromkeys(ddct, 0))
                    ),
                ),
                name="cxx",
            ),
            subtest(
                (
                    pytree,
                    lambda ddct: pytree.tree_structure(
                        defaultdict(ddct.default_factory, dict.fromkeys(ddct, 0))
                    ),
                ),
                name="generic",
            ),
        ],
    )
    def test_flatten_unflatten_defaultdict(self, pytree, gen_expected_fn):
        def run_test(ddct):
            expected_spec = gen_expected_fn(ddct)
            values, treespec = pytree.tree_flatten(ddct)
            self.assertIsInstance(values, list)
            self.assertEqual(values, list(ddct.values()))
            self.assertEqual(treespec, expected_spec)

            unflattened = pytree.tree_unflatten(values, treespec)
            self.assertEqual(unflattened, ddct)
            self.assertEqual(unflattened.default_factory, ddct.default_factory)
            self.assertIsInstance(unflattened, defaultdict)

        run_test(defaultdict(list, {}))
        run_test(defaultdict(int, {"a": 1}))
        run_test(defaultdict(int, {"abcdefg": torch.randn(2, 3)}))
        run_test(defaultdict(int, {1: torch.randn(2, 3)}))
        run_test(defaultdict(int, {"a": 1, "b": 2, "c": torch.randn(2, 3)}))

    @parametrize(
        "pytree,gen_expected_fn",
        [
            subtest(
                (
<<<<<<< HEAD
                    python_pytree,
                    lambda deq: python_pytree.TreeSpec(
                        deque, deq.maxlen, [python_leafspec for _ in deq]
=======
                    py_pytree,
                    lambda deq: py_pytree.TreeSpec(
                        collections.deque,
                        deq.maxlen,
                        [py_pytree.LeafSpec() for _ in deq],
>>>>>>> a687aca0
                    ),
                ),
                name="python",
            ),
            subtest(
                (
                    cxx_pytree,
                    lambda deq: cxx_pytree.tree_structure(
                        collections.deque(deq, maxlen=deq.maxlen)
                    ),
                ),
                name="cxx",
            ),
            subtest(
                (
                    pytree,
                    lambda deq: pytree.tree_structure(deque(deq, maxlen=deq.maxlen)),
                ),
                name="generic",
            ),
        ],
    )
    def test_flatten_unflatten_deque(self, pytree, gen_expected_fn):
        def run_test(deq):
            expected_spec = gen_expected_fn(deq)
            values, treespec = pytree.tree_flatten(deq)
            self.assertIsInstance(values, list)
            self.assertEqual(values, list(deq))
            self.assertEqual(treespec, expected_spec)

            unflattened = pytree.tree_unflatten(values, treespec)
            self.assertEqual(unflattened, deq)
            self.assertEqual(unflattened.maxlen, deq.maxlen)
            self.assertIsInstance(unflattened, collections.deque)

        run_test(collections.deque([]))
        run_test(collections.deque([1.0, 2]))
        run_test(collections.deque([torch.tensor([1.0, 2]), 2, 10, 9, 11], maxlen=8))

    @parametrize_pytree_module
    def test_flatten_unflatten_namedtuple(self, pytree):
        Point = namedtuple("Point", ["x", "y"])

        def run_test(tup):
            if pytree is python_pytree:
                expected_spec = python_pytree.TreeSpec(
                    namedtuple, Point, [python_leafspec for _ in tup]
                )
            else:
                expected_spec = cxx_pytree.tree_structure(Point(0, 1))
            values, treespec = pytree.tree_flatten(tup)
            self.assertIsInstance(values, list)
            self.assertEqual(values, list(tup))
            self.assertEqual(treespec, expected_spec)

            unflattened = pytree.tree_unflatten(values, treespec)
            self.assertEqual(unflattened, tup)
            self.assertIsInstance(unflattened, Point)

        run_test(Point(1.0, 2))
        run_test(Point(torch.tensor(1.0), 2))

    @parametrize(
        "op",
        [
            subtest(torch.max, name="max"),
            subtest(torch.min, name="min"),
        ],
    )
    @parametrize_pytree_module
    def test_flatten_unflatten_return_types(self, pytree, op):
        x = torch.randn(3, 3)
        expected = op(x, dim=0)

        values, spec = pytree.tree_flatten(expected)
        # Check that values is actually List[Tensor] and not (ReturnType(...),)
        for value in values:
            self.assertIsInstance(value, torch.Tensor)
        result = pytree.tree_unflatten(values, spec)

        self.assertEqual(type(result), type(expected))
        self.assertEqual(result, expected)

    @parametrize_pytree_module
    def test_flatten_unflatten_nested(self, pytree):
        def run_test(tree):
            values, treespec = pytree.tree_flatten(tree)
            self.assertIsInstance(values, list)
            self.assertEqual(len(values), treespec.num_leaves)

            # NB: python basic data structures (dict list tuple) all have
            # contents equality defined on them, so the following works for them.
            unflattened = pytree.tree_unflatten(values, treespec)
            self.assertEqual(unflattened, tree)

        cases = [
            [()],
            ([],),
            {"a": ()},
            {"a": 0, "b": [{"c": 1}]},
            {"a": 0, "b": [1, {"c": 2}, torch.randn(3)], "c": (torch.randn(2, 3), 1)},
        ]
        for case in cases:
            run_test(case)

    @parametrize_pytree_module
    def test_flatten_with_is_leaf(self, pytree):
        def run_test(tree, one_level_leaves):
            values, treespec = pytree.tree_flatten(
                tree, is_leaf=lambda x: x is not tree
            )
            self.assertIsInstance(values, list)
            self.assertEqual(len(values), treespec.num_nodes - 1)
            self.assertEqual(len(values), treespec.num_leaves)
            self.assertEqual(len(values), treespec.num_children)
            self.assertEqual(values, one_level_leaves)

            self.assertEqual(
                treespec,
                pytree.tree_structure(
                    pytree.tree_unflatten([0] * treespec.num_leaves, treespec)
                ),
            )

            unflattened = pytree.tree_unflatten(values, treespec)
            self.assertEqual(unflattened, tree)

        cases = [
            ([()], [()]),
            (([],), [[]]),
            ({"a": ()}, [()]),
            ({"a": 0, "b": [{"c": 1}]}, [0, [{"c": 1}]]),
            (
                {
                    "a": 0,
                    "b": [1, {"c": 2}, torch.ones(3)],
                    "c": (torch.zeros(2, 3), 1),
                },
                [0, [1, {"c": 2}, torch.ones(3)], (torch.zeros(2, 3), 1)],
            ),
        ]
        for case in cases:
            run_test(*case)

    @parametrize_pytree_module
    def test_tree_map(self, pytree):
        def run_test(tree):
            def f(x):
                return x * 3

            sm1 = sum(map(f, pytree.tree_leaves(tree)))
            sm2 = sum(pytree.tree_leaves(pytree.tree_map(f, tree)))
            self.assertEqual(sm1, sm2)

            def invf(x):
                return x // 3

            self.assertEqual(
                pytree.tree_map(invf, pytree.tree_map(f, tree)),
                tree,
            )

        cases = [
            [()],
            ([],),
            {"a": ()},
            {"a": 1, "b": [{"c": 2}]},
            {"a": 0, "b": [2, {"c": 3}, 4], "c": (5, 6)},
        ]
        for case in cases:
            run_test(case)

    @parametrize_pytree_module
    def test_tree_map_multi_inputs(self, pytree):
        def run_test(tree):
            def f(x, y, z):
                return x, [y, (z, 0)]

            tree_x = tree
            tree_y = pytree.tree_map(lambda x: (x + 1,), tree)
            tree_z = pytree.tree_map(lambda x: {"a": x * 2, "b": 2}, tree)

            self.assertEqual(
                pytree.tree_map(f, tree_x, tree_y, tree_z),
                pytree.tree_map(lambda x: f(x, (x + 1,), {"a": x * 2, "b": 2}), tree),
            )

        cases = [
            [()],
            ([],),
            {"a": ()},
            {"a": 1, "b": [{"c": 2}]},
            {"a": 0, "b": [2, {"c": 3}, 4], "c": (5, 6)},
        ]
        for case in cases:
            run_test(case)

    @parametrize_pytree_module
    def test_tree_map_only(self, pytree):
        self.assertEqual(pytree.tree_map_only(int, lambda x: x + 2, [0, "a"]), [2, "a"])

    @parametrize_pytree_module
    def test_tree_map_only_predicate_fn(self, pytree):
        self.assertEqual(
            pytree.tree_map_only(lambda x: x == 0, lambda x: x + 2, [0, 1]), [2, 1]
        )

    @parametrize_pytree_module
    def test_tree_all_any(self, pytree):
        self.assertTrue(pytree.tree_all(lambda x: x % 2, [1, 3]))
        self.assertFalse(pytree.tree_all(lambda x: x % 2, [0, 1]))
        self.assertTrue(pytree.tree_any(lambda x: x % 2, [0, 1]))
        self.assertFalse(pytree.tree_any(lambda x: x % 2, [0, 2]))
        self.assertTrue(pytree.tree_all_only(int, lambda x: x % 2, [1, 3, "a"]))
        self.assertFalse(pytree.tree_all_only(int, lambda x: x % 2, [0, 1, "a"]))
        self.assertTrue(pytree.tree_any_only(int, lambda x: x % 2, [0, 1, "a"]))
        self.assertFalse(pytree.tree_any_only(int, lambda x: x % 2, [0, 2, "a"]))

    @parametrize_pytree_module
    def test_broadcast_to_and_flatten(self, pytree):
        cases = [
            (1, (), []),
            # Same (flat) structures
            ((1,), (0,), [1]),
            ([1], [0], [1]),
            ((1, 2, 3), (0, 0, 0), [1, 2, 3]),
            ({"a": 1, "b": 2}, {"a": 0, "b": 0}, [1, 2]),
            # Mismatched (flat) structures
            ([1], (0,), None),
            ([1], (0,), None),
            ((1,), [0], None),
            ((1, 2, 3), (0, 0), None),
            ({"a": 1, "b": 2}, {"a": 0}, None),
            ({"a": 1, "b": 2}, {"a": 0, "c": 0}, None),
            ({"a": 1, "b": 2}, {"a": 0, "b": 0, "c": 0}, None),
            # Same (nested) structures
            ((1, [2, 3]), (0, [0, 0]), [1, 2, 3]),
            ((1, [(2, 3), 4]), (0, [(0, 0), 0]), [1, 2, 3, 4]),
            # Mismatched (nested) structures
            ((1, [2, 3]), (0, (0, 0)), None),
            ((1, [2, 3]), (0, [0, 0, 0]), None),
            # Broadcasting single value
            (1, (0, 0, 0), [1, 1, 1]),
            (1, [0, 0, 0], [1, 1, 1]),
            (1, {"a": 0, "b": 0}, [1, 1]),
            (1, (0, [0, [0]], 0), [1, 1, 1, 1]),
            (1, (0, [0, [0, [], [[[0]]]]], 0), [1, 1, 1, 1, 1]),
            # Broadcast multiple things
            ((1, 2), ([0, 0, 0], [0, 0]), [1, 1, 1, 2, 2]),
            ((1, 2), ([0, [0, 0], 0], [0, 0]), [1, 1, 1, 1, 2, 2]),
            (([1, 2, 3], 4), ([0, [0, 0], 0], [0, 0]), [1, 2, 2, 3, 4, 4]),
        ]
        for tree, to_tree, expected in cases:
            _, to_spec = pytree.tree_flatten(to_tree)
            result = pytree._broadcast_to_and_flatten(tree, to_spec)
            self.assertEqual(result, expected, msg=str([tree, to_spec, expected]))

    @parametrize_pytree_module
    def test_pytree_serialize_bad_input(self, pytree):
        with self.assertRaises(TypeError):
            pytree.treespec_dumps("random_blurb")


class TestPythonPytree(TestCase):
    def test_deprecated_register_pytree_node(self):
        class DummyType:
            def __init__(self, x, y):
                self.x = x
                self.y = y

        with self.assertWarnsRegex(
            FutureWarning, "torch.utils._pytree._register_pytree_node"
        ):
            python_pytree._register_pytree_node(
                DummyType,
                lambda dummy: ([dummy.x, dummy.y], None),
                lambda xs, _: DummyType(*xs),
            )

        with self.assertWarnsRegex(UserWarning, "already registered"):
            python_pytree._register_pytree_node(
                DummyType,
                lambda dummy: ([dummy.x, dummy.y], None),
                lambda xs, _: DummyType(*xs),
            )

    def test_import_pytree_doesnt_import_optree(self):
        # importing torch.utils._pytree shouldn't import optree.
        # only importing torch.utils._cxx_pytree should.
        script = """
import sys
import torch
import torch.utils._pytree
assert "torch.utils._pytree" in sys.modules
if "torch.utils._cxx_pytree" in sys.modules:
    raise RuntimeError("importing torch.utils._pytree should not import torch.utils._cxx_pytree")
if "optree" in sys.modules:
    raise RuntimeError("importing torch.utils._pytree should not import optree")
"""
        try:
            subprocess.check_output(
                [sys.executable, "-c", script],
                stderr=subprocess.STDOUT,
                # On Windows, opening the subprocess with the default CWD makes `import torch`
                # fail, so just set CWD to this script's directory
                cwd=os.path.dirname(os.path.realpath(__file__)),
            )
        except subprocess.CalledProcessError as e:
            self.fail(
                msg=(
                    "Subprocess exception while attempting to run test: "
                    + e.output.decode("utf-8")
                )
            )

    def test_treespec_equality(self):
        self.assertEqual(
            python_pytree.LeafSpec(),
            python_pytree.LeafSpec(),
        )
        self.assertEqual(
            python_pytree.TreeSpec(list, None, []),
            python_pytree.TreeSpec(list, None, []),
        )
        self.assertEqual(
            python_pytree.TreeSpec(list, None, [python_pytree.LeafSpec()]),
            python_pytree.TreeSpec(list, None, [python_pytree.LeafSpec()]),
        )
        self.assertFalse(
            python_pytree.TreeSpec(tuple, None, [])
            == python_pytree.TreeSpec(list, None, []),
        )
        self.assertTrue(
            python_pytree.TreeSpec(tuple, None, [])
            != python_pytree.TreeSpec(list, None, []),
        )

    def test_treespec_repr(self):
        # Check that it looks sane
        tree = (0, [0, 0, [0]])
        spec = python_pytree.tree_structure(tree)
        self.assertEqual(
            repr(spec),
            (
                "TreeSpec(tuple, None, [*,\n"
                "  TreeSpec(list, None, [*,\n"
                "    *,\n"
                "    TreeSpec(list, None, [*])])])"
            ),
        )

    @parametrize(
        "spec",
        [
            # python_pytree.tree_structure([])
            python_pytree.TreeSpec(list, None, []),
            # python_pytree.tree_structure(())
            python_pytree.TreeSpec(tuple, None, []),
            # python_pytree.tree_structure({})
            python_pytree.TreeSpec(dict, [], []),
            # python_pytree.tree_structure([0])
            python_pytree.TreeSpec(list, None, [python_leafspec]),
            # python_pytree.tree_structure([0, 1])
            python_pytree.TreeSpec(
                list,
                None,
                [python_leafspec, python_leafspec],
            ),
            # python_pytree.tree_structure((0, 1, 2))
            python_pytree.TreeSpec(
                tuple,
                None,
                [python_leafspec, python_leafspec, python_leafspec],
            ),
            # python_pytree.tree_structure({"a": 0, "b": 1, "c": 2})
            python_pytree.TreeSpec(
                dict,
                ["a", "b", "c"],
                [python_leafspec, python_leafspec, python_leafspec],
            ),
            # python_pytree.tree_structure(OrderedDict([("a", (0, 1)), ("b", 2), ("c", {"a": 3, "b": 4, "c": 5})])
            python_pytree.TreeSpec(
                OrderedDict,
                ["a", "b", "c"],
                [
                    python_pytree.TreeSpec(
                        tuple,
                        None,
                        [python_leafspec, python_leafspec],
                    ),
                    python_leafspec,
                    python_pytree.TreeSpec(
                        dict,
                        ["a", "b", "c"],
                        [python_leafspec, python_leafspec, python_leafspec],
                    ),
                ],
            ),
            # python_pytree.tree_structure([(0, 1, [2, 3])])
            python_pytree.TreeSpec(
                list,
                None,
                [
                    python_pytree.TreeSpec(
                        tuple,
                        None,
                        [
                            python_leafspec,
                            python_leafspec,
                            python_pytree.TreeSpec(
                                list,
                                None,
                                [python_leafspec, python_leafspec],
                            ),
                        ],
                    ),
                ],
            ),
            # python_pytree.tree_structure(defaultdict(list, {"a": [0, 1], "b": [1, 2], "c": {}}))
            python_pytree.TreeSpec(
                defaultdict,
                [list, ["a", "b", "c"]],
                [
                    python_pytree.TreeSpec(
                        list,
                        None,
                        [python_leafspec, python_leafspec],
                    ),
                    python_pytree.TreeSpec(
                        list,
                        None,
                        [python_leafspec, python_leafspec],
                    ),
                    python_pytree.TreeSpec(dict, [], []),
                ],
            ),
        ],
    )
    def test_pytree_serialize(self, spec):
        # Ensure that the spec is valid
        self.assertEqual(
            spec,
            python_pytree.tree_structure(
                python_pytree.tree_unflatten([0] * spec.num_leaves, spec)
            ),
        )

        serialized_spec = python_pytree.treespec_dumps(spec)
        self.assertIsInstance(serialized_spec, str)
        self.assertEqual(spec, python_pytree.treespec_loads(serialized_spec))

    def test_pytree_serialize_defaultdict_enum(self):
        spec = python_pytree.TreeSpec(
            defaultdict,
            [list, [TestEnum.A]],
            [
                python_pytree.TreeSpec(
                    list,
                    None,
                    [
                        python_leafspec,
                    ],
                ),
            ],
        )
        serialized_spec = python_pytree.treespec_dumps(spec)
        self.assertIsInstance(serialized_spec, str)

    def test_pytree_serialize_enum(self):
        spec = python_pytree.TreeSpec(dict, TestEnum.A, [python_leafspec])

        serialized_spec = python_pytree.treespec_dumps(spec)
        self.assertIsInstance(serialized_spec, str)

    def test_pytree_serialize_namedtuple(self):
        Point1 = namedtuple("Point1", ["x", "y"])
        python_pytree._register_namedtuple(
            Point1,
            serialized_type_name="test_pytree.test_pytree_serialize_namedtuple.Point1",
        )

        spec = python_pytree.TreeSpec(
            namedtuple, Point1, [python_leafspec, python_leafspec]
        )
        roundtrip_spec = python_pytree.treespec_loads(
            python_pytree.treespec_dumps(spec)
        )
        self.assertEqual(spec, roundtrip_spec)

        class Point2(NamedTuple):
            x: int
            y: int

        python_pytree._register_namedtuple(
            Point2,
            serialized_type_name="test_pytree.test_pytree_serialize_namedtuple.Point2",
        )

        spec = python_pytree.TreeSpec(
            namedtuple, Point2, [python_leafspec, python_leafspec]
        )
        roundtrip_spec = python_pytree.treespec_loads(
            python_pytree.treespec_dumps(spec)
        )
        self.assertEqual(spec, roundtrip_spec)

    def test_pytree_serialize_namedtuple_bad(self):
        DummyType = namedtuple("DummyType", ["x", "y"])

        spec = python_pytree.TreeSpec(
            namedtuple, DummyType, [python_leafspec, python_leafspec]
        )

        with self.assertRaisesRegex(
            NotImplementedError, "Please register using `_register_namedtuple`"
        ):
            python_pytree.treespec_dumps(spec)

    def test_pytree_custom_type_serialize_bad(self):
        class DummyType:
            def __init__(self, x, y):
                self.x = x
                self.y = y

        python_pytree.register_pytree_node(
            DummyType,
            lambda dummy: ([dummy.x, dummy.y], None),
            lambda xs, _: DummyType(*xs),
        )

        spec = python_pytree.TreeSpec(
            DummyType, None, [python_leafspec, python_leafspec]
        )
        with self.assertRaisesRegex(
            NotImplementedError, "No registered serialization name"
        ):
            python_pytree.treespec_dumps(spec)

    def test_pytree_custom_type_serialize(self):
        class DummyType:
            def __init__(self, x, y):
                self.x = x
                self.y = y

        python_pytree.register_pytree_node(
            DummyType,
            lambda dummy: ([dummy.x, dummy.y], None),
            lambda xs, _: DummyType(*xs),
            serialized_type_name="test_pytree_custom_type_serialize.DummyType",
            to_dumpable_context=lambda context: "moo",
            from_dumpable_context=lambda dumpable_context: None,
        )
        spec = python_pytree.TreeSpec(
            DummyType, None, [python_leafspec, python_leafspec]
        )
        serialized_spec = python_pytree.treespec_dumps(spec, 1)
        self.assertIn("moo", serialized_spec)
        roundtrip_spec = python_pytree.treespec_loads(serialized_spec)
        self.assertEqual(roundtrip_spec, spec)

    def test_pytree_serialize_register_bad(self):
        class DummyType:
            def __init__(self, x, y):
                self.x = x
                self.y = y

        with self.assertRaisesRegex(
            ValueError, "Both to_dumpable_context and from_dumpable_context"
        ):
            python_pytree.register_pytree_node(
                DummyType,
                lambda dummy: ([dummy.x, dummy.y], None),
                lambda xs, _: DummyType(*xs),
                serialized_type_name="test_pytree_serialize_register_bad.DummyType",
                to_dumpable_context=lambda context: "moo",
            )

    def test_pytree_context_serialize_bad(self):
        class DummyType:
            def __init__(self, x, y):
                self.x = x
                self.y = y

        python_pytree.register_pytree_node(
            DummyType,
            lambda dummy: ([dummy.x, dummy.y], None),
            lambda xs, _: DummyType(*xs),
            serialized_type_name="test_pytree_serialize_serialize_bad.DummyType",
            to_dumpable_context=lambda context: DummyType,
            from_dumpable_context=lambda dumpable_context: None,
        )

        spec = python_pytree.TreeSpec(
            DummyType, None, [python_leafspec, python_leafspec]
        )

        with self.assertRaisesRegex(
            TypeError, "Object of type type is not JSON serializable"
        ):
            python_pytree.treespec_dumps(spec)

    def test_pytree_serialize_bad_protocol(self):
        import json

        Point = namedtuple("Point", ["x", "y"])
        spec = python_pytree.TreeSpec(
            namedtuple, Point, [python_leafspec, python_leafspec]
        )
        python_pytree._register_namedtuple(
            Point,
            serialized_type_name="test_pytree.test_pytree_serialize_bad_protocol.Point",
        )

        with self.assertRaisesRegex(ValueError, "Unknown protocol"):
            python_pytree.treespec_dumps(spec, -1)

        serialized_spec = python_pytree.treespec_dumps(spec)
        _, data = json.loads(serialized_spec)
        bad_protocol_serialized_spec = json.dumps((-1, data))

        with self.assertRaisesRegex(ValueError, "Unknown protocol"):
            python_pytree.treespec_loads(bad_protocol_serialized_spec)

    def test_saved_serialized(self):
        # python_pytree.tree_structure(OrderedDict([(1, (0, 1)), (2, 2), (3, {4: 3, 5: 4, 6: 5})]))
        complicated_spec = python_pytree.TreeSpec(
            OrderedDict,
            [1, 2, 3],
            [
                python_pytree.TreeSpec(tuple, None, [python_leafspec, python_leafspec]),
                python_leafspec,
                python_pytree.TreeSpec(
                    dict,
                    [4, 5, 6],
                    [python_leafspec, python_leafspec, python_leafspec],
                ),
            ],
        )
        # Ensure that the spec is valid
        self.assertEqual(
            complicated_spec,
            python_pytree.tree_structure(
                python_pytree.tree_unflatten(
                    [0] * complicated_spec.num_leaves, complicated_spec
                )
            ),
        )

        serialized_spec = python_pytree.treespec_dumps(complicated_spec)
        saved_spec = (
            '[1, {"type": "collections.OrderedDict", "context": "[1, 2, 3]", '
            '"children_spec": [{"type": "builtins.tuple", "context": "null", '
            '"children_spec": [{"type": null, "context": null, '
            '"children_spec": []}, {"type": null, "context": null, '
            '"children_spec": []}]}, {"type": null, "context": null, '
            '"children_spec": []}, {"type": "builtins.dict", "context": '
            '"[4, 5, 6]", "children_spec": [{"type": null, "context": null, '
            '"children_spec": []}, {"type": null, "context": null, "children_spec": '
            '[]}, {"type": null, "context": null, "children_spec": []}]}]}]'
        )
        self.assertEqual(serialized_spec, saved_spec)
        self.assertEqual(complicated_spec, python_pytree.treespec_loads(saved_spec))

    def test_tree_map_with_path(self):
        tree = [{i: i for i in range(10)}]
        all_zeros = python_pytree.tree_map_with_path(
            lambda kp, val: val - kp[1].key + kp[0].idx, tree
        )
        self.assertEqual(all_zeros, [dict.fromkeys(range(10), 0)])

    def test_dataclass(self):
        @dataclass
        class Point:
            x: torch.Tensor
            y: torch.Tensor

        python_pytree.register_dataclass(Point)

        point = Point(torch.tensor(0), torch.tensor(1))
        point = python_pytree.tree_map(lambda x: x + 1, point)
        self.assertEqual(point.x, torch.tensor(1))
        self.assertEqual(point.y, torch.tensor(2))

    def test_constant(self):
        # Either use `frozen=True` or `unsafe_hash=True` so we have a
        # non-default `__hash__`.
        @dataclass(unsafe_hash=True)
        class Config:
            norm: str

        python_pytree.register_constant(Config)

        config = Config("l1")
        elements, spec = python_pytree.tree_flatten(config)
        self.assertEqual(elements, [])
        self.assertEqual(spec.context.value, config)

    def test_constant_default_eq_error(self):
        class Config:
            def __init__(self, norm: str):
                self.norm = norm

        try:
            python_pytree.register_constant(Config)
            self.assertFalse(True)  # must raise error before this
        except TypeError as e:
            msg = "register_constant(cls) expects `cls` to have a non-default `__eq__` implementation."
            self.assertIn(msg, str(e))

    def test_constant_default_hash_error(self):
        class Config:
            def __init__(self, norm: str):
                self.norm = norm

            def __eq__(self, other):
                return self.norm == other.norm

        try:
            python_pytree.register_constant(Config)
            self.assertFalse(True)  # must raise error before this
        except TypeError as e:
            msg = "register_constant(cls) expects `cls` to have a non-default `__hash__` implementation."
            self.assertIn(msg, str(e))

    def test_tree_map_with_path_multiple_trees(self):
        @dataclass
        class ACustomPytree:
            x: Any
            y: Any
            z: Any

        tree1 = [ACustomPytree(x=12, y={"cin": [1, 4, 10], "bar": 18}, z="leaf"), 5]
        tree2 = [ACustomPytree(x=2, y={"cin": [2, 2, 2], "bar": 2}, z="leaf"), 2]

        python_pytree.register_pytree_node(
            ACustomPytree,
            flatten_fn=lambda f: ([f.x, f.y], f.z),
            unflatten_fn=lambda xy, z: ACustomPytree(xy[0], xy[1], z),
            flatten_with_keys_fn=lambda f: ((("x", f.x), ("y", f.y)), f.z),
        )
        from_two_trees = python_pytree.tree_map_with_path(
            lambda kp, a, b: a + b, tree1, tree2
        )
        from_one_tree = python_pytree.tree_map(lambda a: a + 2, tree1)
        self.assertEqual(from_two_trees, from_one_tree)

    def test_tree_flatten_with_path_is_leaf(self):
        leaf_dict = {"foo": [(3)]}
        tree = (["hello", [1, 2], leaf_dict],)
        key_leaves, _ = python_pytree.tree_flatten_with_path(
            tree, is_leaf=lambda x: isinstance(x, dict)
        )
        self.assertTrue(key_leaves[-1][1] is leaf_dict)

    def test_tree_flatten_with_path_roundtrip(self):
        class ANamedTuple(NamedTuple):
            x: torch.Tensor
            y: int
            z: str

        @dataclass
        class ACustomPytree:
            x: Any
            y: Any
            z: Any

        python_pytree.register_pytree_node(
            ACustomPytree,
            flatten_fn=lambda f: ([f.x, f.y], f.z),
            unflatten_fn=lambda xy, z: ACustomPytree(xy[0], xy[1], z),
            flatten_with_keys_fn=lambda f: ((("x", f.x), ("y", f.y)), f.z),
        )

        SOME_PYTREES = [
            (None,),
            ["hello", [1, 2], {"foo": [(3)]}],
            [ANamedTuple(x=torch.rand(2, 3), y=1, z="foo")],
            [ACustomPytree(x=12, y={"cin": [1, 4, 10], "bar": 18}, z="leaf"), 5],
        ]
        for tree in SOME_PYTREES:
            key_leaves, spec = python_pytree.tree_flatten_with_path(tree)
            actual = python_pytree.tree_unflatten(
                [leaf for _, leaf in key_leaves], spec
            )
            self.assertEqual(actual, tree)

    def test_tree_leaves_with_path(self):
        class ANamedTuple(NamedTuple):
            x: torch.Tensor
            y: int
            z: str

        @dataclass
        class ACustomPytree:
            x: Any
            y: Any
            z: Any

        python_pytree.register_pytree_node(
            ACustomPytree,
            flatten_fn=lambda f: ([f.x, f.y], f.z),
            unflatten_fn=lambda xy, z: ACustomPytree(xy[0], xy[1], z),
            flatten_with_keys_fn=lambda f: ((("x", f.x), ("y", f.y)), f.z),
        )

        SOME_PYTREES = [
            (None,),
            ["hello", [1, 2], {"foo": [(3)]}],
            [ANamedTuple(x=torch.rand(2, 3), y=1, z="foo")],
            [ACustomPytree(x=12, y={"cin": [1, 4, 10], "bar": 18}, z="leaf"), 5],
        ]
        for tree in SOME_PYTREES:
            flat_out, _ = python_pytree.tree_flatten_with_path(tree)
            leaves_out = python_pytree.tree_leaves_with_path(tree)
            self.assertEqual(flat_out, leaves_out)

    def test_key_str(self):
        class ANamedTuple(NamedTuple):
            x: str
            y: int

        tree = (["hello", [1, 2], {"foo": [(3)], "bar": [ANamedTuple(x="baz", y=10)]}],)
        flat, _ = python_pytree.tree_flatten_with_path(tree)
        paths = [f"{python_pytree.keystr(kp)}: {val}" for kp, val in flat]
        self.assertEqual(
            paths,
            [
                "[0][0]: hello",
                "[0][1][0]: 1",
                "[0][1][1]: 2",
                "[0][2]['foo'][0]: 3",
                "[0][2]['bar'][0].x: baz",
                "[0][2]['bar'][0].y: 10",
            ],
        )

    def test_flatten_flatten_with_key_consistency(self):
        """Check that flatten and flatten_with_key produces consistent leaves/context."""
        reg = python_pytree.SUPPORTED_NODES

        EXAMPLE_TREE = {
            list: [1, 2, 3],
            tuple: (1, 2, 3),
            dict: {"foo": 1, "bar": 2},
            namedtuple: namedtuple("ANamedTuple", ["x", "y"])(1, 2),
            OrderedDict: OrderedDict([("foo", 1), ("bar", 2)]),
            defaultdict: defaultdict(int, {"foo": 1, "bar": 2}),
            collections.deque: collections.deque([1, 2, 3]),
            torch.Size: torch.Size([1, 2, 3]),
            immutable_dict: immutable_dict({"foo": 1, "bar": 2}),
            immutable_list: immutable_list([1, 2, 3]),
        }

        for typ in reg:
            example = EXAMPLE_TREE.get(typ)
            if example is None:
                continue
            flat_with_path, spec1 = python_pytree.tree_flatten_with_path(example)
            flat, spec2 = python_pytree.tree_flatten(example)

            self.assertEqual(flat, [x[1] for x in flat_with_path])
            self.assertEqual(spec1, spec2)

    def test_key_access(self):
        class ANamedTuple(NamedTuple):
            x: str
            y: int

        tree = (["hello", [1, 2], {"foo": [(3)], "bar": [ANamedTuple(x="baz", y=10)]}],)
        flat, _ = python_pytree.tree_flatten_with_path(tree)
        for kp, val in flat:
            self.assertEqual(python_pytree.key_get(tree, kp), val)


class TestCxxPytree(TestCase):
    def setUp(self):
        if IS_FBCODE:
            raise unittest.SkipTest("C++ pytree tests are not supported in fbcode")

    def test_treespec_equality(self):
        self.assertEqual(cxx_pytree.LeafSpec(), cxx_pytree.LeafSpec())

    def test_treespec_repr(self):
        # Check that it looks sane
        tree = (0, [0, 0, [0]])
        spec = cxx_pytree.tree_structure(tree)
        self.assertEqual(
            repr(spec), "PyTreeSpec((*, [*, *, [*]]), NoneIsLeaf, namespace='torch')"
        )

    @parametrize(
        "spec",
        [
            cxx_pytree.tree_structure([]),
            cxx_pytree.tree_structure(()),
            cxx_pytree.tree_structure({}),
            cxx_pytree.tree_structure([0]),
            cxx_pytree.tree_structure([0, 1]),
            cxx_pytree.tree_structure((0, 1, 2)),
            cxx_pytree.tree_structure({"a": 0, "b": 1, "c": 2}),
            cxx_pytree.tree_structure(
                OrderedDict([("a", (0, 1)), ("b", 2), ("c", {"a": 3, "b": 4, "c": 5})])
            ),
            cxx_pytree.tree_structure([(0, 1, [2, 3])]),
            cxx_pytree.tree_structure(
                defaultdict(list, {"a": [0, 1], "b": [1, 2], "c": {}})
            ),
        ],
    )
    def test_pytree_serialize(self, spec):
        self.assertEqual(
            spec,
            cxx_pytree.tree_structure(
                cxx_pytree.tree_unflatten([0] * spec.num_leaves, spec)
            ),
        )

        serialized_spec = cxx_pytree.treespec_dumps(spec)
        self.assertIsInstance(serialized_spec, str)
        self.assertEqual(spec, cxx_pytree.treespec_loads(serialized_spec))

    def test_pytree_serialize_namedtuple(self):
        python_pytree._register_namedtuple(
            GlobalPoint,
            serialized_type_name="test_pytree.test_pytree_serialize_namedtuple.GlobalPoint",
        )
        spec = cxx_pytree.tree_structure(GlobalPoint(0, 1))

        roundtrip_spec = cxx_pytree.treespec_loads(cxx_pytree.treespec_dumps(spec))
        self.assertEqual(roundtrip_spec.type._fields, spec.type._fields)

        LocalPoint = namedtuple("LocalPoint", ["x", "y"])
        python_pytree._register_namedtuple(
            LocalPoint,
            serialized_type_name="test_pytree.test_pytree_serialize_namedtuple.LocalPoint",
        )
        spec = cxx_pytree.tree_structure(LocalPoint(0, 1))

        roundtrip_spec = cxx_pytree.treespec_loads(cxx_pytree.treespec_dumps(spec))
        self.assertEqual(roundtrip_spec.type._fields, spec.type._fields)

    def test_pytree_custom_type_serialize(self):
        spec = cxx_pytree.tree_structure(GlobalDummyType(0, 1))
        serialized_spec = cxx_pytree.treespec_dumps(spec)
        roundtrip_spec = cxx_pytree.treespec_loads(serialized_spec)
        self.assertEqual(roundtrip_spec, spec)

        class LocalDummyType:
            def __init__(self, x, y):
                self.x = x
                self.y = y

        cxx_pytree.register_pytree_node(
            LocalDummyType,
            lambda dummy: ([dummy.x, dummy.y], None),
            lambda xs, _: LocalDummyType(*xs),
            serialized_type_name="LocalDummyType",
        )
        spec = cxx_pytree.tree_structure(LocalDummyType(0, 1))
        serialized_spec = cxx_pytree.treespec_dumps(spec)
        roundtrip_spec = cxx_pytree.treespec_loads(serialized_spec)
        self.assertEqual(roundtrip_spec, spec)


instantiate_parametrized_tests(TestGenericPytree)
instantiate_parametrized_tests(TestPythonPytree)
instantiate_parametrized_tests(TestCxxPytree)


if __name__ == "__main__":
    run_tests()<|MERGE_RESOLUTION|>--- conflicted
+++ resolved
@@ -29,7 +29,6 @@
 pytree_modules = {
     "python": python_pytree,
 }
-
 if not IS_FBCODE:
     import torch.utils._cxx_pytree as cxx_pytree
 
@@ -453,17 +452,9 @@
         [
             subtest(
                 (
-<<<<<<< HEAD
                     python_pytree,
                     lambda deq: python_pytree.TreeSpec(
-                        deque, deq.maxlen, [python_leafspec for _ in deq]
-=======
-                    py_pytree,
-                    lambda deq: py_pytree.TreeSpec(
-                        collections.deque,
-                        deq.maxlen,
-                        [py_pytree.LeafSpec() for _ in deq],
->>>>>>> a687aca0
+                        collections.deque, deq.maxlen, [python_leafspec for _ in deq]
                     ),
                 ),
                 name="python",
@@ -480,7 +471,9 @@
             subtest(
                 (
                     pytree,
-                    lambda deq: pytree.tree_structure(deque(deq, maxlen=deq.maxlen)),
+                    lambda deq: pytree.tree_structure(
+                        collections.deque(deq, maxlen=deq.maxlen)
+                    ),
                 ),
                 name="generic",
             ),
