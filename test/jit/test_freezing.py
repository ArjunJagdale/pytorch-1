--- conflicted
+++ resolved
@@ -15,11 +15,8 @@
 from torch.testing._internal.common_quantization import skipIfNoFBGEMM
 from torch.testing._internal.common_quantized import override_quantized_engine
 from torch.testing._internal.common_utils import (
-<<<<<<< HEAD
     NAVI_ARCH,
-=======
     raise_on_run_directly,
->>>>>>> 2d832c95
     set_default_dtype,
     skipCUDAMemoryLeakCheckIf,
     skipIfRocmArch,
