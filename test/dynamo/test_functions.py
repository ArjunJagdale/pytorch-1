# Owner(s): ["module: dynamo"]
# flake8: noqa: E731, C405, F811, C418, C417
import collections
import collections.abc
import contextlib
import functools
import inspect
import itertools
import keyword
import math
import operator
import random
import sys
import typing
import unittest
from dataclasses import dataclass, field
from typing import Any, Generic, TypeVar
from typing_extensions import NamedTuple
from unittest.mock import patch

import numpy as np

import torch
import torch._dynamo.test_case
import torch._dynamo.testing
from torch import sub
from torch._dynamo.exc import Unsupported
from torch._dynamo.testing import (
    CompileCounterWithBackend,
    EagerAndRecordGraphs,
    normalize_gm,
)
from torch._dynamo.utils import ifdynstaticdefault, same
from torch._dynamo.variables import ConstantVariable, SkipFunctionVariable
from torch._dynamo.variables.lists import RangeVariable
from torch.nn import functional as F
from torch.testing._internal.common_cuda import TEST_MULTIGPU
from torch.testing._internal.common_utils import (
    disable_translation_validation_if_dynamic_shapes,
    instantiate_parametrized_tests,
    parametrize,
)

# Defines all the kernels for tests
from torch.testing._internal.triton_utils import *  # noqa: F403


T = TypeVar("T")

d = torch.ones(10, 10)
e = torch.nn.Linear(10, 10)
flag = True


class CustomDictSubclass(collections.OrderedDict):
    pass


clip01 = functools.partial(torch.clip, min=0.0, max=1.0)


def constant3(a, b):
    return a - b + (1.0 + 2)


def call(f, *args, **kwargs):
    return f(*args, **kwargs)


_variable = 0


def update_global(x):
    global _variable
    _variable += 1
    # Check that updated global variable value is picked up
    return x * _variable


@contextlib.contextmanager
def update_global_ctx(x):
    try:
        yield update_global(x)
    finally:
        pass


def func_with_default(a, b, some_default_arg=True):
    if some_default_arg:
        return a - b


def make_test(fn=None, expected_frame_count=1):
    if fn is None:
        return lambda fn: make_test(fn, expected_frame_count=expected_frame_count)

    nargs = len(inspect.signature(fn).parameters)

    def test_fn(self):
        return torch._dynamo.testing.standard_test(
            self,
            fn=fn,
            nargs=nargs,
            expected_frame_count=expected_frame_count,
        )

    return test_fn


class MyCls:
    a = 1


@torch.jit.script_if_tracing
def inline_script_if_tracing(x):
    return x + 1.2


@torch.jit.ignore
def inline_ignore(x):
    return x + 3.4


@torch.jit.unused
def inline_unused(x):
    return x + 5.6


@functools.lru_cache
def inline_lru_cache_fn_with_default_args(x, y, _=None):
    return torch.sin(x * y)


@torch.jit.script_if_tracing
def inline_script_if_tracing_fn_with_default_args(x, y, c=1.2):
    return torch.cos(x * y) + c


class FunctionTests(torch._dynamo.test_case.TestCase):
    @make_test
    def test_inline_jit_annotations(x):
        x = inline_script_if_tracing(x)
        x = inline_ignore(x)
        x = inline_unused(x)
        return

    @make_test
    def test_inline_script_if_tracing_fn_with_default_args(a, b):
        return inline_script_if_tracing_fn_with_default_args(a, b)

    @make_test
    def test_inline_lru_cache_fn_with_default_args(a, b):
        return inline_lru_cache_fn_with_default_args(a, 2, b)

    @make_test
    def test_add(a, b):
        return a + b

    @make_test
    def test_add_(a, b):
        a_copy = torch.tensor(a)
        return a_copy.add_(b, alpha=5.0)

    @make_test
    def test_addcdiv(a, b, c):
        # dynamo decomposes this to avoid a graph break when
        # the value kwarg is populated
        return torch.addcdiv(a, b, c, value=5.0)

    @make_test
    def test_addcdiv_(a, b, c):
        a_copy = torch.tensor(a)
        return a_copy.addcdiv_(b, c, value=5.0)

    @make_test
    def test_is_not_null(a, b):
        if a is not None and b is not None:
            return a + b

    def test_foreach_lerp_(self):
        def fn(x, y, s):
            return torch._foreach_lerp_(x, y, s)

        cnt = torch._dynamo.testing.CompileCounter()

        fn_opt = torch.compile(backend=cnt, fullgraph=True)(fn)
        expected = fn(
            [torch.ones(2, 2) * 4.26, torch.ones(2, 2) * 3.14],
            [torch.ones(2, 2), torch.ones(2, 2)],
            torch.tensor(0.5),
        )

        actual = fn_opt(
            [torch.ones(2, 2) * 4.26, torch.ones(2, 2) * 3.14],
            [torch.ones(2, 2), torch.ones(2, 2)],
            torch.tensor(0.5),
        )
        self.assertTrue(same(expected, actual))

    def test_broadcast_foreach_pow(self):
        from torch._dynamo.utils import same

        def fn(x, y):
            return torch._foreach_pow(x, y)

        cnt = torch._dynamo.testing.CompileCounter()

        fn_opt = torch.compile(backend=cnt, fullgraph=True)(fn)
        inps = (torch.tensor(0.80), [torch.tensor(3.4), torch.tensor(7.8)])

        actual = fn_opt(*inps)
        expected = fn(*inps)
        self.assertTrue(same(actual, expected))
        self.assertTrue(cnt.frame_count, 1)

    def test_addcmul_(self):
        from copy import deepcopy

        from torch._dynamo.utils import same

        def fn(x, y, z, s):
            return x.addcmul_(y, z, value=s)

        cnt = torch._dynamo.testing.CompileCounter()
        fn_opt = torch.compile(backend=cnt, fullgraph=True)(fn)
        inps = (
            torch.ones(2, 2),
            torch.ones(2, 2) + 1,
            torch.rand(2, 2),
            torch.tensor(0.3),
        )
        inps_2 = deepcopy(inps)
        actual = fn_opt(*inps)
        expected = fn(*inps_2)
        self.assertTrue(same(actual, expected))
        self.assertEqual(cnt.frame_count, 1)

    @make_test
    def test_functools_partial(a, b):
        return clip01(a + b)

    @make_test
    def test_itertools_product(a, b):
        v = a
        for x, i in itertools.product([a, b], [1, 2]):
            v = v + x * i
        return v

    @make_test
    def test_itertools_chain(a, b):
        v = a
        for x in itertools.chain([a, b], [1, 2]):
            v = v + x
        return v

    @make_test
    def test_itertools_chain_from_iterable(a, b):
        v = a
        for x in itertools.chain.from_iterable([[a, b], [1, 2]]):
            v = v + x
        return v

    def test_itertools_reconstruct(self):
        def fn(a):
            it1 = itertools.repeat(1)
            it2 = itertools.count(2)
            for _ in range(3):
                a += next(it1)
                a += next(it2)
            return it1, it2, a

        opt_fn = torch.compile(fn, backend="eager", fullgraph=True)
        i1, i2, a = fn(torch.ones(3, 3))
        it1, it2, b = opt_fn(torch.ones(3, 3))
        self.assertEqual(next(i1), next(it1))
        self.assertEqual(next(i2), next(it2))
        self.assertEqual(a, b)

    @make_test
    def test_obj_eq(a, b):
        v = a + b
        if MyCls() == None:  # noqa: E711
            return -1
        if MyCls() != None:  # noqa: E711
            v = v.sin()
        if MyCls() == MyCls():
            return -2
        if MyCls() != MyCls():
            return v + 1
        return -3

    @make_test
    def test_cls_eq(a, b):
        v = a + b
        if MyCls == None:  # noqa: E711
            return -1
        if MyCls != None:  # noqa: E711
            v = v.sin()
        if MyCls != MyCls:
            return -2
        if MyCls == MyCls:
            return v + 1
        return -3

    @make_test
    def test_obj_is(a, b):
        v = a + b
        if MyCls() is None:  # noqa: E711
            return -1
        if MyCls() is not None:  # noqa: E711
            v = v.sin()
        if MyCls() is MyCls():
            return -2
        if MyCls() is not MyCls():
            return v + 1
        return -3

    @make_test
    def test_cls_is(a, b):
        v = a + b
        if MyCls is None:  # noqa: E711
            return -1
        if MyCls is not None:  # noqa: E711
            v = v.sin()
        if MyCls is not MyCls:
            return -2
        if MyCls is MyCls:
            return v + 1
        return -3

    @make_test
    def test_itertools_combinations(a, b):
        combs = []
        for size in itertools.combinations((1, 2, 3, 4), 2):
            combs.append(torch.ones(size))
        return combs

    @unittest.skipIf(
        sys.version_info < (3, 10),
        "itertools.pairwise was added at Python 3.10",
    )
    @make_test
    def test_itertools_pairwise(a):
        pairs = []
        for size in itertools.pairwise((1, 2, 3, 4)):
            pairs.append(torch.ones(size))
        return pairs

    def test_itertools_compress(self):
        def fn():
            return itertools.compress("ABCDEF", [1, 0, 1, 0, 1, 1])

        opt_fn = torch.compile(fn, backend="eager", fullgraph=True)
        self.assertListEqual(list(opt_fn()), list(fn()))

    def test_itertools_compress_tensors(self):
        def fn():
            return itertools.compress(
                [torch.tensor([0]), torch.tensor([1]), torch.tensor([2])], [1, 0, 1]
            )

        opt_fn = torch.compile(fn, backend="eager", fullgraph=True)
        self.assertListEqual(list(opt_fn()), list(fn()))

    @make_test
    def test_np_iinfo(a):
        max_dim = np.iinfo(np.int16).max
        return a + max_dim

    @make_test
    def test_np_finfo(a):
        min_dim = np.finfo(np.float32).min
        return a + min_dim

    @make_test
    def test_constant1(a, b, c):
        return a - b * c + 1.0

    @make_test
    def test_constant2(a, b, c):
        return a - b * c + 1

    @make_test
    def test_constant3(a):
        b = 1
        c = 2
        d = 3
        return b + c - d + a

    @make_test
    def test_constant4(a, b):
        c = 2
        d = 3
        if c > d:
            return a - b
        return b - a

    @make_test
    def test_cls_hasattr(self, x):
        if hasattr(MyCls, "a"):
            x = x + 1
        if hasattr(MyCls, "b"):
            x = x + 2
        return x

    @make_test
    def test_finfo(a, b):
        if torch.iinfo(torch.int32).bits == 32:
            return torch.finfo(a.dtype).min * b

    @make_test
    def test_globalfn(a, b):
        return sub(a, b)

    @make_test
    def test_viatorch(a, b):
        return torch.sub(a, b)

    @make_test
    def test_viamethod(a, b):
        return a.sub(b)

    @make_test
    def test_indirect1(a, b):
        t = a.sub
        return t(b)

    @make_test
    def test_indirect2(a, b):
        t = a.sub
        args = (b,)
        return t(*args)

    @make_test
    def test_indirect3(a, b):
        t = a.sub
        args = (b,)
        kwargs = {}
        return t(*args, **kwargs)

    @make_test
    def test_methodcall1(a, b, c):
        return constant3(a, b) * c

    @make_test
    def test_methodcall2(a, b):
        return constant3(a=b, b=a) + 1

    @make_test
    def test_methodcall3(a, b):
        return constant3(a, b=1.0) + b

    def test_is_integer(self):
        @torch.compile(backend="eager", fullgraph=True)
        def forward(t, m):
            return 2 * t if m.is_integer() else t

        t = torch.tensor([1])
        self.assertEqual(forward(t, 1.0).item(), 2)
        self.assertEqual(forward(t, 1.5).item(), 1)

    @parametrize(
        "method, num_type",
        (
            ("as_integer_ratio", int),
            ("bit_length", int),
            ("conjugate", int),
            ("as_integer_ratio", float),
            ("conjugate", float),
            ("hex", float),
            ("is_integer", float),
        ),
    )
    def test_number_method(self, method, num_type):
        def forward(t, m):
            return 2 * t if getattr(m, method)() else t

        wrapped = torch.compile(backend="eager", fullgraph=True)(forward)

        for i in (0, 1, 2.5):
            m = num_type(i)
            t = torch.tensor([1])
            actual = wrapped(t, m)
            expected = forward(t, m)
            self.assertEqual(actual, expected)

    @make_test
    def test_device_constant(a):
        return a + torch.ones(1, device=torch.device("cpu"))

    @make_test
    def test_tuple1(a, b):
        args = (a, b)
        return sub(*args)

    @make_test
    def test_tuple2(a, b):
        args = [a, b]
        return sub(*args)

    @make_test
    def test_is_in_onnx_export(x, y):
        if torch.onnx.is_in_onnx_export():
            return x - 1
        else:
            return y + 1

    @make_test
    def test_is_fx_tracing(x, y):
        if torch.fx._symbolic_trace.is_fx_tracing():
            return x - 1
        else:
            return y + 1

    @make_test
    def test_listarg1(a, b):
        return torch.cat([a, b])

    @make_test
    def test_listarg2(a, b):
        return torch.cat((a, b), dim=0)

    @make_test
    def test_listarg3(a, b):
        kwargs = {"tensors": (a, b), "dim": 0}
        return torch.cat(**kwargs)

    @make_test
    def test_listarg4(a, b):
        return torch.cat(tensors=[a, b], dim=0)

    @make_test
    def test_listarg5(a, b):
        args = [(a, b)]
        kwargs = {"dim": 0}
        return torch.cat(*args, **kwargs)

    def test_list_slice(self):
        class Mock:
            def __init__(self):
                self.ets = []
                self.counter = 0

            @torch.compile(backend="eager")
            def run(self, x):
                self.ets = self.ets[-3:]
                self.ets.append(x)
                return torch.sin(x)

        mock = Mock()
        mock.run(torch.randn(4))
        self.assertEqual(len(mock.ets), 1)

    @make_test
    def test_deque(a, b):
        d = collections.deque([a, b])
        d.append(a + 1)
        d.extend([a, b])
        d.insert(0, "foo")
        tmp = d.pop()

        another_deque = collections.deque([tmp])
        d.extendleft(another_deque)
        another_deque.clear()
        d.extend(another_deque)

        d[2] = "setitem"
        d = d.copy()
        d.append(d.popleft())

        empty = collections.deque()
        d.extend(empty)

        return d

    @make_test
    def test_slice1(a):
        return a[5]

    @make_test
    def test_slice2(a):
        return a[:5]

    @make_test
    def test_slice3(a):
        return a[5:]

    @make_test
    def test_slice4(a):
        return a[2:5]

    @make_test
    def test_slice5(a):
        return a[::2]

    @make_test
    def test_slice6(a):
        return torch.unsqueeze(a, 0)[:, 2:]

    @make_test
    def test_range1(a):
        return torch.tensor(range(a.size(0)))

    @make_test
    def test_range2(x, y):
        r = x + y
        for _ in range(x.size(0) + 2):
            r = r / y
        return r

    @make_test
    def test_unpack1(a):
        a, b = a[:5], a[5:]
        return a - b

    @make_test
    def test_unpack2(a):
        packed = [a[:5], a[5:]]
        a, b = packed
        return a - b

    @make_test
    def test_unpack3(a):
        packed = (a[:5], a[5:])
        a, b = packed
        return a - b

    @make_test
    def test_fn_with_self_set(a, b):
        # avg_pool2d is an odd one with __self__ set
        return F.avg_pool2d(
            torch.unsqueeze(a, 0) * torch.unsqueeze(b, 1), kernel_size=2, padding=1
        )

    @make_test
    def test_return_tuple1(a, b):
        return (a - b, b - a, a, b)

    @make_test
    def test_globalvar(a, b):
        return a - b + d

    @make_test
    def test_globalmodule(x):
        return e(x)

    @make_test
    def test_inline_with_default(a, b, c):
        return func_with_default(a, b) * c

    @make_test
    def test_inner_function(x):
        def fn(x):
            return torch.add(x, x)

        return fn(x)

    @make_test
    def test_transpose_for_scores(x):
        new_x_shape = x.size()[:-1] + (2, 5)
        x = x.view(*new_x_shape)
        return x.permute(0, 2, 1)

    @make_test
    def test_return_tuple2(x):
        return (torch.add(x, x), x)

    @make_test
    def test_load_global_bool(x):
        if flag:
            return torch.add(x, x)
        else:
            return x

    @make_test
    def test_len_tensor(x):
        z = len(x)
        return torch.add(x, z)

    @make_test
    def test_len_constant_list(x):
        z = len([1, 2, 3])
        return torch.add(x, z)

    @make_test
    def test_len_constant_dict(x):
        z = len({"foo": "bar"})
        return torch.add(x, z)

    @make_test
    def test_dict_copy(x):
        z = dict({"foo": x + 1})
        return z

    @make_test
    def test_dict_keys(x):
        d = {3: x}
        keys = d.keys()
        d[4] = x + 1
        d2 = {3: 2, 4: "aa"}
        return 3 in keys, 4 in keys, 5 in keys, d2.keys() == keys

    @make_test
    def test_dict_values(x):
        d = {3: x}
        values = d.values()
        d[3] = x + 1
        d[4] = x + 2
        return len(values)

    @make_test
    def test_dict_setdefault1(x):
        d = {"a": 1, "b": 2}
        d.setdefault("a", 10)
        if d["a"] == 1:
            return x + 1
        else:
            return x - 1

    @make_test
    def test_dict_setdefault2(x):
        d = {"a": 1, "b": 2}
        d.setdefault("c", 10)
        if d["c"] == 10:
            return x + 1
        else:
            return x - 1

    @make_test
    def test_dict_setdefault3(x):
        d = {"a": 1, "b": 2}
        d.setdefault("c")
        if d["c"] is None:
            return x + 1
        else:
            return x - 1

    @make_test
    def test_dict_update_kwargs(x):
        d = {"a": 2}
        d.update(b=4)
        return x * d["a"] * d["b"]

    @make_test
    def test_defaultdict_setdefault1(x):
        d = collections.defaultdict.fromkeys("a", "b")
        d["a"] = 1
        d["b"] = 2
        d.setdefault("a", 10)
        if d["a"] == 1:
            return x + 1
        else:
            return x - 1

    @make_test
    def test_defaultdict_setdefault2(x):
        d = collections.defaultdict.fromkeys("a", "b")
        d["a"] = 1
        d["b"] = 2
        d.setdefault("c", 10)
        if d["c"] == 10:
            return x + 1
        else:
            return x - 1

    @make_test
    def test_defaultdict_setdefault3(x):
        d = collections.defaultdict.fromkeys("a", "b")
        d["a"] = 1
        d["b"] = 2
        d.setdefault("c")
        if d["c"] is None:
            return x + 1
        else:
            return x - 1

    def test_dict_id_guard(self):
        d1 = collections.OrderedDict({"a": 2})
        d2 = d1

        def fn(x):
            # Iteration forces DictGuardManager
            for k in d1:
                x = x * d1[k] * d2[k]
            return x

        opt_fn = torch.compile(fn, backend="eager", fullgraph=True)
        x = torch.randn(4)
        self.assertEqual(fn(x), opt_fn(x))

    @make_test
    def test_callable_lambda(x):
        if callable(lambda x: True):
            return x + 1
        else:
            return x - 1

    @make_test
    def test_callable_torch(x):
        if callable(torch.abs):
            return x + 1
        else:
            return x - 1

    @make_test
    def test_callable_builtin(x):
        if callable(sum):
            return x + 1
        else:
            return x - 1

    def test_callable_class(self):
        class CallableClass:
            def __call__():
                pass

        class NotCallableClass:
            pass

        @torch.compile(backend="eager", fullgraph=True)
        def fn1(x, arg):
            if callable(arg):
                return x
            return x + 1

        @torch.compile(backend="eager", fullgraph=True)
        def fn2(x, arg):
            if callable(arg):
                return x * 2
            return x + 1

        input = torch.randn(4)

        for f in [fn1, fn2]:
            self.assertEqual(f(input, NotCallableClass()), input + 1)
            self.assertEqual(
                f(input, CallableClass()), input if f is fn1 else input * 2
            )

            # passing tensor and scalars
            self.assertEqual(f(input, 1), input + 1)
            self.assertEqual(f(input, 1.1), input + 1)
            self.assertEqual(f(input, True), input + 1)
            self.assertEqual(f(input, input), input + 1)

    def test_callable_list(self):
        @torch.compile(backend="eager", fullgraph=True)
        def fn(x, arg):
            if callable(arg):
                return x
            return x + 1

        input = torch.randn(4)
        self.assertEqual(fn(input, [1, 2, 3]), input + 1)
        self.assertEqual(fn(input, (1, 2, 3)), input + 1)

    @make_test
    def test_len_constant_misc_iterables(x):
        a = len((1, 2, 3))
        b = len("test str")
        c = a + b
        return torch.add(x, c)

    @make_test
    def test_dict_kwargs(x):
        z = dict(text_embed=x + 1, other=x + 2)
        return z

    @make_test
    def test_ordered_dict_kwargs(x):
        z = collections.OrderedDict(sample=torch.ones(10))
        return z

    @make_test
    def test_custom_dict_kwargs(x):
        z = CustomDictSubclass(sample=torch.ones(10))
        return z

    @make_test
    def test_float(x):
        y = float(1.2)  # noqa: UP018
        y += float("1.2")
        return torch.add(x, y)

    @make_test
    def test_is_floating_point(x):
        y = x + 1
        return torch.is_floating_point(y), torch.is_floating_point(input=y)

    @make_test
    def test_dtype(x):
        if x.dtype == torch.float32:
            return x + 1

    @make_test
    def test_get_default_dtype(x):
        if x.dtype == torch.get_default_dtype():
            return x + 1
        else:
            return x - 1

    @make_test
    def test_get_autocast_gpu_dtype(x):
        dtype = torch.get_autocast_gpu_dtype()
        return x.type(dtype)

    @make_test
    def test_is_any_autocast_enabled(x):
        if torch._C._is_any_autocast_enabled():
            return x + 1
        else:
            return x - 1

    @make_test
    def test_is_checkpoint_valid(x):
        if torch.autograd._is_checkpoint_valid():
            return x + 1
        else:
            return x - 1

    @make_test
    def test_list_compare_polyfill(x):
        for a, b, c in [
            [(1, 2, 3), (1, 2, 3), 7.77],
            [(1, 4, 3), (1, 2, 3), 3.33],
            [(1, 2), (1, 2, 3), 5.55],
            [(1, 2, 3), (1, 2), 11.11],
            [(1, -1, 3), (1, 2, 3), 13.33],
        ]:
            if a != b:
                x = x + 1 * c
            if a == b:
                x = x + 2 * c
            if a < b:
                x = x + 4 * c
            if a > b:
                x = x + 8 * c
            if a <= b:
                x = x + 16 * c
            if a >= b:
                x = x + 32 * c
        return x

    @make_test
    def test_list_compare_polyfill_non_lists(x):
        conds = []

        # Non-list instances only work for eq and ne
        for a, b, c in [
            [(1, 2, 3), "(1, 2, 3)", 7.77],
            [143, (143,), 3.33],
        ]:
            conds.append(a != b)
            if conds[-1]:
                x = x + 1 * c

            conds.append(a == b)
            if conds[-1]:
                x = x + 2 * c

        return x, conds

    @make_test
    def test_promote_types(x):
        if x.dtype == torch.promote_types(torch.int32, torch.float32):
            return x + 1
        else:
            return x - 1

    @make_test
    def test_cublas_allow_tf32(x):
        if torch.backends.cuda.matmul.allow_tf32:
            return x.sin() + 1

        return x.cos() - 1

    @make_test
    def test_get_calculate_correct_fan(x):
        fan_in = torch.nn.init._calculate_correct_fan(x, "fan_in")
        return x + fan_in

    @make_test
    def test_is_complex(x):
        if torch.is_complex(x):
            return x + 1
        else:
            return x - 1

    @make_test
    def test_tensor_is_complex(x):
        if x.is_complex():
            return x + 1
        else:
            return x - 1

    @make_test
    def test_tensor_size(x):
        fn = torch.Tensor.size
        return fn(x + 1)

    @make_test
    def test_tensor_dim(x):
        fn = torch.Tensor.dim
        return fn(x + 1)

    def test_is_inference_recompilation(self):
        def fn(x):
            if x.is_inference():
                return x + 1
            else:
                return x - 1

        with torch.inference_mode():
            x_inference = torch.randn(2, 2)

        cnts = torch._dynamo.testing.CompileCounter()
        opt_fn = torch.compile(fn, backend=cnts, fullgraph=False)
        x = torch.randn(2, 2)

        self.assertEqual(fn(x), opt_fn(x))
        self.assertEqual(cnts.frame_count, 1)

        self.assertEqual(fn(x_inference), opt_fn(x_inference))
        self.assertEqual(cnts.frame_count, 2)  # Recompiles

    def test_is_inference_mode_global_recompilation(self):
        def fn(x):
            if torch.is_inference_mode_enabled():
                return x + 1
            else:
                return x - 1

        cnts = torch._dynamo.testing.CompileCounter()
        opt_fn = torch.compile(fn, backend=cnts, fullgraph=False)

        x = torch.randn(2, 2)

        self.assertEqual(fn(x), opt_fn(x))
        self.assertEqual(cnts.frame_count, 1)

    @make_test
    def test_get_privateuse1_name(x):
        if torch._C._get_privateuse1_backend_name() == "privateuseone":
            return x + 1
        else:
            return x - 1

    @make_test
    def test_device(x):
        if not x.is_cuda:
            return x + 1

    @unittest.skipIf(not torch.cuda.is_available(), "requires cuda")
    @make_test
    def test_get_device_properties_tensor_device(a):
        x = a.to("cuda")
        prop = torch.cuda.get_device_properties(x.device)
        if prop.major == 8:
            return x + prop.multi_processor_count
        return x + prop.max_threads_per_multi_processor

    @make_test
    def test_tensor_type(a, b):
        m = a.to(torch.float16)
        return b.type(m.type())

    @unittest.skipIf(not torch.cuda.is_available(), "requires cuda")
    @make_test
    def test_tensor_type2(a, b):
        m = a.to("cuda")
        return m + b.type(m.type())

    @make_test
    def test_tensor_type3(a, b):
        m = a.type(torch.HalfTensor)
        return b.type(m.type())

    @make_test
    def test_tensor_type4(a, b):
        m = a.type("torch.HalfTensor")
        return b.type(m.type())

    @unittest.skipIf(not torch.cuda.is_available(), "requires cuda")
    @make_test
    def test_tensor_type5(a, b):
        m = a.type(torch.cuda.HalfTensor)
        return b.type(m.type())

    @make_test
    def test_tensor_element_size(a):
        if a.element_size() > 1:
            return (a + a.element_size(), a - a.element_size())
        return (a - a.element_size(), a + a.element_size())

    @make_test
    def test_ndim(x):
        if x.ndim == 2 and x.ndimension() == 2 and x.dim() == 2:
            return x + 1

    @make_test
    def test_T(x):
        return torch.ones_like(x.T)

    @make_test
    def test_mT(x):
        return torch.ones_like(x.mT)

    @make_test
    def test_is_sparse(x):
        if not x.is_sparse:
            return x + 1

    @make_test
    def test_shape1(x):
        if x.shape[0] == 10:
            return x + 1

    @make_test
    def test_shape2(x):
        if x.size(1) == 10:
            return x + 1

    @make_test
    def test_del(a, b):
        c = a + 1
        d = c + 2
        del c, a
        return b + d

    @make_test
    def test_chunks1(x):
        chunk_size = 5
        assert x.shape[0] % chunk_size == 0
        assert x.shape[0] // chunk_size == 2
        return x[:chunk_size] - x[chunk_size:]

    @make_test
    def test_import1(x, y):
        import torch
        from torch import sub

        return sub(torch.add(x, y), y)

    @make_test
    def test_isinstance(x):
        results = []
        if isinstance([x], list):
            results.append(x.sin())
        else:
            results.append(x.cos())
        if isinstance([x], tuple):
            results.append(x.sin())
        else:
            results.append(x.cos())
        if isinstance([x], collections.abc.Sequence):
            results.append(x.sin())
        else:
            results.append(x.cos())
        if isinstance([x], typing.Sequence):
            results.append(x.sin())
        else:
            results.append(x.cos())
        if isinstance([x], (tuple, list, typing.Sequence)):
            results.append(x.sin())
        else:
            results.append(x.cos())
        # TODO: add sourceless builder for types.UnionType
        # if sys.version_info >= (3, 10):
        #     if isinstance([x], list | tuple):
        #         results.append(x.sin())
        #     else:
        #         results.append(x.cos())
        return results

    @make_test
    def test_return_dict(x, y):
        z = [x + y, y, False]
        return {"x": x, "z": z, "a": x, "b": z, "c": x}

    @make_test
    def test_return_dict2(x, y):
        tmp = {"x": x}
        tmp["z"] = [x + y, y]
        tmp["y"] = y
        tmp["z"].append(False)
        return tmp

    @make_test
    def test_funcdef_closure(x, y):
        x = x + y + 1.0

        def inner(z):
            nonlocal x, y
            y = x + z + 20.0
            x = y + z + 10.0

        inner(2.0)
        inner(3.0)

        return x, y

    @make_test
    def test_module_constant(x, y):
        r = x + y
        for _ in range(torch._dynamo.testing.three):
            r = r / y
        return r

    @make_test
    def test_inline_softmax(x, y):
        # This is common in sme huggingface models
        return torch.nn.Softmax(dim=-1)(x + y * 2)

    @make_test
    def test_dtype_compare(a, b):
        if a.dtype == torch.float16:
            return a + 10
        if a.dtype == torch.float32:
            return a - b * 32

    @make_test
    def test_build_list_unpack(a, b):
        it1 = (x + 1 for x in (a, b))
        it2 = (x - 1 for x in (a, b))
        return torch.cat([*it1, *it2], dim=-1)

    @make_test
    def test_tensor_len(a, b):
        return a + b + len(a) + b.__len__()

    @make_test
    def test_pop(a, b):
        ll = [a, b]
        ll.append(a + 1)
        ll.extend(
            [
                b + 2,
                a + b,
            ]
        )
        ll.pop(-1)
        ll.pop(0)
        ll.pop()
        v1, v2 = ll
        return v1 - v2

    @make_test
    def test_list_convert(a, b):
        ll = [a + 2, b]
        ll = tuple(ll)
        tmp = b + 3
        ll = list(ll)
        v1, v2 = ll
        return v1 - v2 + tmp

    @make_test
    def test_list_add(a, b):
        l1 = (a, b)
        l2 = ()  # being a LOAD_CONST in the bytecode
        l3 = l1 + l2
        return l3[0] + l3[1]

    @make_test
    def test_list_index_with_constant_tensor(a, b):
        l1 = [a, b, a + 1, b + 1]
        return l1[torch.as_tensor(2)]

    @make_test
    def test_startswith(a, b):
        x = a + b
        if "foobar".startswith("foo") and "test" in constant3.__module__:
            x = x + 1
        return x

    @make_test
    def test_dict_ops(a, b):
        tmp = {"a": a + 1, "b": b + 2}
        assert tmp.get("zzz") is None
        v = tmp.pop("b") + tmp.get("a") + tmp.get("missing", 3) + tmp.pop("missing", 4)
        tmp.update({"d": 3})
        tmp["c"] = v + tmp["d"]
        if "c" in tmp and "missing" not in tmp:
            return tmp["c"] - tmp["a"] + len(tmp)

    @make_test
    def test_inline_jit__unwrap_optional(x):
        if torch.jit._unwrap_optional(x) is None:
            return torch.ones(2, 2)
        return x.sin()

    @make_test
    def test_zip_longest(x):
        list1 = [1, 2, 3]
        list2 = ["a", "b"]
        list3 = [True, False, True, False]
        return torch.sin(x + 1), list(
            itertools.zip_longest(list1, list2, list3, fillvalue=None)
        )

    def test_torch_size_as_dict_key(self):
        def fn(x, cached):
            if x.shape not in cached:
                cached[x.shape] = x
            return x + cached[x.shape]

        opt_fn = torch.compile(fn, backend="eager", fullgraph=True)
        x1 = torch.randn(2, 3)
        x2 = torch.randn(2, 3)
        cached = {}
        ref1 = fn(x1, cached)
        ref2 = fn(x2, cached)
        cached = {}
        res1 = opt_fn(x1, cached)
        res2 = opt_fn(x2, cached)
        self.assertEqual(ref1, res1)
        self.assertEqual(ref2, res2)

    def test_dict_param_keys(self):
        a_param = torch.nn.Parameter(torch.ones([4, 4]))

        def fn(a):
            tmp = {"a": a, a_param: 3}
            return tmp["a"] + tmp[a_param]

        test = make_test(fn)
        test(self)

    def test_dict_mutable_map(self):
        from collections.abc import MutableMapping

        class TensorDict(MutableMapping):
            def __init__(self) -> None:
                self._dict = {}

            def add(self, key, value):
                self._dict[key] = value

            def items(self):
                return self._dict.items()

            def __delitem__(self, key):
                del self._dict[key]

            def __getitem__(self, key):
                return self._dict[key]

            def __iter__(self):
                return iter(self._dict)

            def __len__(self):
                return len(self._dict)

            def __setitem__(self, key, value):
                self._dict[key] = value

        tensor_dict = TensorDict()
        tensor_dict.add("a", torch.ones(4) * 2)

        def fn(x):
            copy_tensordict = dict(tensor_dict)
            return x * copy_tensordict["a"]

        opt_fn = torch.compile(fn, backend="eager", fullgraph=True)
        x = torch.randn(4)

        ref = fn(x)
        res = opt_fn(x)
        self.assertEqual(ref, res)

    def test_unpack_mutable_map(self):
        from collections.abc import MutableMapping

        class TensorDict(MutableMapping):
            def __init__(self) -> None:
                self._dict = {}

            def add(self, key, value):
                self._dict[key] = value

            def items(self):
                return self._dict.items()

            def __delitem__(self, key):
                del self._dict[key]

            def __getitem__(self, key):
                return self._dict[key]

            def __iter__(self):
                return iter(self._dict)

            def __len__(self):
                return len(self._dict)

            def __setitem__(self, key, value):
                self._dict[key] = value

        tensor_dict = TensorDict()
        tensor_dict.add("a", torch.ones(4) * 2)

        def gn(x, a=1):
            return x * a

        def fn(x):
            return gn(x, **tensor_dict)

        opt_fn = torch.compile(fn, backend="eager", fullgraph=True)

        x = torch.randn(4)

        ref = fn(x)
        res = opt_fn(x)
        self.assertEqual(ref, res)

    def _test_default_dict_helper(self, factory):
        dd = collections.defaultdict(factory)
        param = torch.nn.Parameter(torch.ones([2, 2]))

        def fn(x):
            dd["a"] = x + 1
            dd[param] = 123
            dd["c"] = x * 2
            return dd["b"], dd

        x = torch.randn(10, 10)
        ref = fn(x)
        opt_fn = torch._dynamo.optimize_assert("eager")(fn)
        res = opt_fn(x)

        self.assertTrue(same(ref[0], res[0]))
        self.assertTrue(same(ref[1]["a"], res[1]["a"]))
        self.assertTrue(same(ref[1]["c"], res[1]["c"]))
        self.assertTrue(same(ref[1][param], res[1][param]))

    def test_default_dict_dict(self):
        self._test_default_dict_helper(dict)

    def test_default_dict_list(self):
        self._test_default_dict_helper(list)

    def test_default_dict_tuple(self):
        self._test_default_dict_helper(tuple)

    def test_default_dict_set(self):
        self._test_default_dict_helper(set)

    def test_default_dict_lambda(self):
        self._test_default_dict_helper(lambda: dict())  # noqa: C408

    def test_default_dict_closure(self):
        def factory():
            return dict()  # noqa: C408

        self._test_default_dict_helper(factory)

    def test_class_dict(self):
        class A:
            x = 4
            y = 5

            def __init__(self) -> None:
                self.a = 6

        a = A()

        def fn(x):
            if "x" in type(a).__dict__:
                return x + 1
            return x + 2

        opt_fn = torch.compile(fn, backend="eager", fullgraph=True)
        x = torch.randn(4)
        self.assertEqual(fn(x), opt_fn(x))

    def test_default_dict_constr(self):
        param = torch.nn.Parameter(torch.ones([2, 2]))

        def fn(x):
            dd = collections.defaultdict(lambda: dict())  # noqa: C408
            dd["a"] = x + 1
            dd[param] = 123
            dd["c"] = x * 2
            dd.update({"b": x * 3})
            dd.update([["d", x - 2], ("e", x + 2)])
            dd.update(zip("ab", [x + 3, x + 4]))
            return dd["b"], dd

        x = torch.randn(10, 10)
        ref = fn(x)
        opt_fn = torch._dynamo.optimize_assert("eager")(fn)
        res = opt_fn(x)

        self.assertTrue(same(ref[0], res[0]))
        self.assertTrue(same(ref[1]["a"], res[1]["a"]))
        self.assertTrue(same(ref[1]["b"], res[1]["b"]))
        self.assertTrue(same(ref[1]["c"], res[1]["c"]))
        self.assertTrue(same(ref[1]["d"], res[1]["d"]))
        self.assertTrue(same(ref[1]["e"], res[1]["e"]))
        self.assertTrue(same(ref[1][param], res[1][param]))

    def test_dict_tuple_lazy_guard(self):
        @torch.compile(backend="eager")
        def fn(x, y):
            return torch.sin(x) * y[1]

        fn(torch.randn(3), {1: 1, 2: 2})
        # Changing the value of other key should not causing recompilation
        with unittest.mock.patch("torch._dynamo.config.error_on_recompile", True):
            fn(torch.randn(3), {1: 1, 2: 3})

        fn(torch.randn(3), (1, 2, 3))
        # Changing the value of index 0, 2 (not 1) should not cause recompilation
        with unittest.mock.patch("torch._dynamo.config.error_on_recompile", True):
            fn(torch.randn(3), (11, 2, 13))

    @make_test
    def test_call_dict1(x):
        d1 = dict()  # noqa: C408
        d1["x"] = x + 1
        d2 = collections.OrderedDict()
        d2["x"] = x + 2
        return d1["x"] + d2["x"] + 1

    @make_test
    def test_call_dict2(x):
        d1 = dict()  # noqa: C408
        d1["x"] = x
        d2 = collections.OrderedDict(d1)
        if isinstance(d2, collections.OrderedDict):
            return x + 1
        else:
            return x - 1

    @make_test
    def test_call_dict3(x):
        my_list = [("a", x), ("b", x + 1), ("c", x + 2)]
        d1 = dict(my_list)
        d1["a"] = x + 10
        d2 = collections.OrderedDict(my_list)
        d2["c"] = x + 20
        return d1["a"] + d2["c"] + 1

    @make_test
    def test_call_dict4(x):
        my_list = (("a", x), ("b", x + 1), ("c", x + 2))
        d1 = dict(my_list)
        d1["a"] = x + 10
        d2 = collections.OrderedDict(my_list)
        d2["c"] = x + 20
        return d1["a"] + d2["c"] + 1

    @make_test
    def test_call_dict5(x):
        my_list = iter([("a", x), ("b", x + 1), ("c", x + 2)])
        d1 = dict(my_list)
        d1["a"] = x + 10
        d2 = collections.OrderedDict(my_list)
        d2["c"] = x + 20
        return d1["a"] + d2["c"] + 1

    @make_test
    def test_dict_fromkeys(x, y):
        lst = ["a", "b"]
        d = dict.fromkeys(lst)
        d1 = dict.fromkeys(d, x + 1)
        d2 = collections.defaultdict.fromkeys(iter(d1), x - 2)
        d3 = collections.OrderedDict.fromkeys(tuple(lst), value=y)
        return d1["a"] * d2["b"] + d2["a"] + d1["b"] + d3["a"] + d3["b"] + 1

    @make_test
    def test_dict_copy(x):
        my_list = [("a", x), ("b", x + 1), ("c", x + 2)]
        d1 = dict(my_list)
        d1["a"] = x + 10
        d2 = d1.copy()
        d2["a"] = x - 5
        d2["b"] = x + 3
        d3 = collections.OrderedDict(my_list)
        d3["c"] = x + 20
        d4 = d3.copy()
        d4["c"] = x - 10
        return d1["a"] * d2["a"] + d2["b"] + d3["c"] * d4["c"] + 1

    @make_test
    def test_dict_update(x, y, z):
        d = {"a": x, "b": y}
        d.update({"a": y - 1})
        d.update([("b", z + 1), ["c", z]])
        d.update(zip("ab", [z + 3, y + 2]))

        od = collections.OrderedDict(a=x * 3, b=y + 2)
        od.update({"a": y + 5})
        od.update([["b", z + 6], ("c", z - 7)])
        od.update(zip("ab", [z - 3, x + 2]))
        return d["a"] * od["a"] + od["c"] + d["b"] + od["b"] * d["c"]

    @make_test
    def test_min_max(a, b):
        c = a + b
        a = a.sum()
        b = b.sum()
        a = min(max(a, 0), 1)
        b = max(0, min(1, b))
        return max(a, b) - min(a, b) + c

    @make_test
    def test_symbool_to_int(x):
        # this is roughly the pattern found in einops.unpack()
        if sum(s == -1 for s in x.size()) == 0:
            return x + 1
        else:
            return x - 1

    @make_test
    def test_map_sum(a, b, c, d):
        return sum(map(lambda x: x + 1, [a, b, c, d]))

    @make_test
    def test_sum(a, b, c, d):
        return sum([a, b, c, d])

    @make_test
    def test_sum_with_start_arg(a, b, c, d):
        return sum([b, c, d], a)

    @make_test
    def test_sum_with_start_kwarg(a, b, c, d):
        return sum([b, c, d], start=a)

    @make_test(expected_frame_count=0)
    def test_sum_shortcut():
        return sum([0, 1.0, 2, 3.0])

    @make_test(expected_frame_count=0)
    def test_sum_shortcut_with_start_arg():
        return sum([0, 1.0, 2, 3.0], -10)

    @make_test(expected_frame_count=0)
    def test_sum_shortcut_with_start_kwarg():
        return sum([0, 1.0, 2, 3.0], start=-10)

    @make_test
    def test_reduce(a, b, c, d):
        return functools.reduce(operator.add, [a, b, c, d])

    @make_test
    def test_reduce_with_initial(a, b, c, d):
        return functools.reduce(operator.add, [b, c, d], a)

    @make_test
    def test_reduce_with_single(x):
        return functools.reduce(lambda a, b: (a, b), [x])

    @make_test(expected_frame_count=0)
    def test_reduce_with_single_with_initial(x, y):
        return functools.reduce(lambda a, b: (a, b), [y], x)

    @make_test(expected_frame_count=0)
    def test_reduce_with_none_initial(x):
        return functools.reduce(lambda a, b: (a, b), [x], None)

    @make_test
    def test_tuple_contains(a, b):
        v1 = "a"
        v2 = "b"
        v3 = "c"
        vals1 = (v1, v2, v3)
        vals2 = ("d", "e", "f")
        if "a" in vals1 and "b" not in vals2:
            return a + b
        return a - b

    @make_test
    def test_set_pop_raise_KeyError(a, b):
        s = set()
        try:
            s.pop()
        except KeyError:
            return a + b
        except Exception:
            return a - b
        else:
            return a * b

    @make_test
    def test_set_issubset(a, b):
        vals1 = {"a", "b", "c"}
        vals2 = {"b", "c"}
        vals3 = {"b", "e", "f"}
        if vals2.issubset(vals1) and not vals2.issubset(vals3):
            return a + b
        return a - b

    @make_test
    def test_set_issuperset(a, b):
        vals1 = {"a", "b", "c"}
        vals2 = {"b", "c"}
        vals3 = {"b", "e", "f"}
        if vals1.issuperset(vals2) and not vals1.issuperset(vals3):
            return a + b
        return a - b

    @make_test
    def test_set_ctor_iterable(x):
        var = set(["apple", "banana", "cherry"])
        if isinstance(var, set):
            return x + 1
        else:
            return x - 1

    @make_test
    def test_set_equality_frozenset(x):
        var = set("abc")
        other = frozenset("abc")
        if var == other:
            return x + 1
        else:
            return x - 1

    @unittest.expectedFailure
    @make_test
    def test_set_in_frozenset(x):
        var = set("abc")
        other = set([frozenset("abc")])
        if var in other:
            return x + 1
        else:
            return x - 1

    @make_test
    def test_set_update_bytecode(x):
        # This produces bytecode SET_UPDATE since python 3.9
        var = {"apple", "banana", "cherry"}
        if isinstance(var, set):
            return x + 1
        else:
            return x - 1

    @make_test
    def test_set_update_list_with_duplicated_items(x):
        list1 = ["apple", "banana", "apple"]
        list2 = ["orange", "banana"]
        if len({*list1, *list2}) == 3:
            return x + 1
        else:
            return x - 1

<<<<<<< HEAD
    @parametrize("_type", [set, frozenset])
    def test_set_union(self, _type):
        @make_test
        def fn(a, b):
            set1 = _type({"apple", "banana", "cherry"})
            set2 = _type({"google", "microsoft", "apple"})
            set3 = _type({"shoes", "flipflops", "sneakers"})
            union_set = set1.union(set2, set3)
            if "apple" in union_set:
                x = a + b
            else:
                x = a - b
            if "banana" in union_set:
                y = a + b
            else:
                y = a - b
            if "shoes" in union_set:
                z = a + b
            else:
                z = a - b
            return x, y, z

        fn(self)

=======
>>>>>>> b60968ea
    @make_test
    def test_set_contains(a, b):
        vals = set(["a", "b", "c"])
        if "a" in vals:
            x = a + b
        else:
            x = a - b
        if "d" in vals:
            y = a + b
        else:
            y = a - b
        return x, y

    def test_set_isdisjoint(self):
        x = {"apple", "banana", "cherry"}
        y = {"google", "microsoft", "apple"}

        def fn(a):
            if x.isdisjoint(y):
                return a + 1
            else:
                return a - 1

        test = make_test(fn)
        test(self)

    @make_test
    def test_set_intersection(a, b):
        set1 = {"apple", "banana", "cherry"}
        set2 = {"google", "microsoft", "apple"}
        set3 = {"shoes", "flipflops", "apple"}
        intersection_set = set1.intersection(set2, set3)
        if "apple" in intersection_set:
            x = a + b
        else:
            x = a - b
        if "banana" in intersection_set:
            y = a + b
        else:
            y = a - b
        if "shoes" in intersection_set:
            z = a + b
        else:
            z = a - b
        return x, y, z

    @make_test
    def test_set_intersection_update(a, b):
        set1 = {"apple", "banana", "cherry"}
        set2 = {"google", "microsoft", "apple"}
        set3 = {"shoes", "flipflops", "apple"}
        set1.intersection_update(set2, set3)
        if "apple" in set1:
            x = a + b
        else:
            x = a - b
        if "banana" in set1:
            y = a + b
        else:
            y = a - b
        if "shoes" in set1:
            z = a + b
        else:
            z = a - b
        return x, y, z

    @parametrize("_type", [set])
    def test_set_union(self, _type):
        @make_test
        def fn(a, b):
            set1 = _type({"apple", "banana", "cherry"})
            set2 = _type({"google", "microsoft", "apple"})
            set3 = _type({"shoes", "flipflops", "sneakers"})
            union_set = set1.union(set2, set3)
            if "apple" in union_set:
                x = a + b
            else:
                x = a - b
            if "banana" in union_set:
                y = a + b
            else:
                y = a - b
            if "shoes" in union_set:
                z = a + b
            else:
                z = a - b
            return x, y, z

        fn(self)

    @parametrize(
        "fn_name", ["add", "symmetric_difference", "symmetric_difference_update"]
    )
    def test_set_raise_TypeError(self, fn_name):
        @make_test
        def fn(a, b):
            set1 = {"apple", "banana", "cherry"}
            try:
                getattr(set1, fn_name)()
            except TypeError:
                return a + b
            return a - b

        fn(self)

    @make_test
    def test_set_difference(a, b):
        set1 = {"apple", "banana", "cherry"}
        set2 = {"google", "microsoft", "apple"}
        set3 = {"shoes", "flipflops", "sneakers"}
        difference_set = set1.difference(set2, set3)
        if "apple" in difference_set:
            x = a + b
        else:
            x = a - b
        if "banana" in difference_set:
            y = a + b
        else:
            y = a - b
        if "shoes" in difference_set:
            z = a + b
        else:
            z = a - b
        return x, y, z

    @make_test
    def test_set_difference_update(a, b):
        set1 = {"apple", "banana", "cherry"}
        set2 = {"google", "microsoft", "apple"}
        set3 = {"shoes", "flipflops", "sneakers"}
        set1.difference_update(set2, set3)
        if "apple" in set1:
            x = a + b
        else:
            x = a - b
        if "banana" in set1:
            y = a + b
        else:
            y = a - b
        if "shoes" in set1:
            z = a + b
        else:
            z = a - b
        return x, y, z

    @make_test
    def test_set_symmetric_difference(a, b):
        set1 = {"apple", "banana", "cherry"}
        set2 = {"google", "microsoft", "apple"}
        symmetric_diff_set = set1.difference(set2)
        if "apple" in symmetric_diff_set:
            x = a + b
        else:
            x = a - b
        if "banana" in symmetric_diff_set:
            y = a + b
        else:
            y = a - b
        return x, y

    @make_test
    def test_set_symmetric_difference_update(a, b):
        set1 = {"apple", "banana", "cherry"}
        set2 = {"google", "microsoft", "apple"}
        set1.difference(set2)
        if "apple" in set1:
            x = a + b
        else:
            x = a - b
        if "banana" in set1:
            y = a + b
        else:
            y = a - b
        return x, y

    @make_test
    def test_set_discard(a, b):
        set1 = {"apple", "banana", "cherry"}
        set2 = {"google", "microsoft", "apple"}
        set1.discard("banana")
        set2.discard("cherry")
        if "banana" in set1:
            x = a + b
        else:
            x = a - b
        if "cherry" in set2:
            y = a + b
        else:
            y = a - b
        return x, y

    @make_test
    def test_set_pop(a, b):
        set1 = {"apple", "banana", "cherry"}
        e = set1.pop()
        if e in set1:
            x = a + b
        else:
            x = a - b
        return x

    def test_set_to_frozenset(self):
        @make_test
        def fn(a, b):
            set1 = {"apple", "banana", "cherry"}
            set2 = frozenset({"google", "microsoft", "apple"})
            if type(frozenset(set1)) is frozenset and type(set(set2)) is set:
                return a + b
            else:
                return a - b

        fn(self)

    def test_set_keys_view(self):
        from collections.abc import KeysView

        class StringKeys(KeysView):
            def __init__(self, keys):
                self.keys = keys

            def __getitem__(self, key):
                return self.keys.__getitem__(key)

            def __iter__(self):
                yield from self.keys

            def __repr__(self):
                return f"{type(self).__name__}({self.keys})"

            def __len__(self):
                return len(self.keys)

            def __contains__(self, item):
                return self.keys.__contains__(item)

        a = StringKeys([1, 2, 3, 3])

        def fn(x):
            set_a = set(a)
            return len(set_a) * x

        opt_fn = torch.compile(fn, backend="eager", fullgraph=True)
        x = torch.rand(4)
        self.assertEqual(fn(x), opt_fn(x))

    @parametrize("method", ["add", "__contains__"])
    def test_set_raise_TypeError_on_unshashable_obj(self, method):
        @make_test
        def fn(a, b):
            s = set({1, 2, 3, 4})
            try:
                m = getattr(s, method)
                m([[]])
            except TypeError:
                return a + b
            except Exception:
                return a - b
            else:
                return a * b

        fn(self)

    def test_constant_set(self):
        s = set([1, 2])

        def fn(x):
            return torch.cos(x) * len(s)

        opt_fn = torch.compile(fn, backend="eager", fullgraph=True)

        x = torch.rand(4)
        self.assertEqual(fn(x), opt_fn(x))

        # This should cause recompilation
        s.add(3)
        self.assertEqual(fn(x), opt_fn(x))

    def test_set_add(self):
        s = set([1, 2])

        def fn(x):
            s.add(3)
            return torch.cos(x) * len(x)

        opt_fn = torch.compile(fn, backend="eager", fullgraph=True)

        x = torch.rand(4)
        self.assertEqual(fn(x), opt_fn(x))
        self.assertEqual(len(s), 3)

    @make_test
    def test_tuple_iadd(a, b):
        output = (a, b)
        output += (a + b, a - b)
        return output

    @make_test
    def test_unpack_ex1(x):
        output = (x, x + 1, x + 2, x + 3)
        a, b, *cd = output
        return a - b / cd[0]

    @make_test
    def test_unpack_ex2(x):
        output = (x, x + 1, x + 2, x + 3)
        *ab, c, d = output
        return c - d / ab[0]

    @make_test
    def test_unpack_ex3(x):
        output = (x, x + 1, x + 2, x + 3)
        a, *bc, d = output
        return a - d / bc[0]

    @make_test
    def test_const_tuple_add1(x):
        output = (x, x + 1, x + 2, x + 3)
        output = () + output + ()
        return output[2] + output[3]

    @make_test
    def test_const_tuple_add2(x):
        output = (x, x + 1, x + 2, x + 3)
        output = (None,) + output + (None,)
        return output[2] + output[3]

    @make_test
    def test_list_truth(a, b):
        tmp = [1, 2, 3]
        if tmp:
            return a + b
        else:
            return a - b

    @make_test
    def test_list_reversed(a, b):
        tmp = [a + 1, a + 2, a + 3]
        return a + b + next(iter(reversed(tmp)))

    @make_test
    def test_list_sorted1(x):
        tmp = [1, 10, 3, 0]
        return (
            x + 1,
            sorted(tmp),
            sorted(tmp, key=None),
            sorted(tmp, reverse=True),
            sorted(tmp, key=None, reverse=True),
        )

    @make_test
    def test_list_sorted2(x):
        y = [
            ("john", "A", 8),
            ("jane", "B", 5),
            ("dave", "B", 10),
        ]
        return (
            x + 1,
            sorted(y),
            sorted(y, key=None),
            sorted(y, reverse=True),
            sorted(y, key=None, reverse=True),
            sorted(y, key=lambda student: student[2]),
            sorted(y, key=lambda student: student[2], reverse=True),
        )

    @make_test
    def test_tuple_sorted(x):
        tmp = (1, 10, 3, 0)
        return (
            x + 1,
            sorted(tmp),
            sorted(tmp, key=None),
            sorted(tmp, reverse=True),
            sorted(tmp, key=None, reverse=True),
        )

    @make_test
    def test_dict_sorted(x):
        tmp = {1: "D", 10: "B", 3: "E", 0: "F"}
        return (
            x + 1,
            sorted(tmp),
            sorted(tmp, key=None),
            sorted(tmp, reverse=True),
            sorted(tmp, key=None, reverse=True),
        )

    @make_test
    def test_dict_items_sorted(x):
        tmp = {1: "D", 10: "B", 3: "E", 0: "F"}
        return (
            x + 1,
            # ordered by (key, value) pair
            sorted(tmp.items()),
            sorted(tmp.items(), key=None),
            sorted(tmp.items(), reverse=True),
            sorted(tmp.items(), key=None, reverse=True),
            # ordered by key
            sorted(tmp.items(), key=operator.itemgetter(0)),
            sorted(tmp.items(), key=operator.itemgetter(0), reverse=True),
            # ordered by value
            sorted(tmp.items(), key=operator.itemgetter(1)),
            sorted(tmp.items(), key=operator.itemgetter(1), reverse=True),
        )

    @make_test
    def test_sorted_const_key_non_const_items(x, y):
        tmp = {1: x, 10: x - 1, 3: 2 * x, -1: y + 2, 0: torch.ones(3, 4)}
        return (
            sorted(tmp),
            sorted(tmp.items(), key=operator.itemgetter(0)),
            sorted(tmp.items(), key=operator.itemgetter(0), reverse=True),
        )

    def test_dict_hasattr(self):
        def fn(x):
            if hasattr(x, "to"):
                return x.to("cpu")
            if hasattr(x, "items"):
                return torch.cos(x["a"])
            return x

        opt_fn = torch.compile(fn, backend="eager", fullgraph=True)

        x = dict(a=torch.randn(3))
        self.assertEqual(fn(x), opt_fn(x))

        x = torch.randn(4)
        self.assertEqual(fn(x), opt_fn(x))

    @make_test
    def test_list_clear(a, b):
        tmp = [a + 1, a + 2]
        tmp.clear()
        tmp.append(a + b)
        return tmp

    @make_test
    def test_not_list(a):
        return not [a + 1]

    @make_test
    def test_islice_chain(a, b):
        tmp1 = [a + 1, a + 2]
        tmp2 = [a + 3, a + 4]
        a, b = list(itertools.islice(itertools.chain(tmp1, tmp2), 1, 3))
        c = next(itertools.islice(tmp1, 1, None))
        return a - b / c

    @make_test
    def test_slice_eq(a, b):
        tmp1 = [a + 1, b + 2]
        s = slice(1, 2)
        if isinstance(s, slice) and s == slice(None):
            return tmp1[s] * 2
        return tmp1[s] * 3

    @make_test
    def test_namedtuple(a, b):
        mytuple = collections.namedtuple("mytuple", ["x", "y", "xy"])
        tmp = mytuple(a, b, a + b)
        return mytuple(tmp.x, tmp[1], tmp.xy + b)

    @make_test
    def test_namedtuple_defaults(a, b):
        mytuple = collections.namedtuple(
            "mytuple", ["x", "y", "xy"], defaults=(None, 1, None)
        )
        tmp = mytuple(a, xy=b)
        return mytuple(tmp.x, tmp[1], tmp.xy + b)

    class MyNamedTuple(NamedTuple):
        first: torch.Tensor
        second: torch.Tensor

        def add(self) -> torch.Tensor:
            return self.first + self.second

        @staticmethod
        def static_method() -> int:
            return 1

        @classmethod
        def class_method(cls) -> str:
            return cls.__name__

    class MyGenericNamedTuple(NamedTuple, Generic[T]):
        first: T
        second: T

        def add(self) -> T:
            return self.first + self.second

        @staticmethod
        def static_method() -> int:
            return 1

        @classmethod
        def class_method(cls) -> str:
            return cls.__name__

    class MyNamedTupleSubclass(MyNamedTuple):
        pass

    class MyGenericNamedTupleSubclass(MyGenericNamedTuple[T]):
        pass

    @make_test
    def test_namedtuple_user_methods(a, b):
        mytuple = FunctionTests.MyNamedTuple(a, b)
        return mytuple.add(), mytuple.static_method(), mytuple.class_method()

    @make_test
    def test_generic_namedtuple_user_methods(a, b):
        mytuple = FunctionTests.MyGenericNamedTuple(a, b)
        return mytuple.add(), mytuple.static_method(), mytuple.class_method()

    @make_test
    def test_namedtuple_hasattr(a, b):
        mytuple = FunctionTests.MyNamedTuple(a, b)

        def isinstance_namedtuple(obj) -> bool:
            return (
                isinstance(obj, tuple)
                and hasattr(obj, "_asdict")
                and hasattr(obj, "_fields")
            )

        if isinstance_namedtuple(mytuple):
            return a + b
        else:
            return a - b

    @make_test
    def test_generic_namedtuple_hasattr(a, b):
        mytuple = FunctionTests.MyGenericNamedTuple(a, b)

        def isinstance_namedtuple(obj) -> bool:
            return (
                isinstance(obj, tuple)
                and hasattr(obj, "_asdict")
                and hasattr(obj, "_fields")
            )

        if isinstance_namedtuple(mytuple):
            return a + b
        else:
            return a - b

    @make_test
    def test_namedtuple_subclass(a, b):
        mytuple = FunctionTests.MyNamedTupleSubclass(a, b)
        mytuple.x = a
        mytuple.y = b
        mytuple.z = b
        mytuple.z = a
        return hasattr(mytuple, "x"), mytuple.x + mytuple.y, mytuple.z

    @make_test
    def test_generic_namedtuple_subclass(a, b):
        mytuple = FunctionTests.MyGenericNamedTupleSubclass(a, b)
        mytuple.x = a
        mytuple.y = b
        mytuple.z = b
        mytuple.z = a
        return hasattr(mytuple, "x"), mytuple.x + mytuple.y, mytuple.z

    @make_test
    def test_sourceless_build_method_type(a, b):
        cls = collections.namedtuple("Foo", ["x", "y"])  # sourceless variable

        # The type of `cls._make` is method type
        if callable(getattr(cls, "_make", None)):
            return a + b
        else:
            return a - b

    @make_test
    def test_torch_size_hasattr(x):
        if hasattr(x.shape, "_fields"):
            return x + 1
        else:
            return x - 1

    @make_test
    def test_is_quantized(a, b):
        if not a.is_quantized:
            return a + b

    @make_test
    def test_fstrings1(a, b):
        x = 1.229
        tmp = f"{x:.2f} bar"
        if tmp.startswith("1.23"):
            return a + b

    @make_test
    def test_fstrings2(x):
        tmp = f"{x.shape[0]} bar"
        if tmp.startswith("10"):
            return x + 1

    @make_test
    def test_fstrings3(x):
        tmp = f"{x.__class__.__name__} foo"
        if tmp.startswith("Tensor"):
            return x + 1

    @make_test
    def test_fstrings4(x):
        tmp = f"{x.shape[0]} bar"
        if "10" in tmp:
            return x + 1

    @make_test
    def test_fstrings5(x):
        tmp = f"{x.shape[0]} bar"
        if "10" in (tmp + "haha"):
            return x + 1

    @make_test
    def test_fstrings6(x):
        tmp = f"{x.shape[0] + x.shape[1]}"
        if "20" in tmp:
            return x + 1

    @make_test
    def test_tensor_new_with_size(x):
        y = torch.rand(5, 8)
        z = x.new(y.size())
        assert z.size() == y.size()

    @make_test
    def test_tensor_new_with_shape(x):
        y = torch.rand(5, 8)
        z = x.new(y.shape)
        assert z.size() == y.size()

    @make_test
    def test_jit_annotate(x):
        y = torch.jit.annotate(Any, x + 1)
        return y + 2

    @make_test
    def test_is_contiguous_memory_format(tensor):
        if torch.jit.is_scripting():
            return None
        elif tensor.is_contiguous(memory_format=torch.contiguous_format):
            return tensor + 1

    def test_is_contiguous_frame_counts(self):
        data = [
            torch.rand(10),
            torch.rand(2, 3, 32, 32),
            torch.rand(2, 3, 32, 32).contiguous(memory_format=torch.channels_last),
            torch.rand(10)[::2],
            torch.rand(12),
            torch.rand(2, 3, 24, 24).contiguous(memory_format=torch.channels_last),
            torch.rand(50)[::2],
            torch.rand(2, 3, 32, 32)[:, :, 2:-2, 3:-3],
        ]
        # dynamo should recompile for all inputs in static shapes mode
        expected_frame_counts_static = [1, 2, 3, 4, 5, 6, 7, 8]
        # dynamo should recompile for items 0, 1, 2, 6 in dynamic shapes mode
        expected_frame_counts_dynamic = [1, 2, 3, 4, 4, 4, 4, 5]
        expected_frame_counts = ifdynstaticdefault(
            expected_frame_counts_static, expected_frame_counts_dynamic
        )
        dynamic = ifdynstaticdefault(False, True)

        def func(x):
            if x.is_contiguous():
                return x + 1
            elif x.is_contiguous(memory_format=torch.channels_last):
                return x + 2
            else:
                return x + 3

        cnt = torch._dynamo.testing.CompileCounter()
        cfunc = torch._dynamo.optimize_assert(cnt, dynamic=dynamic)(func)

        assert cnt.frame_count == 0
        for i, x in enumerate(data):
            expected = func(x)
            output = cfunc(x)
            self.assertTrue(same(output, expected))
            assert cnt.frame_count == expected_frame_counts[i]

    @make_test
    def test_list_slice_assignment(x):
        m = [1, 2, 3, 4]
        m[1:] = [6] * (len(m) - 1)
        return x + 1

    @make_test
    def test_distributed_is_available(x):
        if torch.distributed.is_available():
            return x + 1
        else:
            return x - 1

    @unittest.skipIf(
        not torch.distributed.is_available(), "requires distributed package"
    )
    @make_test
    def test_distributed_is_initialized(x):
        if torch.distributed.is_initialized():
            return x + 1
        else:
            return x - 1

    @disable_translation_validation_if_dynamic_shapes
    @make_test
    def test_torch_distributions_functions(x):
        normal = torch.distributions.Normal(x, torch.tensor(1))
        independent = torch.distributions.Independent(normal, 1)
        return independent.log_prob(x)

    @make_test
    def test_context_wrapping_nested_functions_no_closure(x):
        @torch.no_grad()
        def augment(x: torch.Tensor) -> torch.Tensor:
            return (x + 1) * 2

        return augment(x)

    # # This is to test the new syntax for pattern matching
    # # ("match ... case ...") added on python 3.10.
    # # Uncomment these test cases if you run on 3.10+
    # @make_test
    # def test_match_sequence(a):
    #     point = (5, 8)
    #     match point:
    #         case (0, 0):
    #             return a
    #         case (0, y):
    #             return a - y
    #         case (x, 0):
    #             return a + x
    #         case (x, y):
    #             return a + x - y

    # @make_test
    # def test_match_mapping_and_match_keys(x):
    #     param = {"a": 0.5}
    #     match param:
    #         case {"a": param}:
    #             return x * param
    #         case {"b": param}:
    #             return x / param

    def test_math_radians(self):
        def func(x, a):
            return x + math.radians(a)

        cnt = torch._dynamo.testing.CompileCounter()
        cfunc = torch._dynamo.optimize_assert(cnt)(func)

        assert cnt.frame_count == 0
        x = torch.rand(10)
        expected = func(x, 12)
        output = cfunc(x, 12)
        self.assertTrue(same(output, expected))
        assert cnt.frame_count == 1

    @make_test
    def test_numpy_meshgrid(x, y):
        r1, r2 = np.meshgrid(x.numpy(), y.numpy())
        return torch.from_numpy(r1), torch.from_numpy(r2)

    @make_test
    def test_torch_from_numpy(x):
        a = x.numpy()
        b = torch.from_numpy(a)
        if b.size(0) == 1:
            return torch.tensor(True)
        else:
            return torch.tensor(False)

    @make_test
    def test_numpy_size(x):
        a = x.numpy()
        return a.size

    @make_test
    def test_numpy_attributes(x):
        a = x.numpy()
        return (
            a.itemsize,
            a.strides,
            a.shape,
            a.ndim,
            a.size,
            torch.from_numpy(a.T),
            torch.from_numpy(a.real),
            torch.from_numpy(a.imag),
        )

    @make_test
    def test_mean_sum_np(x: torch.Tensor):
        x_mean = np.mean(x.numpy(), 1)
        x_sum = np.sum(x_mean)
        x_sum_array = np.asarray(x_sum)
        return torch.from_numpy(x_sum_array)

    @make_test
    def test_return_numpy_ndarray(x):
        a = x.numpy()
        return a.T

    @make_test
    def test_return_multiple_numpy_ndarray(x):
        a = x.numpy()
        return a.T, a.imag, a.real

    @make_test
    def test_ndarray_method(x):
        a = x.numpy()
        return a.copy()

    @make_test
    def test_ndarray_transpose(x):
        a = x.numpy()
        return a.transpose(0, 1)

    @make_test
    def test_ndarray_reshape(x):
        a = x.numpy()
        return a.reshape([1, a.size])

    @make_test
    def test_ndarray_methods_returning_scalar(x):
        a = x.numpy()
        return a.max(axis=0), a.all(axis=0)

    @make_test
    def test_ndarray_builtin_functions(x):
        a = x.numpy()
        return a + a, a - a

    @make_test
    def test_numpy_dtype_argument_to_function(x):
        return np.ones_like(x, dtype=np.float64)

    @make_test
    def test_numpy_dtype_call_in_function(x):
        dt = np.dtype("float")
        return np.full_like(x, 2.4, dtype=dt)

    @make_test
    def test_numpy_linalg(x):
        return np.linalg.norm(x.numpy(), axis=0)

    @make_test
    def test_numpy_fft(x):
        return np.fft.fftshift(x.numpy())

    @make_test
    def test_numpy_random():
        x = np.random.randn(2, 2)
        return x - x

    @make_test
    def test_partials_torch_op_kwarg(x):
        par_mul = functools.partial(torch.mul, other=torch.ones(10, 10))
        return par_mul(x)

    @make_test
    def test_partials_torch_op_arg(x):
        par_mul = functools.partial(torch.mul, torch.ones(10, 10))
        return par_mul(x)

    @make_test
    def test_partials_udf_arg(x):
        par_mul = functools.partial(udf_mul, torch.ones(10, 10))
        return par_mul(x)

    @make_test
    def test_list_add_then_mutate(x):
        my_list = [1, x]
        y = x / 4.0
        my_list = my_list + [x / 2.0, 4]
        my_list.append(y)
        return sum(my_list)

    @make_test
    def test_list_expand_lhs(x):
        return sum(4 * [x])

    @make_test
    def test_in_not_in(x):
        mylist = [1, 2, 3, 4, 5, x]
        myotherlist = [1, 2, 3, 4, 5]
        assert 3 in mylist
        assert 6 not in myotherlist
        return sum(mylist)

    @make_test
    def test_is(x, y):
        exc = ValueError("abcd")
        try:
            raise exc
        except Exception as e:
            assert e is exc
            return x + y

    @make_test
    def test_is_not(x, y):
        exc = ValueError("abcd")
        exc1 = TypeError("abc")
        try:
            raise exc
        except Exception as e:
            assert e is not exc1
            return x + y

    @make_test
    def test_are_functorch_transforms_active(x):
        if torch._C._are_functorch_transforms_active():
            return x + 1
        else:
            return x - 1

    @make_test
    def test_partials_udf_kwarg(x):
        par_mul = functools.partial(udf_mul, y=torch.ones(10, 10))
        return par_mul(x)

    @make_test
    def test_partials_udf_kwarg_module(x, y):
        par_mod = functools.partial(udf_module, mod=SmallNN())
        return par_mod(x=x, y=y)

    @make_test
    def test_partials_udf_kwarg_method(x, y):
        par_mod = functools.partial(udf_module, mod=SmallNN().forward)
        return par_mod(x=x, y=y)

    @make_test
    def test_partials_lambda(x):
        multiply = lambda x, y: x * y
        triple = functools.partial(multiply, y=3)
        return triple(x)

    @unittest.skipUnless(torch.distributed.is_available(), "requires torch.distributed")
    @make_test
    def test_flat_param_same_storage_size(x, y):
        import torch.distributed.fsdp._flat_param as flat_param

        if flat_param._same_storage_size(x, 100):
            x = x + 1
        else:
            x = x - 1
        if flat_param._same_storage_size(y, 123):
            y = y + 1
        else:
            y = y - 1
        return x, y

    @parametrize(
        "attr",
        (
            # True
            "__subclasshook__",
            "__lt__",
            "__hash__",
            "__ge__",
            "__le__",
            "__gt__",
            "__dict__",
            "__getattribute__",
            "__setattr__",
            "__doc__",
            "__repr__",
            "__dir__",
            "__init__",
            "__new__",
            "__class__",
            "__eq__",
            "__delattr__",
            "__reduce__",
            "__module__",
            "__format__",
            "__str__",
            "__sizeof__",
            "__ne__",
            "__call__",
            "__reduce_ex__",
            "__init_subclass__",
            "args",
            "keywords",
            "func",
            # False
            "__code__",
            "__kwdefaults__",
            "__defaults__",
            "__name__",
            "__annotations__",
            "__get__",
            "__builtins__",
            "__qualname__",
            "__globals__",
            "__closure__",
        ),
    )
    def test_partials_hasattr(self, attr):
        def fn(t):
            f = lambda x, y: torch.sin(x) + torch.cos(y)
            p = functools.partial(f, y=t)
            if hasattr(p, attr):
                return p(t)
            else:
                return torch.zeros_like(t)

        t = torch.randn(3, 4)
        counter = torch._dynamo.testing.CompileCounter()
        opt_fn = torch.compile(fullgraph=True, backend=counter)(fn)
        self.assertEqual(opt_fn(t), fn(t))
        self.assertGreater(counter.frame_count, 0)

    @unittest.expectedFailure
    def test_partials_hasattr_set_attr(self):
        def fn(t):
            f = lambda x, y: torch.sin(x) + torch.cos(y)
            p = functools.partial(f, y=t)
            p.__name__ = "test"
            if hasattr(p, "__name__"):
                return p(t)
            else:
                return torch.zeros_like(t)

        t = torch.randn(3, 4)
        counter = torch._dynamo.testing.CompileCounter()
        opt_fn = torch.compile(fullgraph=True, backend=counter)(fn)
        self.assertEqual(opt_fn(t), fn(t))

    def test_filter(self):
        def fn(inputs):
            out = inputs[0]
            for inp in filter(lambda x: (x.requires_grad), inputs):
                out = out * inp
            return out

        input1 = torch.arange(2, dtype=torch.bfloat16)
        input2 = torch.arange(2, dtype=torch.bfloat16).requires_grad_(True)
        inputs = [input1, input2]

        opt_fn = torch.compile(fullgraph=True)(fn)
        self.assertEqual(opt_fn(inputs), fn(inputs))

    def test_filter_fallback(self):
        def fn(inputs):
            out = inputs[0]
            for inp in filter(lambda x: x[0] == 1, inputs):
                out = out * inp
            return out

        input1 = torch.ones(2, dtype=torch.bfloat16)
        input2 = torch.arange(2, dtype=torch.bfloat16)
        inputs = [input1, input2]

        opt_fn = torch.compile()(fn)
        self.assertEqual(opt_fn(inputs), fn(inputs))

        torch._dynamo.reset()

        with self.assertRaises(torch._dynamo.exc.Unsupported):
            opt_fn = torch.compile(fullgraph=True)(fn)
            opt_fn(inputs)

    def test_filter_infinite_iterator(self):
        def fn(x):
            x = x + 1
            return (
                x,
                list(zip(range(3), filter(lambda y: y < 10, itertools.count()))),
                list(zip(range(10, 12), filter(lambda y: y > 10, itertools.count()))),
            )

        inputs = torch.ones(1)
        opt_fn = torch.compile(fn, backend="eager", fullgraph=True)
        self.assertTupleEqual(opt_fn(inputs), fn(inputs))

    def test_filter_reconstruct(self):
        def fn(a):
            return filter(lambda x: x[0] + x[1] < 10, zip([1, 2, 3], [1, 2, 3])), a + 1

        opt_fn = torch.compile(fn, backend="eager", fullgraph=True)
        m = opt_fn(torch.ones(3, 3))[0]
        n = fn(torch.ones(3, 3))[0]
        self.assertIsInstance(m, filter)
        self.assertEqual(list(m), list(n))

    def test_filter_graph_break_reconstruct(self):
        def fn(x, y):
            if x.sum() > 0:
                return x + y
            return x * y

        backend = EagerAndRecordGraphs()
        cnts = CompileCounterWithBackend(backend)
        opt_fn = torch.compile(fn, backend=cnts)
        a = torch.zeros(3)
        b = torch.ones(3)
        self.assertEqual(opt_fn(a, b), fn(a, b))

        if torch._dynamo.config.assume_static_by_default:
            self.assertExpectedInline(
                normalize_gm(backend.graphs[0].print_readable(print_output=False)),
                """\
class GraphModule(torch.nn.Module):
    def forward(self, L_x_: "f32[3]"):
        l_x_ = L_x_

        sum_1: "f32[]" = l_x_.sum();  l_x_ = None
        gt: "b8[]" = sum_1 > 0;  sum_1 = None
        return (gt,)
""",
            )
        else:
            self.assertExpectedInline(
                normalize_gm(backend.graphs[0].print_readable(print_output=False)),
                """\
class GraphModule(torch.nn.Module):
    def forward(self, s77: "Sym(s77)", L_x_: "f32[s77]"):
        l_x_ = L_x_

        sum_1: "f32[]" = l_x_.sum();  l_x_ = None
        gt: "b8[]" = sum_1 > 0;  sum_1 = None
        return (gt,)
""",
            )

    def test_filter_with_graph_break(self):
        def f(a):
            a += 1

            def g(x):
                nonlocal a
                a += 1
                return x > 0

            m = filter(g, [1, 2, 3, 4, 5])
            a += next(m)  # won't graph break
            torch._dynamo.graph_break()
            a += next(m)  # will graph break
            return a

        cnts = torch._dynamo.testing.CompileCounter()
        opt_f = torch.compile(f, backend=cnts)
        self.assertEqual(f(torch.ones(3, 3)), opt_f(torch.ones(3, 3)))
        self.assertEqual(cnts.frame_count, 3)

    @make_test
    def test_getattr(x):
        def fn(y):
            return y + 1

        try:
            _exit = type(fn).__exit__
        except AttributeError:
            return x.sin()
        else:
            return x.cos()

    @unittest.expectedFailure
    def test_getattr_metaclass(self):
        class Meta(type):
            def __getattr__(cls, name):
                return len(name)

        class C(metaclass=Meta):
            attr = 123

        @torch.compile(backend="eager", fullgraph=True)
        def fn(t):
            return t + C.attr + C.dynamic_attr

        t = torch.randn(2)
        y = fn(t)
        self.assertEqual(y, t + 123 + 12)

    def test_two_point_iter(self):
        def fn(x, y):
            it = map(lambda n: n + 1, range(6))
            for i in it:
                x = x + i
                y = y + next(it)
            return x, y

        opt_fn = torch.compile(fn, backend="eager", fullgraph=True)
        x = torch.ones(3)
        y = torch.ones(3)
        self.assertEqual(fn(x, y), opt_fn(x, y))

    # Test dict_keys passed along with the corresponding dict object
    def test_dict_key_set1(self):
        d = {"a": 1, "b": 2}

        def fn(x, d, keys):
            if "c" in keys:
                return x + d["c"]
            else:
                return x + 1

        x = torch.zeros(2, 3)
        opt_fn = torch.compile(fullgraph=True, backend="eager")(fn)
        self.assertEqual(opt_fn(x, d, d.keys()), fn(x, d, d.keys()))

        d.update({"c": 3})
        opt_fn = torch.compile(fullgraph=True, backend="eager")(fn)
        self.assertEqual(opt_fn(x, d, d.keys()), fn(x, d, d.keys()))

    # Test only dict_keys passed into the compiled region
    def test_dict_key_set2(self):
        d = {"a": 1, "b": 2}

        def fn(x, keys):
            if "c" in keys:
                return x - 1
            else:
                return x + 1

        x = torch.zeros(2, 3)
        opt_fn = torch.compile(fullgraph=True, backend="eager")(fn)
        self.assertEqual(opt_fn(x, d.keys()), fn(x, d.keys()))

        d.update({"c": 3})
        opt_fn = torch.compile(fullgraph=True, backend="eager")(fn)
        self.assertEqual(opt_fn(x, d.keys()), fn(x, d.keys()))

    def test_dict_key_set3(self):
        a = {
            "domains": {
                "d1": {"attr": 1},
                "d2": {"attr": 2},
            }
        }
        b = a["domains"].keys()

        def fn(x, a, b):
            for e in b:
                x += a["domains"][e]["attr"]
            return x

        x = torch.ones(2, 3)
        opt_fn = torch.compile(fullgraph=True, backend="eager")(fn)
        self.assertEqual(opt_fn(x, a, b), fn(x, a, b))

        a["domains"].update({"d3": {"attr": 3}})
        opt_fn = torch.compile(fullgraph=True, backend="eager")(fn)
        self.assertEqual(opt_fn(x, a, b), fn(x, a, b))

    def test_pow_int(self):
        def fn(a, b):
            return torch.pow(a, b)

        x = torch.ones(2, 2)
        opt_fn = torch.compile(fullgraph=True, backend="eager", dynamic=True)(fn)
        self.assertEqual(opt_fn(x, 2), fn(x, 2))

    def test_tensor_size_indexed_by_symint(self):
        def fn(x, y):
            index = x.shape[-1]
            return x + y.shape[index]

        x = torch.rand(10, 2)
        y = torch.rand(10, 8, 6)
        opt_fn = torch.compile(backend="eager", fullgraph=True)(fn)
        self.assertEqual(opt_fn(x, y), fn(x, y))

    def test_partials_as_input_partials_lambda(self):
        def fn(f0, f1, x):
            return f0(x) * f1(x)

        multiply = lambda x, y: x * y
        lambda0 = functools.partial(multiply, y=3)
        lambda1 = functools.partial(multiply, y=2)

        cnts = torch._dynamo.testing.CompileCounter()
        torch.compile(fn, backend=cnts, fullgraph=True)(
            lambda0, lambda1, torch.randn(2, 2)
        )
        self.assertEqual(cnts.frame_count, 1)

    def test_partials_as_input_partials_mod(self):
        def fn(f0, f1, x):
            return f0(x) * f1(x)

        lambda0 = functools.partial(SmallNN(), y=torch.randn(2, 2))
        lambda1 = functools.partial(SmallNN(), y=torch.randn(2, 2))

        cnts = torch._dynamo.testing.CompileCounter()
        x = torch.randn(2, 2)
        dynamo_result = torch.compile(fn, backend=cnts, fullgraph=True)(
            lambda0, lambda1, x
        )
        self.assertEqual(cnts.frame_count, 1)

        eager_result = fn(lambda0, lambda1, x)
        self.assertEqual(eager_result, dynamo_result)

    def test_partials_as_input_UDF(self):
        def fn(f0, f1, x):
            return f0(x) * f1(x)

        lambda0 = functools.partial(udf_mul, y=torch.randn(2, 2))
        lambda1 = functools.partial(udf_mul, y=torch.randn(2, 2))

        cnts = torch._dynamo.testing.CompileCounter()
        x = torch.randn(2, 2)
        dynamo_result = torch.compile(fn, backend=cnts, fullgraph=True)(
            lambda0, lambda1, x
        )
        self.assertEqual(cnts.frame_count, 1)

        eager_result = fn(lambda0, lambda1, x)
        self.assertEqual(eager_result, dynamo_result)

    def test_partials_graph_break_reconstruct(self):
        def fn(udf_mul_0, udf_mul_1, x):
            lambda0 = functools.partial(udf_mul_0, y=x)
            lambda1 = functools.partial(udf_mul_1, y=x)

            print("break")
            return torch.mul(lambda0(x), lambda1(x))

        backend = EagerAndRecordGraphs()
        cnts = CompileCounterWithBackend(backend)
        x = torch.randn(2, 2)
        dynamo_result = torch.compile(fn, backend=cnts)(udf_mul, udf_mul, x)

        eager_result = fn(udf_mul, udf_mul, x)
        self.assertEqual(eager_result, dynamo_result)
        if torch._dynamo.config.assume_static_by_default:
            self.assertExpectedInline(
                normalize_gm(backend.graphs[0].print_readable(print_output=False)),
                """\
class GraphModule(torch.nn.Module):
    def forward(self, L_lambda0_keywords_y_: "f32[2, 2]"):
        l_lambda0_keywords_y_ = L_lambda0_keywords_y_

        mul: "f32[2, 2]" = l_lambda0_keywords_y_ * l_lambda0_keywords_y_
        mul_1: "f32[2, 2]" = l_lambda0_keywords_y_ * l_lambda0_keywords_y_;  l_lambda0_keywords_y_ = None

        mul_2: "f32[2, 2]" = torch.mul(mul, mul_1);  mul = mul_1 = None
        return (mul_2,)
""",
            )
        else:
            self.assertExpectedInline(
                normalize_gm(backend.graphs[0].print_readable(print_output=False)),
                """\
class GraphModule(torch.nn.Module):
    def forward(self, s9: "Sym(s9)", L_lambda0_keywords_y_: "f32[s9, s9]"):
        l_lambda0_keywords_y_ = L_lambda0_keywords_y_

        mul: "f32[s9, s9]" = l_lambda0_keywords_y_ * l_lambda0_keywords_y_
        mul_1: "f32[s9, s9]" = l_lambda0_keywords_y_ * l_lambda0_keywords_y_;  l_lambda0_keywords_y_ = None

        mul_2: "f32[s9, s9]" = torch.mul(mul, mul_1);  mul = mul_1 = None
        return (mul_2,)
""",
            )

    def test_partials_graph_break_reconstruct_mix(self):
        def fn(udf_mul_0, udf_add_1, x):
            lambda0 = functools.partial(udf_mul_0, y=x)
            lambda1 = functools.partial(udf_add_1, x)

            print("break")
            return torch.mul(lambda0(x), lambda1(x))

        backend = EagerAndRecordGraphs()
        cnts = CompileCounterWithBackend(backend)
        x = torch.randn(2, 2)
        dynamo_result = torch.compile(fn, backend=cnts)(udf_mul, udf_add, x)

        eager_result = fn(udf_mul, udf_add, x)
        self.assertEqual(eager_result, dynamo_result)
        if torch._dynamo.config.assume_static_by_default:
            self.assertExpectedInline(
                normalize_gm(backend.graphs[0].print_readable(print_output=False)),
                """\
class GraphModule(torch.nn.Module):
    def forward(self, L_lambda0_keywords_y_: "f32[2, 2]"):
        l_lambda0_keywords_y_ = L_lambda0_keywords_y_

        mul: "f32[2, 2]" = l_lambda0_keywords_y_ * l_lambda0_keywords_y_

        add: "f32[2, 2]" = l_lambda0_keywords_y_ + l_lambda0_keywords_y_;  l_lambda0_keywords_y_ = None

        mul_1: "f32[2, 2]" = torch.mul(mul, add);  mul = add = None
        return (mul_1,)
""",
            )
        else:
            self.assertExpectedInline(
                normalize_gm(backend.graphs[0].print_readable(print_output=False)),
                """\
class GraphModule(torch.nn.Module):
    def forward(self, s9: "Sym(s9)", L_lambda0_keywords_y_: "f32[s9, s9]"):
        l_lambda0_keywords_y_ = L_lambda0_keywords_y_

        mul: "f32[s9, s9]" = l_lambda0_keywords_y_ * l_lambda0_keywords_y_

        add: "f32[s9, s9]" = l_lambda0_keywords_y_ + l_lambda0_keywords_y_;  l_lambda0_keywords_y_ = None

        mul_1: "f32[s9, s9]" = torch.mul(mul, add);  mul = add = None
        return (mul_1,)
""",
            )

    def test_partials_graph_break_reconstruct_mix_no_source(self):
        def fn(udf_mul_0, x):
            udf_add_1 = lambda x, y: x + y

            lambda0 = functools.partial(udf_mul_0, y=x)
            lambda1 = functools.partial(udf_add_1, x)

            print("break")
            return torch.mul(lambda0(x), lambda1(x))

        backend = EagerAndRecordGraphs()
        cnts = CompileCounterWithBackend(backend)
        x = torch.randn(2, 2)
        dynamo_result = torch.compile(fn, backend=cnts)(udf_mul, x)

        eager_result = fn(udf_mul, x)
        self.assertEqual(eager_result, dynamo_result)
        if torch._dynamo.config.assume_static_by_default:
            self.assertExpectedInline(
                normalize_gm(backend.graphs[0].print_readable(print_output=False)),
                """\
class GraphModule(torch.nn.Module):
    def forward(self, L_lambda0_keywords_y_: "f32[2, 2]"):
        l_lambda0_keywords_y_ = L_lambda0_keywords_y_

        mul: "f32[2, 2]" = l_lambda0_keywords_y_ * l_lambda0_keywords_y_

        add: "f32[2, 2]" = l_lambda0_keywords_y_ + l_lambda0_keywords_y_;  l_lambda0_keywords_y_ = None

        mul_1: "f32[2, 2]" = torch.mul(mul, add);  mul = add = None
        return (mul_1,)
""",
            )
        else:
            self.assertExpectedInline(
                normalize_gm(backend.graphs[0].print_readable(print_output=False)),
                """\
class GraphModule(torch.nn.Module):
    def forward(self, s9: "Sym(s9)", L_lambda0_keywords_y_: "f32[s9, s9]"):
        l_lambda0_keywords_y_ = L_lambda0_keywords_y_

        mul: "f32[s9, s9]" = l_lambda0_keywords_y_ * l_lambda0_keywords_y_

        add: "f32[s9, s9]" = l_lambda0_keywords_y_ + l_lambda0_keywords_y_;  l_lambda0_keywords_y_ = None

        mul_1: "f32[s9, s9]" = torch.mul(mul, add);  mul = add = None
        return (mul_1,)
""",
            )

    def test_partials_graph_break_reconstruct_args_and_kwargs(self):
        def fn(udf_mul_0, x):
            lambda0 = functools.partial(udf_mul_0, x, 4, z=x)
            lambda1 = functools.partial(udf_mul_0, 4, z=x)

            return torch.mul(lambda0(), lambda1(5))

        backend = EagerAndRecordGraphs()
        cnts = CompileCounterWithBackend(backend)
        x = torch.randn(2, 2)
        dynamo_result = torch.compile(fn, backend=cnts)(udf_mul2, x)

        eager_result = fn(udf_mul2, x)
        self.assertEqual(eager_result, dynamo_result)
        if torch._dynamo.config.assume_static_by_default:
            self.assertExpectedInline(
                normalize_gm(backend.graphs[0].print_readable(print_output=False)),
                """\
class GraphModule(torch.nn.Module):
    def forward(self, L_x_: "f32[2, 2]"):
        l_x_ = L_x_

        mul: "f32[2, 2]" = l_x_ * 4
        mul_1: "f32[2, 2]" = mul * l_x_;  mul = None
        mul_2: "f32[2, 2]" = 20 * l_x_;  l_x_ = None

        mul_3: "f32[2, 2]" = torch.mul(mul_1, mul_2);  mul_1 = mul_2 = None
        return (mul_3,)
""",
            )
        else:
            self.assertExpectedInline(
                normalize_gm(backend.graphs[0].print_readable(print_output=False)),
                """\
class GraphModule(torch.nn.Module):
    def forward(self, s77: "Sym(s77)", L_x_: "f32[s77, s77]"):
        l_x_ = L_x_

        mul: "f32[s77, s77]" = l_x_ * 4
        mul_1: "f32[s77, s77]" = mul * l_x_;  mul = None
        mul_2: "f32[s77, s77]" = 20 * l_x_;  l_x_ = None

        mul_3: "f32[s77, s77]" = torch.mul(mul_1, mul_2);  mul_1 = mul_2 = None
        return (mul_3,)
""",
            )

    def test_partials_recompilation(self):
        def fn(f0, f1, x):
            return f0(x) * f1(x)

        lambda0 = functools.partial(udf_mul, y=torch.randn(2, 2))
        lambda1 = functools.partial(udf_mul, y=torch.randn(2, 2))

        cnts = torch._dynamo.testing.CompileCounter()

        x = torch.randn(2, 2)
        fn = torch.compile(fn, backend=cnts, fullgraph=True)
        fn(lambda0, lambda1, x)
        self.assertEqual(cnts.frame_count, 1)

        fn(lambda1, lambda0, x)
        self.assertEqual(
            cnts.frame_count, 1
        )  # No recompile! Tensor and udf_mul guarded

        lambda2 = functools.partial(udf_mul, y=torch.randn(3, 3))
        x = torch.randn(3, 3)
        fn(lambda2, lambda2, x)
        self.assertEqual(cnts.frame_count, 2)  # Recompile! Tensor size changed

        multiply = lambda x, y: x * y
        lambda3 = functools.partial(multiply, y=torch.randn(3, 3))
        x = torch.randn(3, 3)
        fn(lambda3, lambda3, x)

        self.assertEqual(cnts.frame_count, 3)  # Recompile! func id changed

        def fn2(f0, f1, args):
            return f0(*args) * f1(*args)

        cnts = torch._dynamo.testing.CompileCounter()

        x = torch.randn(2, 2)
        fn2 = torch.compile(fn2, backend=cnts, fullgraph=True)
        fn2(lambda0, lambda1, [x])
        self.assertEqual(cnts.frame_count, 1)  # start over

        lambda4 = functools.partial(multiply, y=3, x=torch.randn(3, 3))
        fn2(lambda4, lambda4, [])

        self.assertEqual(cnts.frame_count, 2)  # Recompile! Different kwarg keys

        lambda5 = functools.partial(multiply, 1)
        x = torch.randn(3, 3)
        fn2(lambda5, lambda5, [x])

        self.assertEqual(cnts.frame_count, 3)  # Recompile! Different arg keys

        lambda6 = lambda x: x + x
        fn2(lambda6, lambda6, [x])
        self.assertEqual(
            cnts.frame_count, 4
        )  # Recompile! input is no longer a functools partial

    def test_manual_seed(self):
        @torch.compile
        def foo():
            torch.manual_seed(3)
            return torch.randint(0, 5, (5,))

        self.assertEqual(foo(), foo())
        self.assertEqual(foo(), foo())

    def test_partial_across_graph_break_uninvoked(self):
        from functools import partial

        def bar(x, **kwargs):
            return x + x

        @torch.compile(backend="eager", dynamic=True)
        def foo(x, i):
            def inner():
                print("this is a graph_break")
                return op(x)

            op = partial(bar, dim=10)
            x = inner()
            op = partial(bar, other=10)
            return inner() + x

        foo(torch.rand(1), 10)

    def test_no_recompile_inner_function(self):
        def forward(inp):
            def g(y):
                return inp + y

            print("graph break")
            return g(torch.rand([1]))

        cnts = torch._dynamo.testing.CompileCounter()
        opt_fn = torch.compile(forward, backend=cnts)

        input = torch.rand([2])
        _ = opt_fn(input)
        _ = opt_fn(input)
        _ = opt_fn(input)
        # Should not have recompiled
        self.assertEqual(cnts.frame_count, 1)

    def test_no_recompile_inner_lambda(self):
        def forward(inp):
            g = lambda y: inp + y
            print("graph break")
            return g(torch.rand([1]))

        cnts = torch._dynamo.testing.CompileCounter()
        opt_fn = torch.compile(forward, backend=cnts)

        input = torch.rand([2])
        _ = opt_fn(input)
        _ = opt_fn(input)
        _ = opt_fn(input)
        # Should not have recompiled
        self.assertEqual(cnts.frame_count, 1)

    def test_complex_closure(self):
        @torch.compile
        def forward(y):
            def a():
                def x(z):
                    return y + z

                return x

            return a()

        input1 = torch.rand([2])
        input2 = torch.rand([2])
        res = forward(input1)(input2)
        self.assertTrue(same(res, input1 + input2))

    def test_non_inlined_closure(self):
        @torch.compile()
        def program(x, y):
            one = lambda x, y: x + y

            def inner():
                # Force no inlining
                torch._dynamo.graph_break()
                return one(x, y)

            res = inner()
            one = lambda x, y: x - y
            res += inner()
            return res

        input1 = torch.randn(1)
        input2 = torch.randn(1)

        self.assertTrue(same(program(input1, input2), input1 + input1))

    @parametrize("int_or_float", ("int", "float"))
    def test_np_constant_collections_as_input(self, int_or_float):
        info_func = getattr(np, f"{int_or_float[0]}info")
        dt_string_arg = f"{int_or_float}16"
        np_dt_attr = getattr(np, dt_string_arg)

        dt_args = [dt_string_arg, np_dt_attr]
        arg_variants_iter = itertools.chain(
            dt_args, map(np.dtype, dt_args), map(info_func, dt_args)
        )

        def func(a, b, info_or_dt):
            return a + info_func(info_or_dt).max

        opt_fn = torch.compile(func)

        a = torch.randn(2)
        b = torch.randn(2)
        eager_result = func(a, b, dt_args[0])

        for arg in arg_variants_iter:
            opt_result = opt_fn(a, b, arg)
            self.assertTrue(same(opt_result, eager_result))

    @parametrize(
        "typ, info_func",
        [
            (int, np.iinfo),
            (float, np.finfo),
        ],
        name_fn=lambda t, _: t.__name__,
    )
    def test_np_constant_collections_guards(self, typ, info_func):
        def func_info(a, info):
            return a + info.max

        def func_dtype(a, dt):
            return a + info_func(dt).max

        dt_args = [
            np.dtype(typ),
            np.ones((1,), dtype=typ).dtype,
            np.dtype(np.dtype(typ).name),
            np.dtype(typ.__name__),
        ]
        cnts_1 = torch._dynamo.testing.CompileCounter()
        opt_fn_dtype = torch.compile(func_dtype, backend=cnts_1)
        a = torch.zeros(3, dtype=typ)
        for arg in dt_args:
            opt_fn_dtype(a, arg)
        # each should produce an identical arg
        self.assertEqual(cnts_1.frame_count, 1)

        cnts_2 = torch._dynamo.testing.CompileCounter()
        opt_fn_info = torch.compile(func_info, backend=cnts_2)
        info_args = [info_func(dt) for dt in dt_args]
        for arg in info_args:
            opt_fn_info(a, arg)

        # each should produce an identical arg
        self.assertEqual(cnts_2.frame_count, 1)

        if typ is float:
            dt_extra = np.dtype(np.float16)
        else:
            dt_extra = np.dtype(np.int16)
        info_extra = info_func(dt_extra)

        eager_result_dtype = func_dtype(a, dt_extra)
        compile_result_dtype = opt_fn_dtype(a, dt_extra)
        self.assertEqual(cnts_1.frame_count, 2)
        self.assertEqual(eager_result_dtype, compile_result_dtype)

        eager_result_info = func_info(a, info_extra)
        compile_result_info = opt_fn_info(a, info_extra)
        self.assertEqual(cnts_2.frame_count, 2)
        self.assertEqual(eager_result_info, compile_result_info)

    def test_compare_constant_and_tensor(self):
        for op in [
            operator.lt,
            operator.le,
            operator.gt,
            operator.ge,
            operator.ne,
            operator.eq,
            operator.is_,
            operator.is_not,
        ]:
            with self.subTest(op=op):

                def fn(x):
                    return op(-10, x)

                opt_fn = torch.compile(fullgraph=True)(fn)

                x = torch.randn(10)
                self.assertEqual(opt_fn(x), fn(x))

    def test_pos(self):
        def fn(x, y):
            return operator.pos(x) * +y

        opt_fn = torch.compile(fullgraph=True, dynamic=True)(fn)

        def test(x, y):
            self.assertEqual(opt_fn(x, y), fn(x, y))

        test(torch.ones(4), 1)
        test(1, torch.ones(4))
        test(-1, -1)
        test(-1.1, 1.1)
        test(True, False)
        test(torch.ones(4, dtype=torch.float32), 1.1)

    def test_index(self):
        def fn(x, t):
            v = operator.index(x)
            torch.mul(t, v)

        def test(a, b):
            self.assertEqual(opt_fn(a, b), fn(a, b))

        for dynamic in [True, False]:
            torch._dynamo.reset()
            opt_fn = torch.compile(fn, dynamic=dynamic)
            t = torch.ones(1)
            test(10, t)
            test(-100, t)
            test(10, t)
            test(False, t)
            test(True, t)

    def test_truth(self):
        def fn(x, y):
            return operator.truth(x) and bool(y)

        opt_fn = torch.compile(dynamic=False)(fn)

        def test(x, y):
            self.assertEqual(opt_fn(x, y), fn(x, y))

        test(1, 100)
        test(-1.1, True)
        test(-1.1, 1.1)
        test(True, False)
        test(torch.ones(1), 1)
        test(torch.zeros(1), 1)
        test(torch.ones(1), torch.ones(1))

    def test_unary_fold_op(self):
        for op in (operator.abs, abs, operator.neg, operator.pos, operator.truth):
            with self.subTest(op=op):

                def fn():
                    a = range(-10, 10)
                    return list(map(op, a))

                opt_fn = torch.compile(fn, fullgraph=True)
                self.assertEqual(opt_fn(), fn())

    def test_unary_fold_op_seq(self):
        for op in (operator.length_hint,):
            with self.subTest(op=op):

                def fn():
                    a = [tuple(range(-10, i)) for i in range(10)]
                    return tuple(map(op, a))

                opt_fn = torch.compile(fn, fullgraph=True)
                self.assertEqual(opt_fn(), fn())

    def test_attrgetter(self):
        for attrs in (
            ("shape",),
            ("data.shape",),
            ("device", "shape"),
            ("device", "shape", "data.shape"),
        ):
            with self.subTest(attrs=attrs):

                def fn(x, y):
                    getter = operator.attrgetter(*attrs)
                    return getter(x), getter(y)

                opt_fn = torch.compile(fullgraph=True)(fn)

                x = torch.randn(3, 4)
                y = torch.randn(3, 4)
                self.assertEqual(opt_fn(x, y), fn(x, y))

    def test_itemgetter(self):
        for items in (
            (0,),
            (slice(1, 3),),
            (0, 1),
            (slice(1, 3), 0, 1),
        ):
            with self.subTest(items=items):

                def fn(x, y):
                    getter = operator.itemgetter(*items)
                    return getter(x), getter(y)

                opt_fn = torch.compile(fullgraph=True)(fn)

                x = torch.randn(3, 4)
                y = torch.randn(3, 4)
                self.assertEqual(opt_fn(x, y), fn(x, y))

    def test_methodcaller(self):
        for name, args, kwargs in (
            ("size", (), {}),
            ("size", (0,), {}),
            ("add", (torch.randn(3, 4),), {}),
            ("add", (torch.randn(3, 4),), {"alpha": 2.0}),
        ):
            with self.subTest(name=name, args=args, kwargs=kwargs):

                def fn(x, y):
                    caller = operator.methodcaller(name, *args, **kwargs)
                    return caller(x), caller(y)

                opt_fn = torch.compile(fullgraph=True)(fn)

                x = torch.randn(3, 4)
                y = torch.randn(3, 4)
                self.assertEqual(opt_fn(x, y), fn(x, y))

    def gen_random_range_args(self):
        args_count = random.randint(1, 3)
        args = [random.randint(-10, 10) for _ in range(args_count)]
        if args_count == 3 and args[2] == 0:
            args[2] = 1
        return args

    def test_range_length(self):
        def test(*args, expected=None):
            r = range(*args)
            range_variable = RangeVariable([ConstantVariable.create(v) for v in args])

            self.assertEqual(len(r), range_variable.range_length())

            if expected is not None:
                self.assertEqual(len(r), expected)

        test(1, 1, 1, expected=0)
        test(1, 0, expected=0)
        test(-10, expected=0)

        test(4, expected=4)
        test(10, expected=10)

        # step >1
        test(1, 10, 2, expected=5)

        # negative step
        test(10, 1, -1, expected=9)
        test(10, 1, -3)

        # Fuzz testing
        for _ in range(100):
            args = self.gen_random_range_args()
            print("testing :", args)
            test(*args)

    def test_indexed_range(self):
        def test(range, index, expected=None):
            range_variable = RangeVariable(
                [
                    ConstantVariable.create(v)
                    for v in [range.start, range.stop, range.step]
                ]
            )

            self.assertEqual(
                range[index],
                range_variable.apply_index(index).as_python_constant(),
            )

            if expected is not None:
                self.assertEqual(range[index], expected)

        test(range(10), 1, expected=1)
        test(range(10, 20, 2), 1, expected=12)

        # Fuzz testing
        for _ in range(100):
            range_args = self.gen_random_range_args()
            r = range(*range_args)

            if len(r) == 0:
                continue

            index = random.randint(0, len(r) - 1)

            print("testing:", r, index)
            test(r, index)

    def test_sliced_range(self):
        def test(range, slice, expected=None):
            range_variable = RangeVariable(
                [
                    ConstantVariable.create(v)
                    for v in [range.start, range.stop, range.step]
                ]
            )

            self.assertEqual(
                range[slice],
                range_variable.apply_slice(slice).as_python_constant(),
            )

            if expected is not None:
                self.assertEqual(
                    range[slice],
                    expected,
                )

        test(range(10), slice(1, 10, 2), expected=range(1, 10, 2))
        test(range(10), slice(None, 10, None), expected=range(0, 10))
        test(range(10), slice(-1, 7, None), expected=range(9, 7))
        test(range(10), slice(-1, 7, 2), expected=range(9, 7, 2))
        test(range(1, 10, 2), slice(3, 7, 2), expected=range(7, 11, 4))
        test(range(1, 10, 2), slice(-3, 7, 2), expected=range(5, 11, 4))
        test(range(-1, -5, -3), slice(5, None, -3), expected=range(-4, 2, 9))

        def rand_slice():
            def flip_coin():
                # 1 out of 10
                return random.randint(1, 10) == 5

            def r_item(allow_zero=True):
                i = random.randint(-10, 10)
                if not allow_zero and i == 0:
                    i = 1
                if flip_coin():
                    i = None
                return i

            arg_count = random.randint(1, 3)

            if arg_count == 1:
                return slice(r_item())
            elif arg_count == 2:
                return slice(r_item(), r_item())
            else:
                return slice(r_item(), r_item(), r_item(False))

        # Fuzz testing
        for _ in range(100):
            range_args = self.gen_random_range_args()
            r = range(*range_args)
            # generate random slice
            s = rand_slice()

            print("testing:", r, s)
            test(r, s)

    def test_range_with_slice_index(self):
        def fn(x):
            acc = 1
            for k in range(2)[1::2]:
                acc *= acc * k
            return x * acc

        opt_fn = torch.compile(fullgraph=True)(fn)
        x = torch.ones(1)
        self.assertEqual(opt_fn(x), fn(x))

    def test_range_with_index(self):
        def fn(x):
            acc = 1
            acc *= acc * range(10, 20, 2)[2]
            return x * acc

        opt_fn = torch.compile(fullgraph=True)(fn)
        x = torch.ones(1)
        self.assertEqual(opt_fn(x), fn(x))

    def test_rand_inlined(self):
        @torch.compile(backend="eager", dynamic=True)
        def fn():
            idx_size = [10]
            idx_size[random.randint(0, 0)] = random.randint(1, 8)
            t = tuple(idx_size)
            src_size = [random.randint(1, 5) + s for s in idx_size]  # noqa: F841
            idx = torch.empty(t)  # noqa: F841

        fn()

    def test_rand_tensor_partial(self):
        from collections import namedtuple
        from functools import partial

        SdpaShape = namedtuple(
            "Sdpa_Shape", ["batch", "num_heads", "seq_len", "head_dim"]
        )

        @torch.compile(backend="eager")
        def func():
            make_tensor = partial(
                torch.rand, device="cpu", dtype=torch.float16, requires_grad=True
            )

            bsz, num_heads, seq_len_q, seq_len_kv, head_dim = (16, 16, 128, 128, 16)
            make_q_tensor = partial(
                make_tensor, SdpaShape(bsz, num_heads, seq_len_q, head_dim)
            )
            make_kv_tensor = partial(
                make_tensor, SdpaShape(bsz, num_heads, seq_len_kv, head_dim)
            )
            t1 = make_q_tensor()
            t2 = make_kv_tensor()
            t3 = t1 + t2  # noqa: F841

        func()

    def test_to(self):
        @torch.compile(backend="eager")
        def fn():
            t = torch.ones(2)
            y = t.to("meta")  # noqa: F841

        fn()

    def test_elipsis(self):
        @torch.compile(backend="eager", fullgraph=True)
        def fn(a, ind, val):
            a[ind] = val
            return a

        arr = np.zeros(4)
        self.assertEqual(fn(arr, np.s_[...], np.ones(4)), np.ones(4))

        arr = np.array([[1, 1], [2, 2]])
        self.assertEqual(
            fn(arr, np.s_[0, ...], np.zeros(2)), np.array([[0, 0], [2, 2]])
        )

        arr = np.array([[1, 1], [2, 2]])
        self.assertEqual(
            fn(arr, np.s_[1, ...], np.zeros(2)), np.array([[1, 1], [0, 0]])
        )

        arr = np.array([[1, 1], [2, 2]])
        self.assertEqual(
            fn(arr, np.s_[..., 0], np.array([3, 3])), np.array([[3, 1], [3, 2]])
        )

        arr = np.array([[1, 1], [2, 2]])
        self.assertEqual(
            fn(arr, np.s_[..., 1], np.array([3, 3])), np.array([[1, 3], [2, 3]])
        )

    def test_round(self):
        def fn(t):
            return t + round(1.00002000011, 7)

        t = torch.randn(2)
        e = fn(t)
        g = torch.compile(fn, backend="eager", fullgraph=True)(t)
        self.assertEqual(e, g)

    def test_map_return(self):
        def fn(a, b):
            return map(lambda x: x + 1, [a, b])

        opt_fn = torch.compile(fn, backend="eager", fullgraph=True)
        m = opt_fn(torch.randn(3, 3), torch.randn(3, 3))
        self.assertIsInstance(m, map)

    @make_test
    def test_map_max(a, b):
        return max(map(lambda x: x.sum(), [a, b]))

    @make_test
    def test_map_max_const(a):
        return max(map(lambda x: x, [1, 2, 3])), a + 1

    @make_test
    def test_map_list(a, b):
        return list(map(lambda x: x + 1, [a, b]))

    @make_test
    def test_map_tuple(a, b):
        return tuple(map(lambda x: x + 1, [a, b]))

    @make_test
    def test_map_iter(a, b):
        it = iter(map(lambda x: x + 1, [a, b]))
        return next(it)

    @make_test
    def test_map_zip_dict(a):
        d = dict(
            zip(
                map(lambda x: x + 1, [0, 1, 2]),
                [map(lambda x: x - 1, [y]) for y in [3, 4, 5]],
            )
        )
        return list(d[3])[0], a + 1  # noqa: RUF015

    @make_test
    def test_map_dict_fromkeys(a):
        return dict.fromkeys(map(lambda x: x + 1, [0, 1])), a + 1

    @make_test
    def test_map_set(a):
        return set(map(lambda x: x + 1, [0, 1])), a + 1

    # test_map_sum defined earlier

    @make_test
    def test_map_reduce(a, b):
        return functools.reduce(lambda x, y: x + y, map(lambda x: x + 1, [a, b]))

    @make_test
    def test_map_sorted(a):
        return sorted(map(lambda x: x + 1, [0, 4, 3, 1, 2])), a + 1

    @make_test
    def test_map_list_extend(a, b, c):
        l = [a]
        l.extend(map(lambda x: x + 1, [b, c]))
        return l

    @make_test
    def test_map_list_slice_assign(a, b, c, d, e):
        l = [a, b, c]
        l[1:2] = map(lambda x: x + 1, [d, e])
        return l

    @make_test
    def test_map_deque_extendleft(a, b, c):
        d = collections.deque([a])
        d.extendleft(map(lambda x: x + 1, [b, c]))
        return d

    @make_test
    def test_map_str_join(a):
        return "".join(map(lambda x: x, ["a", "b", "c"])), a + 1

    def test_map_with_graph_break(self):
        def f(a):
            a += 1

            def g(x):
                nonlocal a
                a += 1
                return x + 1

            m = map(g, [1, 2, 3, 4, 5])
            a += next(m)  # won't graph break
            torch._dynamo.graph_break()
            a += next(m)  # will graph break
            return a

        cnts = torch._dynamo.testing.CompileCounter()
        opt_f = torch.compile(f, backend=cnts)
        self.assertEqual(f(torch.ones(3, 3)), opt_f(torch.ones(3, 3)))
        self.assertEqual(cnts.frame_count, 3)

    def test_map_reconstruct(self):
        def fn(a):
            return map(lambda x: x[0] + x[1], zip([1, 2, 3], [1, 2, 3])), a + 1

        opt_fn = torch.compile(fn, backend="eager", fullgraph=True)
        m = opt_fn(torch.ones(3, 3))[0]
        self.assertIsInstance(m, map)
        self.assertEqual(list(m), list(fn(torch.ones(3, 3))[0]))

    def test_zip_reconstruct(self):
        def fn(a):
            return zip([1, 2, 3], map(lambda x: x + 1, [1, 2, 3])), a + 1

        opt_fn = torch.compile(fn, backend="eager", fullgraph=True)
        m = opt_fn(torch.ones(3, 3))[0]
        self.assertIsInstance(m, zip)
        self.assertEqual(list(m), list(fn(torch.ones(3, 3))[0]))

    @make_test
    def test_map_partial_unpack(a, b):
        y = 1

        def f(x):
            nonlocal y
            y += 1
            return x

        l = list(zip([a, b], map(f, [1, 2, 3, 4])))  # noqa: F841
        return a + y

    @make_test
    def test_map_call_function_ex(a, b):
        def f(x, y):
            return x + y

        return f(*map(lambda x: x + 1, [a, b]))

    @make_test
    def test_map_unpack_twice(a, b):
        m = map(lambda x: x + 1, [a, b])
        l1 = list(m)
        l2 = list(m)
        return l1, l2

    @make_test
    def test_enumerate(a, b):
        return list(enumerate([a, b], start=1)), a + 1

    @make_test
    def test_map_enumerate(a, b):
        return list(enumerate(map(lambda x: x + 1, [a, b]), start=1)), a + 1

    @make_test
    def test_map_infinite(a, b):
        return list(map(lambda x, y: x + y, [a, b], itertools.count(3)))

    @make_test
    def test_map_unpack_vars(a, b):
        x, y = map(lambda x: x + 1, [a, b])
        return x + y

    @make_test
    def test_map_list_extend(a):
        y = [1]

        def inner(z):
            return z + y[-1]

        y.extend(map(inner, range(3)))
        return a + 1, y

    @make_test
    def test_map_deque_extendleft(a):
        y = collections.deque([1])

        def inner(z):
            return z + y[0]

        y.extendleft(map(inner, range(3)))
        return a + 1, y

    def test_unsqueeze_inplace(self):
        def fn(x):
            return torch.Tensor.unsqueeze_(x, dim=1) + 1

        def self_fn(x):
            return x.unsqueeze_(dim=1) + 1

        v = torch.ones([3], device="cpu")
        # identical tensor since modify inplace
        v2 = torch.ones([3], device="cpu")
        opt_fn = torch.compile(fn)
        opt_self_fn = torch.compile(self_fn)
        self.assertEqual(v, v2)
        self.assertEqual(opt_fn(v), opt_self_fn(v2))

    def test_enumerate_custom(self):
        class MyClass:
            def __iter__(self):
                self.a = 1
                return self

            def __next__(self):
                if self.a > 3:
                    raise StopIteration
                self.a += 1
                return self.a

        def fn(x):
            for i, it in enumerate(MyClass()):
                x += i + it
            return x

        opt_fn = torch.compile(fn, backend="eager", fullgraph=True)
        self.assertEqual(fn(torch.ones(3, 3)), opt_fn(torch.ones(3, 3)))

    @unittest.skip("https://github.com/pytorch/pytorch/pull/146527 exposed a bug")
    def test_enumerate_reconstruct(self):
        def fn(a, b):
            return enumerate([a, b], start=1)

        opt_fn = torch.compile(fn, backend="eager", fullgraph=True)
        inps = (torch.randn(3, 3), torch.randn(3, 3))
        it1 = fn(*inps)
        it2 = opt_fn(*inps)
        self.assertIsInstance(it2, enumerate)
        self.assertEqual(list(it1), list(it2))

    def test_returning_recursive_func(self):
        @torch.compile(backend="eager", fullgraph=True)
        def run(x):
            def f():
                return f

            return x + 1, f

        res, f = run(torch.zeros(1))
        self.assertTrue(same(res, torch.ones(1)))
        self.assertTrue(f is f())


def udf_mul(x, y):
    return x * y


def udf_mul2(x, y, z):
    return x * y * z


def udf_add(x, y):
    return x + y


class SmallNN(torch.nn.Module):
    def forward(self, x, y):
        combined = torch.cat((x, y), dim=1)
        out = torch.nn.ReLU()(combined)
        out = torch.nn.ReLU()(out)
        return out


def udf_module(mod, x, y):
    return mod(x, y)


def global_func_with_default_tensor_args(
    x=torch.zeros((2, 2)), *, kw_x=torch.zeros((1, 2))
):
    x.add_(1)
    kw_x.add_(1)
    return x, kw_x


class ModuleWithDefaultTensorArgsMethod(torch.nn.Module):
    def forward(self, x=torch.zeros((2, 2)), *, kw_x=torch.zeros((1, 2))):
        x.add_(1)
        kw_x.add_(1)
        return x, kw_x


class WrapperModule(torch.nn.Module):
    def __init__(self) -> None:
        super().__init__()
        self.m = ModuleWithDefaultTensorArgsMethod()

    def forward(self):
        return self.m()


class DefaultsTests(torch._dynamo.test_case.TestCase):
    def test_func_default_tensor_args(self):
        """
        Tests that we indeed reference (and mutate) "the one" default tensor arg
        stored on the globally allocated function object, both from the orig and
        compiled function
        """

        def func():
            return global_func_with_default_tensor_args()

        cnts = torch._dynamo.testing.CompileCounter()
        compiled_func = torch.compile(func, backend=cnts)
        for i in range(4):
            if i % 2 == 0:
                x, kw_x = func()
            else:
                x, kw_x = compiled_func()
            # the inner func mutates += 1 each call
            self.assertTrue(same(x, torch.ones_like(x) + i))
            self.assertTrue(same(kw_x, torch.ones_like(kw_x) + i))
        # Calling compiled_func twice does not recompile
        self.assertEqual(cnts.frame_count, 1)
        self.assertEqual(cnts.op_count, 2)

        # But with a change to the guarded default tensor, we do recompile
        with patch.object(
            global_func_with_default_tensor_args,
            "__defaults__",
            (torch.ones((3, 4, 5)),),
        ):
            x, kw_x = compiled_func()
        self.assertEqual(cnts.frame_count, 2)
        self.assertEqual(cnts.op_count, 4)

        with patch.object(
            global_func_with_default_tensor_args,
            "__kwdefaults__",
            {"kw_x": torch.ones((3, 4, 5))},
        ):
            x, kw_x = compiled_func()
        self.assertEqual(cnts.frame_count, 3)
        self.assertEqual(cnts.op_count, 6)

    def test_meth_default_tensor_args(self):
        """
        Tests that we indeed reference (and mutate) "the one" default tensor arg
        stored on the globally allocated function object, both from the orig and
        compiled function
        """
        mod = WrapperModule()
        cnts = torch._dynamo.testing.CompileCounter()
        compiled_mod = torch.compile(mod, backend=cnts)
        for i in range(4):
            if i % 2 == 0:
                x, kw_x = mod()
            else:
                x, kw_x = compiled_mod()
            # the inner func mutates += 1 each call
            self.assertTrue(same(x, torch.ones_like(x) + i))
            self.assertTrue(same(kw_x, torch.ones_like(kw_x) + i))
        # Calling compiled_func twice does not recompile
        self.assertEqual(cnts.frame_count, 1)
        self.assertEqual(cnts.op_count, 2)

        # But with a change to the guarded default tensor, we do recompile
        with patch.object(
            ModuleWithDefaultTensorArgsMethod.forward,
            "__defaults__",
            (torch.ones((3, 4, 5)),),
        ):
            x, kw_x = compiled_mod()
        self.assertEqual(cnts.frame_count, 2)
        self.assertEqual(cnts.op_count, 4)

        with patch.object(
            ModuleWithDefaultTensorArgsMethod.forward,
            "__kwdefaults__",
            {"kw_x": torch.ones((3, 4, 5))},
        ):
            x, kw_x = compiled_mod()
        self.assertEqual(cnts.frame_count, 3)
        self.assertEqual(cnts.op_count, 6)

    def test_func_default_torch_args(self):
        """
        Tests other types of torch types as function default (size, dtype, device)
        """

        def func_with_default_torch_args(
            dt=torch.float16, ds=torch.Size((1, 2, 3)), dd=torch.device("cpu")
        ):
            return torch.ones(ds, dtype=dt, device=dd)

        def func():
            return func_with_default_torch_args()

        cnts = torch._dynamo.testing.CompileCounter()
        compiled_func = torch.compile(func, backend=cnts)
        out = func()
        compiled_out = compiled_func()
        self.assertEqual(out.dtype, compiled_out.dtype)
        self.assertEqual(out.device, compiled_out.device)
        self.assertEqual(out.size(), compiled_out.size())
        self.assertEqual(cnts.frame_count, 1)
        self.assertEqual(cnts.op_count, 1)

    def test_dataclass_factory(self):
        @dataclass
        class Output:
            scalar: int = 2
            named_tensors: dict[str, torch.Tensor] = field(default_factory=dict)
            lists: list[torch.Tensor] = field(default_factory=list)

            def scale(self):
                return self.scalar * 2

        def fn(x):
            # Check default dict assignment
            a = Output(1)
            # Check that dataclass methods can be inlined
            scaled_value = a.scale()

            # Check that normal assignment works
            b = Output(5, named_tensors={"x": x})

            # Check default int assignment
            c = Output()

            # Check that the default members are properly initialized
            if isinstance(a.named_tensors, dict):
                x = torch.sin(x)

            # Change dataclass
            c.scalar = 6
            c.named_tensors["x"] = x

            # Return dataclaass as well to check reconstruction
            return c, torch.cos(x) * scaled_value + b.named_tensors["x"] + c.scalar

        cnts = torch._dynamo.testing.CompileCounter()
        compiled_fn = torch.compile(fn, backend=cnts, fullgraph=True)
        x = torch.randn(4)
        eager_dataclass, out = fn(x)
        compiled_dataclass, compiled_out = compiled_fn(x)
        self.assertEqual(eager_dataclass.scalar, compiled_dataclass.scalar)
        self.assertEqual(
            eager_dataclass.named_tensors["x"], compiled_dataclass.named_tensors["x"]
        )
        self.assertTrue(same(out, compiled_out))
        self.assertEqual(cnts.frame_count, 1)
        self.assertEqual(cnts.op_count, 5)

    def test_dataclass_nested(self):
        @dataclass
        class Base:
            outer_a: int
            outer_b: int

        @dataclass
        class Derived(Base):
            inner_a: Any = field(default_factory=list)

        def fn(x):
            l = Derived(1, 2)
            return l.outer_a * x

        opt_fn = torch.compile(fn, backend="eager", fullgraph=True)
        x = torch.randn(4)
        res = fn(x)
        ref = opt_fn(x)
        self.assertEqual(ref, res)

    def test_listlike_of_tensors_contains_constant(self):
        for listlike in [set, list]:

            def fn(x):
                x.add_(1)
                s = listlike([x])
                res = 1 in s
                return res

            opt_fn = torch.compile(fn, backend="eager", fullgraph=True)
            x = torch.randn(1)
            ref = opt_fn(x)
            res = fn(x)
            self.assertEqual(ref, res)

    def test_cast_tensor_single_elem(self):
        with torch._dynamo.config.patch({"capture_scalar_outputs": True}):
            for t, val in [
                (float, 1.0),
                (float, 1),
                (float, True),
                (int, 1),
                (int, False),
                # (int, 1.0), # fails due to a >= 0 comparison in sym_int
            ]:  # , bool, complex]: no casting for sym_bool, no sym_complex

                def fn(x):
                    x = x + 1
                    return t(x)

                opt_fn = torch.compile(
                    fn, backend="eager", fullgraph=True, dynamic=False
                )
                x = torch.tensor([val])
                res = fn(x)
                ref = opt_fn(x)
                self.assertEqual(ref, res)

                # Cannot handle non single-elem
                with self.assertRaises(ValueError):
                    fn(torch.tensor([val] * 2))
                with self.assertRaises(torch._dynamo.exc.TorchRuntimeError):
                    opt_fn(torch.tensor([val] * 2))

    def test_set_construction(self):
        def fn(x):
            y = x.add_(1)
            s = set({x})
            s.add(y)
            return len(s)

        opt_fn = torch.compile(fn, backend="eager", fullgraph=True)
        x = torch.randn(4)
        res = fn(x)
        ref = opt_fn(x)
        self.assertEqual(ref, res)

    @parametrize("_type", [set, frozenset], name_fn=lambda t: t.__name__)
    def test_set_call___init__(self, _type):
        @make_test
        def fn(a, b):
            s = _type({"apple", "banana", "cherry"})
            s.__init__({"google", "microsoft", "apple"})
            if "banana" in s:
                return a + b
            else:
                return a - b

        fn(self)

    @parametrize(
        "method_name",
        [
            "copy",
            "difference",
            "intersection",
            "symmetric_difference",
            "union",
        ],
    )
    def test_frozenset_return_type(self, method_name):
        @make_test
        def fn(a, b):
            set1 = frozenset({"apple", "banana", "cherry"})
            set2 = frozenset({"google", "microsoft", "apple"})
            if method_name == "copy":
                result = set1.copy()
            else:
                result = getattr(set1, method_name)(set2)
            if type(result) is frozenset:
                x = a + b
            else:
                x = a - b
            return x

        fn(self)

    def test_frozenset_construction(self):
        def fn(x):
            s = frozenset({x})
            t = frozenset(s)
            return len(t)

        opt_fn = torch.compile(fn, backend="eager", fullgraph=True)
        x = torch.randn(4)
        res = fn(x)
        ref = opt_fn(x)
        self.assertEqual(ref, res)

    def test_frozenset_reconstruction(self):
        d = {}
        f = frozenset()
        d[f] = torch.randn(4)

        def fn(x):
            k = frozenset()
            torch._dynamo.graph_break()
            return d[k] * x

        opt_fn = torch.compile(fn, backend="eager")
        x = torch.randn(4)
        res = fn(x)
        ref = opt_fn(x)
        self.assertEqual(ref, res)

    def test_frozenset_illegal_call_method(self):
        def fn_add():
            s = frozenset((1, 2, 3))
            s.add({2})
            return len(s)

        def fn_pop():
            s = frozenset((1, 2, 3))
            s.pop()
            return len(s)

        def fn_update():
            s = frozenset((1, 2, 3))
            s.update({4, 5, 6})
            return len(s)

        def fn_remove():
            s = frozenset((1, 2, 3))
            s.remove(2)
            return len(s)

        def fn_discard():
            s = frozenset((1, 2, 3))
            s.discard(2)
            return len(s)

        def fn_clear():
            s = frozenset((1, 2, 3))
            s.clear()
            return len(s)

        for fn in [fn_add, fn_pop, fn_update, fn_remove, fn_discard, fn_clear]:
            torch._dynamo.reset()
            opt_fn = torch.compile(fn, backend="eager", fullgraph=True)
            with self.assertRaises(torch._dynamo.exc.InternalTorchDynamoError):
                opt_fn()

    def test_is_tensor_tensor(self):
        def fn(x, y):
            if x is y:
                return x * 2
            else:
                return x + y

        fn_opt = torch.compile(backend="eager", fullgraph=True, dynamic=True)(fn)

        x = torch.zeros(2)
        y = torch.ones(2)

        self.assertEqual(fn(x, y), fn_opt(x, y))
        self.assertEqual(fn(x, x), fn_opt(x, x))

    def test_is_not_tensor_tensor(self):
        def fn(x, y):
            if x is not y:
                return x * 2
            else:
                return x + y

        fn_opt = torch.compile(backend="eager", fullgraph=True, dynamic=True)(fn)

        x = torch.zeros(2)
        y = torch.ones(2)

        self.assertEqual(fn(x, y), fn_opt(x, y))
        self.assertEqual(fn(x, x), fn_opt(x, x))

    def test_is_mutated_tensor_tensor(self):
        def fn(x):
            y = x.add_(1)
            return x is y

        fn_opt = torch.compile(backend="eager", fullgraph=True, dynamic=True)(fn)

        z = torch.ones(4)

        self.assertEqual(fn(z), fn_opt(z))

    def test_is_mutated_tensor_tensor_across_graph_break(self):
        def fn(x):
            y = x.add_(1)
            cond = x is y
            x.add_(1)
            # The real tensor values are recovered when graph breaking.
            # Hence we recover the invariant.
            torch._dynamo.graph_break()
            x.add_(1)
            return x is y, cond

        fn_opt = torch.compile(backend="eager", dynamic=True)(fn)

        z = torch.ones(4)

        self.assertEqual(fn(z), fn_opt(z))

    def test_is_mutated_tensor_tensor(self):
        def fn(x):
            y = x.add_(1)
            return y is x

        fn_opt = torch.compile(backend="eager", fullgraph=True, dynamic=True)(fn)

        z = torch.ones(4, 1)

        self.assertEqual(fn(z), fn_opt(z))

    def test_is_init_in_compile_mutated_tensor_tensor(self):
        def fn(x):
            z = x.clone()
            y = z.add_(1)
            return y is z

        fn_opt = torch.compile(backend="eager", fullgraph=True, dynamic=True)(fn)

        z = torch.ones(4, 1)

        self.assertEqual(fn(z), fn_opt(z))

    def test_is_init_in_compile_vmapped_mutated_tensor_tensor(self):
        def fn(z):
            x = z.clone()
            y = torch.vmap(torch.Tensor.acos_)(x)
            _ = y is z
            return y is x

        fn_opt = torch.compile(backend="eager", fullgraph=True, dynamic=True)(fn)

        z = torch.ones(4, 1)

        self.assertEqual(fn(z), fn_opt(z))

    def test_is_vmapped_mutated_tensor_tensor(self):
        def fn(x):
            y = torch.vmap(torch.Tensor.acos_)(x)
            return y is x

        fn_opt = torch.compile(backend="eager", fullgraph=True, dynamic=True)(fn)

        z = torch.ones(4, 1)

        self.assertEqual(fn(z), fn_opt(z))

    def test_is_init_in_compile_vmapped_mutated_tensor_tensor_multi_arg(self):
        def fn(y, z):
            a = y.clone()
            b = z.clone()

            def g(a, b):
                return a.acos_(), b.acos_()

            c, d = torch.vmap(g)(a, b)
            return a is c is b is d

        fn_opt = torch.compile(backend="eager", fullgraph=True, dynamic=True)(fn)

        y = torch.ones(4, 2)
        z = torch.ones(4, 10)

        self.assertEqual(fn(y, z), fn_opt(y, z))
        self.assertEqual(fn(y, y), fn_opt(y, y))

    def test_in_set_would_fail_broadcast(self):
        param = torch.zeros(5)
        param2 = torch.zeros(5, 10)

        tensor_list = set()
        tensor_list.add(param2)
        assert param not in tensor_list

        def fn(param, param2):
            param.add_(1)
            tensor_list = set([param2])
            return param in tensor_list

        cnts = torch._dynamo.testing.CompileCounter()
        opt_fn = torch.compile(fn, backend=cnts, fullgraph=True)
        self.assertEqual(opt_fn(param, param2), fn(param, param2))
        self.assertEqual(cnts.frame_count, 1)
        # Test aliased
        self.assertEqual(opt_fn(param, param), fn(param, param))
        self.assertEqual(cnts.frame_count, 2)  # Recompiles

    def test_in_set_inplace(self):
        param = torch.zeros(5)
        param2 = torch.zeros(5, 10)

        tensor_list = set()
        tensor_list.add(param2)
        assert param not in tensor_list

        def fn(param, param2):
            y = param.add_(1)  # Tensor method
            z = torch.Tensor.add_(y, 1)  # torch function
            tensor_list = set([param2])
            return y in tensor_list and z in tensor_list

        cnts = torch._dynamo.testing.CompileCounter()
        opt_fn = torch.compile(fn, backend=cnts, fullgraph=True)
        self.assertEqual(opt_fn(param, param2), fn(param, param2))
        self.assertEqual(cnts.frame_count, 1)
        # Test aliased
        self.assertEqual(opt_fn(param, param), fn(param, param))
        self.assertEqual(cnts.frame_count, 2)  # Recompiles

    def test_reconstructed_name(self):
        lst = []

        @torch._dynamo.disable
        def disallowed(g):
            lst.append(g.__name__)

        def f():
            def g():
                return ()

            disallowed(g)

        opt_f = torch.compile(f, backend="eager")
        opt_f()
        f()
        self.assertEqual(len(lst), 2)
        self.assertEqual(lst[0], lst[1])

    @unittest.skipIf(
        sys.version_info < (3, 10),
        "zip strict kwargs not implemented for Python < 3.10",
    )
    def test_zip_strict(self):
        def fn(x, ys, zs):
            x = x.clone()
            for y, z in zip(ys, zs, strict=True):
                x += y * z
            return x

        opt_fn = torch.compile(fn, backend="eager")
        nopython_fn = torch.compile(fn, backend="eager", fullgraph=True)

        x = torch.ones(3)
        ys = [1.0, 2.0, 3.0]
        zs = [2.0, 5.0, 8.0]

        self.assertEqual(opt_fn(x, ys, zs), fn(x, ys, zs))

        # If nopython, should raise UserError
        with self.assertRaisesRegex(torch._dynamo.exc.UserError, "zip()"):
            nopython_fn(x, ys[:1], zs)

        with self.assertRaisesRegex(torch._dynamo.exc.UserError, "zip()"):
            nopython_fn(x, ys, zs[:1])

        # Should cause fallback if allow graph break
        with self.assertRaisesRegex(ValueError, "zip()"):
            opt_fn(x, ys[:1], zs)

        with self.assertRaisesRegex(ValueError, "zip()"):
            opt_fn(x, ys, zs[:1])

    @unittest.skipIf(not TEST_MULTIGPU, "detected only one GPU")
    def test_cuda_current_device(self):
        def fn(x):
            y = torch.empty(
                (2, 3), dtype=torch.float32, device=torch.cuda.current_device()
            )
            y.copy_(x)
            return torch.sin(y + y.device.index)

        counter = torch._dynamo.testing.CompileCounter()
        opt_fn = torch.compile(backend=counter, fullgraph=True)(fn)

        with torch.cuda.device(0):
            x = torch.randn(2, 3)
            self.assertEqual(opt_fn(x), fn(x))
            self.assertEqual(counter.frame_count, 1)
            with torch.cuda.device(1):
                self.assertEqual(opt_fn(x), fn(x))
                self.assertEqual(counter.frame_count, 2)

    def test_fn_with_attr(self):
        def fn(x):
            if fn.pred:
                return torch.relu(x * 2)
            else:
                return torch.abs(x + 3)

        t = torch.ones(3)
        counter = torch._dynamo.testing.CompileCounter()
        fn.pred = True
        opt_fn_0 = torch.compile(fullgraph=True, backend=counter)(fn)
        self.assertEqual(opt_fn_0(t), fn(t))
        self.assertEqual(counter.frame_count, 1)
        fn.pred = False
        opt_fn_1 = torch.compile(fullgraph=True, backend=counter)(fn)
        self.assertEqual(opt_fn_1(t), fn(t))
        self.assertEqual(counter.frame_count, 2)

    def test_str_handler_for_user_defined_object(self):
        """
        Confirms handler behaviour for `str` is the same between eager and dynamo.
        Compares a user defined object with custom `__str__` method and without.
        """

        class CustomStr:
            def __str__(self):
                return "ok"

        def foo_custom_str(x):
            a = CustomStr()
            return x, str(a)

        eager_custom_str = foo_custom_str(torch.ones(4))
        dynamo_custom_str = torch.compile(foo_custom_str, fullgraph=True)(torch.ones(4))

        self.assertEqual(eager_custom_str[1], dynamo_custom_str[1])
        self.assertEqual(eager_custom_str[1], "ok")

        class DefaultStr:
            pass

        def foo_default_str(x):
            a = DefaultStr()
            return x, str(a)

        eager_default_str = foo_default_str(torch.ones(4))
        dynamo_default_str = torch.compile(foo_default_str, fullgraph=True)(
            torch.ones(4)
        )

        # Check that the tensor output from eager and dynamo modes are the same
        self.assertEqual(eager_default_str[0], dynamo_default_str[0])

        # Check that the class name (without memory address) is the same in both modes
        eager_class_name = eager_default_str[1].split(" object at")[0]
        dynamo_class_name = dynamo_default_str[1].split(" object at")[0]
        self.assertEqual(eager_class_name, dynamo_class_name)

    def test_pybind_object(self):
        def fn(x, pybind_obj):
            if pybind_obj.result:
                return torch.cos(x)
            return torch.sin(x)

        opt_fn = torch.compile(fn, backend="eager", fullgraph=True)

        pybind_obj = torch._C._dynamo.guards.GuardDebugInfo(True, ["a==1"], 0)
        x = torch.randn(4)
        self.assertEqual(opt_fn(x, pybind_obj), fn(x, pybind_obj))

        pybind_obj = torch._C._dynamo.guards.GuardDebugInfo(False, ["a==1"], 1)
        x = torch.randn(4)
        self.assertEqual(opt_fn(x, pybind_obj), fn(x, pybind_obj))

    def test_tree_map(self):
        def fn(a, b, index):
            def call(index):
                mapped_attributes = torch.utils._pytree.tree_map_only(
                    torch.Tensor,
                    lambda x: x[index],
                    (a, b),
                )
                return mapped_attributes

            return call(index)

        a = torch.randn(4, 2, 5)
        b = torch.randn(4, 2, 5, 5)
        compiled_fn = torch.compile(fn, fullgraph=True)
        compiled_res = compiled_fn(a, b, torch.tensor([2]))
        reference_res = fn(a, b, torch.tensor([2]))
        self.assertTrue(same(compiled_res, reference_res))

    def test_fx_map_aggregate(self):
        def fn(inputs, f):
            return torch.fx.node.map_aggregate(inputs, f)

        opt_fn = torch.compile(fn, backend="eager", fullgraph=True)

        x = [torch.randn(4), [torch.randn(4), torch.randn(4)]]

        def f(y):
            return y * 2

        ref = fn(x, f)
        res = opt_fn(x, f)
        self.assertEqual(ref, res)
        # Check type(res) is immutable_list
        self.assertTrue(type(ref) is type(res))

        x = {
            "a": torch.randn(4),
            "b": [torch.randn(4), torch.randn(4)],
        }
        ref = fn(x, f)
        res = opt_fn(x, f)
        self.assertEqual(ref, res)
        self.assertTrue(type(ref) is type(res))

    def test_fx_immutable_list_mutation_not_allowed(self):
        def fn(inputs, x, f=lambda x: x * 2):
            immutable_inputs = torch.fx.immutable_collections.immutable_list(inputs)
            try:
                immutable_inputs.append(x)
            except TypeError:
                pass
            return torch.fx.node.map_aggregate(immutable_inputs, f)

        opt_fn = torch.compile(fn, backend="eager", fullgraph=True)
        inputs = [torch.randn(4), [torch.randn(4), torch.randn(4)]]
        x = torch.randn(4)

        self.assertEqual(fn(inputs, x), opt_fn(inputs, x))

    def test_udf_tuple(self):
        class MyTuple(tuple):  # noqa: SLOT001
            def len_mulitply_2(self):
                return len(self) * 2

            def __contains__(self, val):
                # Ensure that overridden method is traced
                self.checked = True
                return super().__contains__(val)

        def fn(x, tup):
            if 3 in tup:
                x = torch.cos(x)
            else:
                x = torch.sin(x)
            return x * tup.len_mulitply_2()

        opt_fn = torch.compile(fn, backend="eager", fullgraph=True)
        x = torch.randn(4)
        ref_tup = MyTuple([1, 2, 3])
        ref = fn(x, ref_tup)
        res_tup = MyTuple([1, 2, 3])
        res = opt_fn(x, res_tup)
        self.assertEqual(ref, res)
        self.assertTrue(ref_tup.checked)
        self.assertTrue(res_tup.checked)

    def test_udf_tuple_reconstruction(self):
        class MyTuple(tuple):  # noqa: SLOT001
            pass

        def fn(x, klass):
            x = x * 2
            sc_tuple = tuple.__new__(klass, [x])
            if isinstance(sc_tuple, MyTuple):
                sc_tuple.attr = 3
            return sc_tuple

        opt_fn = torch.compile(fn, backend="eager", fullgraph=True)
        x = torch.randn(4)
        ref = fn(x, MyTuple)
        res = opt_fn(x, MyTuple)
        self.assertEqual(ref, res)
        self.assertTrue(isinstance(res, MyTuple))
        self.assertEqual(ref.attr, res.attr)

        ref = fn(x, tuple)
        res = opt_fn(x, tuple)
        self.assertEqual(ref, res)
        self.assertTrue(isinstance(res, tuple))

    def test_udf_list(self):
        class MyList(list):  # noqa: SLOT001
            def len_mulitply_2(self):
                return len(self) * 2

            def __contains__(self, val):
                # Ensure that overridden method is traced
                self.checked = True
                return super().__contains__(val)

            def __getitem__(self, idx):
                # Tests that the reconstruction logic does not call the
                # overridden __getitem__ method.
                raise RuntimeError("Should not be called")

        def fn(x, lst):
            if 3 in lst:
                x = torch.cos(x)
            else:
                x = torch.sin(x)
            lst.append(4)
            return x * lst.len_mulitply_2()

        opt_fn = torch.compile(fn, backend="eager", fullgraph=True)
        x = torch.randn(4)
        ref_lst = MyList([1, 2, 3])
        ref = fn(x, ref_lst)
        res_lst = MyList([1, 2, 3])
        res = opt_fn(x, res_lst)
        self.assertEqual(ref, res)
        self.assertEqual(len(ref_lst), len(res_lst))
        self.assertTrue(ref_lst.checked)
        self.assertTrue(res_lst.checked)

    def test_udf_list_slice(self):
        class MyList(list):  # noqa: SLOT001
            def len_mulitply_2(self):
                return len(self) * 2

        def fn(x, lst):
            lst.append(4)
            return x * lst.len_mulitply_2() * sum(lst[1:3])

        opt_fn = torch.compile(fn, backend="eager", fullgraph=True)
        x = torch.randn(4)
        ref_lst = MyList([1, 2, 3])
        ref = fn(x, ref_lst)
        res_lst = MyList([1, 2, 3])
        res = opt_fn(x, res_lst)
        self.assertEqual(ref, res)
        self.assertEqual(len(ref_lst), len(res_lst))

    def test_udf_list_reconstruction(self):
        class MyList(list):  # noqa: SLOT001
            # def __new__(cls, *args, **kwargs):
            #     return super().__new__(cls, *args, **kwargs)
            pass

        def fn(x, klass):
            x = x * 2
            sc_list = list.__new__(klass)
            sc_list.append(x)
            if isinstance(sc_list, MyList):
                sc_list.attr = 3
            return sc_list

        opt_fn = torch.compile(fn, backend="eager", fullgraph=True)
        x = torch.randn(4)
        ref = fn(x, MyList)
        res = opt_fn(x, MyList)
        self.assertEqual(ref, res)
        self.assertTrue(isinstance(res, MyList))
        self.assertEqual(ref.attr, res.attr)

        ref = fn(x, list)
        res = opt_fn(x, list)
        self.assertEqual(ref, res)
        self.assertTrue(isinstance(res, list))

    def test_sys_recursionlimit(self):
        def fn(x):
            return x.sin() * sys.getrecursionlimit()

        opt_fn = torch.compile(fn, backend="eager", fullgraph=True)
        x = torch.randn(4)
        self.assertEqual(fn(x), opt_fn(x))

    def test_keyword(self):
        def fn(x, word):
            if keyword.iskeyword(word):
                return torch.sin(x)
            return torch.cos(x)

        opt_fn = torch.compile(fn, backend="eager", fullgraph=True)
        x = torch.randn(4)
        word = "None"
        self.assertEqual(fn(x, word), opt_fn(x, word))
        word = "dynamo"
        self.assertEqual(fn(x, word), opt_fn(x, word))

    def test_func_attrs(self):
        def f(x=4, y=2):
            pass

        def fn(x):
            try:
                f.dynamo + 1
            except AttributeError:
                x = torch.sin(x)

            code = f.__code__
            defaults = f.__defaults__
            return x * len(defaults) * code.co_argcount

        opt_fn = torch.compile(fn, backend="eager", fullgraph=True)
        x = torch.randn(4)
        self.assertEqual(fn(x), opt_fn(x))

    def test_functools_partial_id(self):
        def gn(a, b):
            return a + b

        partial_gn = functools.partial(gn, a=3)

        def fn(x):
            d = {id(partial_gn): 5}
            return partial_gn(b=x) * d[id(partial_gn)]

        opt_fn = torch.compile(fn, backend="eager", fullgraph=True)
        x = torch.randn(4)
        self.assertEqual(fn(x), opt_fn(x))

    def test_functional_compile(self):
        def get_torch_functional_functions():
            s = set()
            for name in torch.functional.__all__:
                method = getattr(torch.functional, name)
                s.add(method)
            return s

        functions = get_torch_functional_functions()
        self.assertTrue(len(functions) > 0)
        for func in functions:
            compiled_func = torch.compile(func)
            self.assertTrue(callable(compiled_func))

    def test_skip_function_call_very_weird_value(self):
        class weird:  # noqa: UP004
            def __getattribute__(self, name):
                if name == "__qualname__":
                    raise AttributeError("test")

        w = weird()
        a = SkipFunctionVariable(value=w)
        with self.assertRaises(Unsupported):
            a.call_function(None, [], {})


instantiate_parametrized_tests(FunctionTests)
instantiate_parametrized_tests(DefaultsTests)

if __name__ == "__main__":
    from torch._dynamo.test_case import run_tests

    run_tests()<|MERGE_RESOLUTION|>--- conflicted
+++ resolved
@@ -1745,33 +1745,6 @@
         else:
             return x - 1
 
-<<<<<<< HEAD
-    @parametrize("_type", [set, frozenset])
-    def test_set_union(self, _type):
-        @make_test
-        def fn(a, b):
-            set1 = _type({"apple", "banana", "cherry"})
-            set2 = _type({"google", "microsoft", "apple"})
-            set3 = _type({"shoes", "flipflops", "sneakers"})
-            union_set = set1.union(set2, set3)
-            if "apple" in union_set:
-                x = a + b
-            else:
-                x = a - b
-            if "banana" in union_set:
-                y = a + b
-            else:
-                y = a - b
-            if "shoes" in union_set:
-                z = a + b
-            else:
-                z = a - b
-            return x, y, z
-
-        fn(self)
-
-=======
->>>>>>> b60968ea
     @make_test
     def test_set_contains(a, b):
         vals = set(["a", "b", "c"])
@@ -1838,7 +1811,7 @@
             z = a - b
         return x, y, z
 
-    @parametrize("_type", [set])
+    @parametrize("_type", [set, frozenset])
     def test_set_union(self, _type):
         @make_test
         def fn(a, b):
