# Owner(s): ["module: dynamo"]
import abc
import collections
import collections.abc
import copy
import dataclasses
import dis
import enum
import functools
import gc
import importlib
import itertools
import logging
import math
import operator
import os
import random
import sys
import tempfile
import threading
import traceback
import typing
import unittest
import unittest.mock as mock
import warnings
import weakref
from unittest.mock import patch

import numpy as np

import torch
import torch._dynamo.testing
import torch._inductor.test_case
import torch.onnx.operators
import torch.utils._pytree as pytree
import torch.utils.cpp_extension
from torch import Tensor
from torch._C import FileCheck
from torch._dynamo import allow_in_graph
from torch._dynamo.eval_frame import _debug_get_cache_entry_list
from torch._dynamo.exc import Unsupported
from torch._dynamo.source import ConstantSource, GetItemSource, LocalSource
from torch._dynamo.testing import (
    CompileCounter,
    CompileCounterWithBackend,
    expectedFailureDynamic,
    requiresPy310,
    same,
    skipIfNotPy311,
    unsupported,
)
from torch._dynamo.utils import counters, ifdynstaticdefault
from torch._inductor.utils import run_and_get_code
from torch.ao.quantization import MinMaxObserver
from torch.ao.quantization.fake_quantize import FakeQuantize
from torch.ao.quantization.qconfig import QConfig
from torch.ao.quantization.quantize_fx import prepare_qat_fx
from torch.fx.experimental.recording import NotEqualError, replay_shape_env_events
from torch.fx.experimental.symbolic_shapes import (
    _constrain_range_for_size,
    constrain_range,
    constrain_unify,
    ConstraintViolationError,
    expect_true,
    guard_size_oblivious,
    ShapeEnv,
)
from torch.nn import functional as F
from torch.testing import make_tensor
from torch.testing._internal.common_cuda import (
    PLATFORM_SUPPORTS_FLASH_ATTENTION,
    SM80OrLater,
    TEST_CUDA,
    TEST_MULTIGPU,
)
from torch.testing._internal.common_methods_invocations import (
    sample_inputs_take_along_dim,
)
from torch.testing._internal.common_utils import (
    freeze_rng_state,
    IS_FBCODE,
    scoped_load_inline,
    set_default_dtype,
    skipIfNNModuleInlined,
    skipIfWindows,
    wrapDeterministicFlagAPITest,
)
from torch.testing._internal.jit_utils import JitTestCase
from torch.testing._internal.logging_utils import logs_to_string


HAS_OPTREE = importlib.util.find_spec("optree")
if HAS_OPTREE:
    import optree

MyTuple = collections.namedtuple("MyTuple", ["a", "b", "ab"])
T = typing.TypeVar("T")


# Defined in CPython's Include/object.h
TPFLAGS_MAPPING = 1 << 6


# Specializes a test to run only if translation validation is set.
def onlyIfTranslationValidation(fn: typing.Callable) -> typing.Callable:
    @functools.wraps(fn)
    def wrapper(*args, **kwargs):
        import torch.fx.experimental.validator

        if torch.fx.experimental.validator.translation_validation_enabled():
            return fn(*args, **kwargs)
        raise unittest.SkipTest(f"only works when TV is True.")

    return wrapper


class MyPickledModule(torch.nn.Module):
    def __init__(self, z):
        super().__init__()
        self.z = z

    def forward(self, x, y):
        return x * x * x + y + self.z


# These are used for test_{cond/map}_with_quantization
default_symmetric_fake_quant = FakeQuantize.with_args(
    observer=MinMaxObserver, qscheme=torch.per_tensor_symmetric, dtype=torch.quint8
)
default_weight_symmetric_fake_quant = FakeQuantize.with_args(
    observer=MinMaxObserver, qscheme=torch.per_tensor_symmetric, dtype=torch.qint8
)
uniform_qconfig_8bit = QConfig(
    activation=default_symmetric_fake_quant,
    weight=default_weight_symmetric_fake_quant.with_args,
)
qconfig_dict = {"object_type": [(torch.nn.Linear, uniform_qconfig_8bit)]}


def closure_adder(val):
    def inner(x):
        return torch.sin(x + val)

    return inner


class UserDefineSetAttr:
    setup = False

    def __setattr__(self, key, value):
        assert torch.compiler.is_dynamo_compiling() or UserDefineSetAttr.setup
        super().__setattr__(f"pfx_{key}", value)

    def __getattr__(self, key, c=1):
        assert torch.compiler.is_dynamo_compiling() or UserDefineSetAttr.setup
        # c is added to force a guard on __defaults__ and checks the source for __getattr__
        if c:
            return self.__dict__[f"pfx_{key}"]
        else:
            return None


class MiscTests(torch._inductor.test_case.TestCase):
    def test_get_cache_entry(self):
        def f(x):
            return x + 1

        torch.compile(f)(torch.randn(5, 5, 5))
        entries = _debug_get_cache_entry_list(f)
        self.assertTrue(len(entries) > 0)

        def g(x):
            return x + 2

        entries = _debug_get_cache_entry_list(g)
        self.assertTrue(len(entries) == 0)

        try:
            _debug_get_cache_entry_list(1)
        except TypeError as e:
            self.assertIn("expected a code object!", str(e))

        # test get cache entry on skipped code object
        def h(x):
            x = x + 1
            torch._dynamo.graph_break()
            return x + 1

        torch.compile(h)(torch.randn(3, 3))

        entries = _debug_get_cache_entry_list(torch._dynamo.graph_break)
        self.assertEqual(len(entries), 0)

    def test_boolarg(self):
        def boolarg(aa, bb, flag):
            if flag:
                return aa - bb
            else:
                return bb - aa

        a = torch.randn(10, 10)
        b = torch.randn(10, 10)
        correct1 = boolarg(a, b, True)
        correct2 = boolarg(a, b, False)
        correct3 = boolarg(a, b, None)
        counter = CompileCounter()
        opt_boolarg = torch._dynamo.optimize_assert(counter)(boolarg)
        val1 = opt_boolarg(a, b, True)
        val2 = opt_boolarg(a, b, False)
        val3 = opt_boolarg(a, b, None)
        val4 = opt_boolarg(a, b, True)
        self.assertTrue(same(val1, correct1))
        self.assertTrue(same(val2, correct2))
        self.assertTrue(same(val3, correct3))
        self.assertTrue(same(val4, correct1))
        self.assertEqual(counter.frame_count, 3)

    @torch._dynamo.config.patch(accumulated_cache_size_limit=1)
    def test_dynamo_disabled_in_custom_op_kernels(self):
        counters.clear()

        @torch.library.custom_op("mylib::foo9", mutates_args={})
        def foo(x: torch.Tensor) -> torch.Tensor:
            torch._dynamo.graph_break()
            return x.clone()

        foo.register_fake(torch.clone)

        @torch.compile(backend="eager")
        def f(x):
            return foo._opoverload(x)

        x = torch.randn(2)
        f(x)
        x = torch.randn(3)
        # Recompile hits the cache size limit, which will cause Dynamo to
        # recurse into the frames. The only frame is the implementation
        # of foo. If Dynamo was not turned off correctly, then
        # we'll see a graph break
        f(x)
        self.assertEqual(len(counters["graph_break"]), 0)

        counters.clear()

        called = 0

        # test register_kernel
        @foo.register_kernel("cpu")
        def _(x):
            nonlocal called
            called += 1
            torch._dynamo.graph_break()
            return x.clone()

        f(x)
        self.assertEqual(called, 1)
        self.assertEqual(len(counters["graph_break"]), 0)

        # test torch.library.register_kernel
        counters.clear()
        with torch.library._scoped_library("mylib", "FRAGMENT") as m:
            m.define("foo2(Tensor x) -> Tensor")

            @torch.library.register_fake("mylib::foo2", lib=m)
            def _(x):
                return x.clone()

            @torch.library.register_kernel("mylib::foo2", "cpu", lib=m)
            def _(x):
                torch._dynamo.graph_break()
                return x.clone()

            @torch.compile(backend="eager")
            def g(x):
                return torch.ops.mylib.foo2.default(x)

            x = torch.randn(2)
            g(x)  # compiles
            x = torch.randn(3)
            g(x)  # dynamo falls back on the outermost frame
            self.assertEqual(len(counters["graph_break"]), 0)

    def test_invalid_args_builtin(self):
        @torch.compile(backend="eager")
        def fn(x):
            x = x.sin()
            if isinstance(x, torch.Tensor, invalid=True):
                x = x.sin()
            return x

        with self.assertRaises(TypeError):
            fn(torch.randn(16))

    @unittest.skipIf(not HAS_OPTREE, "missing optree package")
    def test_optree_graph_break_message(self):
        @torch.compile(
            backend="eager",
        )
        def fn(x):
            d = {"a": 1}
            optree.tree_flatten(d)
            return torch.sin(x)

        fn(torch.randn(4))
        self.assertEqual(len(counters["graph_break"]), 1)
        first_graph_break = list(counters["graph_break"].keys())[0]
        self.assertExpectedInline(
            first_graph_break,
            "Graph break for an optree C/C++ function optree._C.PyCapsule.flatten. Consider using torch.utils._pytree - https://github.com/pytorch/pytorch/blob/main/torch/utils/_pytree.py",
        )

    def test_scalar_device_movement(self):
        if not torch._dynamo.config.assume_static_by_default:
            self.skipTest("Doesn't work with symints")

        def add_fn(a, b, out):
            res = torch.add(a, b, out=out)
            return res

        res = add_fn(2, 3, torch.tensor(0.0))
        add_fn = torch.compile(add_fn, backend="eager", fullgraph=True)
        res_compiled = add_fn(2, 3, torch.tensor(0.0))
        self.assertEqual(res, res_compiled)

    @scoped_load_inline
    @skipIfNNModuleInlined("fails internal CI")
    @unittest.skipIf(IS_FBCODE, "inline cpp_extension doesn't work in fbcode")
    def test_cpp_extension_recommends_custom_ops(self, load_inline):
        cpp_source = """
        #include <torch/extension.h>
        at::Tensor foobar(const at::Tensor& x) {
            return x.clone();
        }
        """
        module = load_inline(
            name="mylib",
            cpp_sources=cpp_source,
            functions="foobar",
            verbose=True,
        )

        x = torch.ones(2, 2, requires_grad=True)
        counters.clear()

        @torch.compile(backend="eager")
        def f(x):
            return module.foobar(x)

        with self.assertWarnsOnceRegex(
            UserWarning,
            ".*https://pytorch.org/tutorials/advanced/custom_ops_landing_page.html.*",
        ):
            f(x)
        self.assertEqual(len(counters["graph_break"]), 1)
        first_graph_break = list(counters["graph_break"].keys())[0]
        self.assertExpectedInline(
            first_graph_break,
            """Graph break due to unsupported builtin mylib.PyCapsule.foobar. This function is either a Python builtin (e.g. _warnings.warn) or a third-party C/C++ Python extension (perhaps created with pybind). If it is a Python builtin, please file an issue on GitHub so the PyTorch team can add support for it and see the next case for a workaround. If it is a third-party C/C++ Python extension, please either wrap it into a PyTorch-understood custom operator (see https://pytorch.org/tutorials/advanced/custom_ops_landing_page.html for more details) or, if it is traceable, use torch.compiler.allow_in_graph.""",
        )

        cpp_source = """
        #include <torch/extension.h>
        at::Tensor baz(const at::Tensor& x) {
            return x.clone();
        }
        """
        module2 = load_inline(
            name="mylib2",
            cpp_sources=cpp_source,
            functions="baz",
            verbose=True,
        )

        torch._dynamo.reset()

        # Test that each warning only happens once
        @torch.compile(backend="eager")
        def f(x):
            module2.baz(x)
            module.foobar(x)
            module.foobar(x)
            module2.baz(x)
            module.foobar(x)
            module2.baz(x)
            return x.clone()

        with warnings.catch_warnings(record=True) as ws:
            warnings.simplefilter("always")
            f(x)
            f(x)
        self.assertEqual(len(ws), 2)

    def test_callpacked(self):
        def call_packed(args):
            a, b, c = args
            return a - b * c

        counter = CompileCounter()
        a = torch.randn(10, 10)
        b = torch.randn(10, 10)
        c = torch.randn(10, 10)
        correct = call_packed([a, b, c])
        opt_call_packed = torch._dynamo.optimize_assert(counter)(call_packed)
        val1 = opt_call_packed([a, b, c])
        val2 = opt_call_packed((a, b, c))
        val3 = opt_call_packed([a, b, c])
        val4 = opt_call_packed((a, b, c))
        self.assertTrue(same(val1, correct))
        self.assertTrue(same(val2, correct))
        self.assertTrue(same(val3, correct))
        self.assertTrue(same(val4, correct))
        self.assertEqual(counter.frame_count, 2)

    def test_raises(self):
        def fn(a, b, c, cls):
            x = a + b - c * 10
            raise cls(str(x))

        counter = CompileCounter()
        a = torch.randn(10, 10)
        b = torch.randn(10, 10)
        c = torch.randn(10, 10)
        opt_fn = torch.compile(fn, backend=counter)
        self.assertRaises(AssertionError, lambda: opt_fn(a, b, c, AssertionError))
        self.assertEqual(counter.frame_count, 1)
        self.assertEqual(counter.op_count, 3)

    def test_module_not_callable(self):
        def fn(x):
            return torch.fft(x)

        counter = CompileCounter()
        a = torch.randn(10, 10)
        opt_fn = torch.compile(fn, backend=counter)
        self.assertRaisesRegex(
            TypeError, "'module' object is not callable", lambda: opt_fn(a)
        )

    def test_inplace(self):
        def inplace1(a, b):
            o = torch.empty((10, 10))
            o.copy_(a)
            o -= b
            return o

        torch._dynamo.testing.standard_test(self, inplace1, 2, expected_ops=3)

    def test_inplace_desugaring(self):
        def inplace_on_literals(y):
            x0 = 1
            x0 += y
            x1 = 1
            x1 -= y
            return x0, x1

        torch._dynamo.testing.standard_test(
            self, inplace_on_literals, 1, expected_ops=2
        )

    def test_unpack4(self):
        def unpack4(a, b):
            a = a[:5, :]
            b = b[:5, :]
            x, y = a.size()
            o = torch.empty((x, y))
            o.copy_(a / b)
            return o

        torch._dynamo.testing.standard_test(
            self,
            unpack4,
            2,
            expected_ops=5,
        )

    def test_unpack5(self):
        def unpack5(a, b):
            a = a[:5, :]
            b = b[:5, :]
            x, y = a.shape
            o = torch.empty((x, y))
            o.copy_(a / b)
            return o

        torch._dynamo.testing.standard_test(
            self,
            unpack5,
            2,
            expected_ops=5,
        )

    def test_matmul1(self):
        def matmul_op1(a, b):
            return a @ b

        # TODO(jansel): FX doesn't support this, should add upstream support
        torch._dynamo.testing.standard_test(self, matmul_op1, 2, expected_ops=1)

    def test_int_shape_binops(self):
        def fn(x):
            # Test reversal by putting int arg first.
            y = 15 - x.shape[0]
            y = 4 + y
            y = 5 * y
            y = 2 % y
            y = 3**y
            y = 10 // y
            y = pow(2, y)
            y = 10 / y
            return x + y

        torch._dynamo.testing.standard_test(
            self, fn, 1, expected_ops=1, expected_ops_dynamic=ifdynstaticdefault(1, 9)
        )

    @torch._dynamo.config.patch(only_allow_pt2_compliant_ops=True)
    def test_pt2_compliant_ops_are_allowed(self):
        with torch.library._scoped_library("mylib", "FRAGMENT") as lib:
            torch.library.define(
                "mylib::bar",
                "(Tensor x) -> Tensor",
                lib=lib,
                tags=(torch.Tag.pt2_compliant_tag,),
            )
            torch.library.impl(
                "mylib::bar", "CompositeImplicitAutograd", torch.sin, lib=lib
            )
            assert torch.Tag.pt2_compliant_tag in torch.ops.mylib.bar.default.tags

            def f(x):
                return torch.ops.mylib.bar(x)

            overload = torch.ops.mylib.bar.default

            def g(x):
                return overload(x)

            x = torch.randn(3)

            counts = torch._dynamo.testing.CompileCounter()
            optimized_f = torch.compile(f, backend=counts, fullgraph=True)
            _ = optimized_f(x)

            optimized_g = torch.compile(f, backend=counts, fullgraph=True)
            _ = optimized_g(x)

    @torch._dynamo.config.patch(only_allow_pt2_compliant_ops=True)
    def test_non_pt2_compliant_ops_graph_break(self):
        with torch.library._scoped_library("mylib", "FRAGMENT") as lib:
            torch.library.define("mylib::bar2", "(Tensor x) -> Tensor", lib=lib)
            torch.library.impl(
                "mylib::bar2", "CompositeImplicitAutograd", torch.sin, lib=lib
            )
            assert torch.Tag.pt2_compliant_tag not in torch.ops.mylib.bar2.default.tags

            def f(x):
                return torch.ops.mylib.bar2(x)

            overload = torch.ops.mylib.bar2.default

            def g(x):
                return overload(x)

            x = torch.randn(3)

            counts = torch._dynamo.testing.CompileCounter()
            with self.assertRaisesRegex(
                torch._dynamo.exc.Unsupported, "not PT2 compliant"
            ):
                optimized_f = torch.compile(f, backend=counts, fullgraph=True)
                y = optimized_f(x)

            with self.assertRaisesRegex(
                torch._dynamo.exc.Unsupported, "not PT2 compliant"
            ):
                optimized_g = torch.compile(f, backend=counts, fullgraph=True)
                y = optimized_g(x)

    @torch._dynamo.config.patch(only_allow_pt2_compliant_ops=True)
    def test_pt2_compliant_overload(self):
        with torch.library._scoped_library("mylib", "FRAGMENT") as lib:
            torch.library.define(
                "mylib::bar3.tensor",
                "(Tensor x) -> Tensor",
                tags=torch.Tag.pt2_compliant_tag,
                lib=lib,
            )
            torch.library.define(
                "mylib::bar3.int", "(Tensor x, int dim) -> Tensor", lib=lib
            )

            torch.library.impl(
                "mylib::bar3.tensor",
                "CompositeImplicitAutograd",
                torch.sin,
                lib=lib,
            )
            torch.library.impl(
                "mylib::bar3.int", "CompositeImplicitAutograd", torch.sum, lib=lib
            )

            def f(x):
                return torch.ops.mylib.bar3(x)

            def g(x):
                return torch.ops.mylib.bar3(x, 1)

            def h(x):
                return torch.ops.mylib.bar3(x, x, x)

            x = torch.randn(3)

            counts = torch._dynamo.testing.CompileCounter()
            optimized_f = torch.compile(f, backend=counts, fullgraph=True)
            optimized_g = torch.compile(g, backend=counts, fullgraph=True)
            optimized_h = torch.compile(h, backend=counts, fullgraph=True)

            # No error: the overload is PT2 compliant
            optimized_f(x)

            with self.assertRaisesRegex(
                torch._dynamo.exc.Unsupported, "not PT2 compliant"
            ):
                y = optimized_g(x)

            # graph break on incorrect parsing
            with self.assertRaisesRegex(torch._dynamo.exc.Unsupported, "failed to"):
                y = optimized_h(x)

    def test_user_defined_setattr1(self):
        @torch.compile(backend="eager", fullgraph=True)
        def fn(obj):
            obj.y = obj.x + 1

        obj = UserDefineSetAttr()
        with patch.object(UserDefineSetAttr, "setup", True):
            obj.x = torch.randn(8)
        fn(obj)
        with patch.object(UserDefineSetAttr, "setup", True):
            self.assertEqual(obj.y, obj.x + 1)
        self.assertEqual(obj.__dict__.keys(), {"pfx_x", "pfx_y"})

    def test_user_defined_setattr2(self):
        @torch.compile(backend="eager", fullgraph=True)
        def fn(x):
            obj = UserDefineSetAttr()
            obj.x = x
            obj.y = obj.x + 1
            return obj

        x = torch.randn(8)
        obj = fn(x)
        with patch.object(UserDefineSetAttr, "setup", True):
            self.assertIs(obj.x, x)
            self.assertEqual(obj.y, x + 1)
        self.assertEqual(obj.__dict__.keys(), {"pfx_x", "pfx_y"})

    def test_closure_recompiles(self):
        cnt = CompileCounter()

        def fn(x, other_fn):
            return other_fn(x + 1) - 1

        opt = torch.compile(fn, backend=cnt, fullgraph=True)

        x = torch.randn(8)
        for f in (
            closure_adder(5),
            closure_adder(5),
            closure_adder(torch.randn(8)),
            closure_adder(torch.randn(8)),
        ):
            self.assertEqual(opt(x, f), fn(x, f))

        self.assertEqual(cnt.frame_count, 2)

    def test_generate_trivial_abstract_impl(self):
        with torch.library._scoped_library("mylib", "FRAGMENT") as lib:
            torch.library.define(
                "mylib::foo",
                "(Tensor x, Tensor[] y, Tensor(a!)? z, SymInt w) -> ()",
                tags=torch.Tag.pt2_compliant_tag,
                lib=lib,
            )

            @torch.library.impl("mylib::foo", "cpu", lib=lib)
            @torch._dynamo.disable
            def foo_impl(x, y, z, w):
                x + y[0] + w
                return

            def f(x, y, z, w):
                return torch.ops.mylib.foo(x, y, z, 2)

            x = torch.randn(3)
            y = (torch.randn(3), torch.randn(3))
            z = torch.randn(3)
            w = torch.randn(3)
            args = (x, y, z, w)

            output = torch.compile(f, backend="eager", fullgraph=True)(*args)
            self.assertEqual(output, None)

    def test_shape_int_inplace_binops(self):
        def fn(x):
            p = x.shape[0]
            p += 2
            p -= 2
            p **= 2
            p /= 2
            p *= 2
            p //= 2
            p %= 2
            return x + p

        torch._dynamo.testing.standard_test(
            self, fn, 1, expected_ops=1, expected_ops_dynamic=ifdynstaticdefault(1, 6)
        )

    def test_int_shape_inplace_binops(self):
        def fn(x):
            p = x.shape[0]
            # Test reversal by putting constant first
            y = 2
            y += p
            y = 2
            y -= p
            y = 2
            y **= p
            y = 2
            y /= p
            y = 2
            y *= p
            y = 2
            y //= p
            y = 2
            y %= p
            return x + y

        torch._dynamo.testing.standard_test(
            self, fn, 1, expected_ops=1, expected_ops_dynamic=ifdynstaticdefault(1, 2)
        )

    def test_int_int_comparisons(self):
        def fn(x):
            if 2 != 2:
                out = 1
            elif 2 < 1:
                out = 1
            elif 1 > 2:
                out = 1
            elif 1 >= 2:
                out = 1
            elif 2 <= 1:
                out = 1
            elif 2 == 2:
                out = 2
            else:
                out = 1
            return x + out

        torch._dynamo.testing.standard_test(self, fn, 1, expected_ops=1)

    def test_shape_int_comparisons(self):
        def fn(x):
            a = x.shape[0]
            # Ensure support for constant on right side
            if a != 10:
                out = 1
            elif a < 2:
                out = 1
            elif a > 12:
                out = 1
            elif a >= 12:
                out = 1
            elif a <= 2:
                out = 1
            elif a == 10:
                out = 2
            else:
                out = 1
            return x + out

        # TODO: Test the guards maybe?
        torch._dynamo.testing.standard_test(self, fn, 1, expected_ops=1)

    def test_int_shape_comparisons(self):
        def fn(x):
            a = x.shape[0]
            # Ensure support for constant on left side
            if 10 != a:
                out = 1
            elif 12 < a:
                out = 1
            elif 2 > a:
                out = 1
            elif 2 >= a:
                out = 1
            elif 12 <= a:
                out = 1
            elif 10 == a:
                out = 2
            else:
                out = 1
            return x + out

        # TODO: Test the guards maybe?
        torch._dynamo.testing.standard_test(self, fn, 1, expected_ops=1)

    def test_param_shape_binops(self):
        class MyModule(torch.nn.Module):
            def __init__(self) -> None:
                super().__init__()
                self.param = torch.nn.Parameter(torch.randn(15))

            def forward(self, x):
                # Test reversal by putting param shape arg first.
                p = self.param.shape[0]
                y = p - x.shape[0]
                y = p + y
                y = p * y
                y = p % y
                y = p**y
                y = p // y
                y = pow(p, y)
                y = p / y
                return x + y

        counts = torch._dynamo.testing.CompileCounter()
        mod = MyModule()
        optimized_mod = torch.compile(mod, backend=counts, fullgraph=True)

        x = torch.randn(3)
        ref = mod(x)
        res = optimized_mod(x)

        self.assertTrue(same(ref, res))
        self.assertEqual(counts.frame_count, 1)

        if torch._dynamo.config.assume_static_by_default:
            self.assertExpectedInline(counts.op_count, """1""")
        else:
            self.assertExpectedInline(counts.op_count, """9""")

    def test_user_defined_binop(self):
        class MyClass:
            def __init__(self, value):
                self.value = value

            def __radd__(self, other):
                return self.value + other

        def fn(x, c):
            y = x.shape[0] + c
            return x + y

        counts = torch._dynamo.testing.CompileCounter()
        opt_fn = torch.compile(fn, backend=counts)

        x = torch.randn(3)
        c = MyClass(4)
        ref = fn(x, c)
        res = opt_fn(x, c)

        self.assertTrue(same(ref, res))
        self.assertEqual(counts.frame_count, 1)
        if torch._dynamo.config.assume_static_by_default:
            self.assertExpectedInline(counts.op_count, """1""")
        else:
            self.assertExpectedInline(counts.op_count, """2""")

    def test_user_defined_iter(self):
        class Mod:
            def __init__(self) -> None:
                self.a = [torch.randn(2, 2), torch.randn(2, 2)]

            def __iter__(self):
                return iter(self.a)

        def f(mod):
            ret = []
            for x in mod:
                ret.append(x + 1)
            return ret

        mod = Mod()
        counts = torch._dynamo.testing.CompileCounter()
        opt_fn = torch.compile(f, backend=counts, fullgraph=True)
        ref = f(mod)
        res = opt_fn(mod)
        res = opt_fn(mod)
        res = opt_fn(mod)
        res = opt_fn(mod)
        self.assertTrue(same(ref, res))
        self.assertEqual(counts.frame_count, 1)

        mod.a.append(torch.randn(2, 2))
        # `for x in mod` is inlined, where iter(m.a) creates a guard on the list length of m.a
        # Mutating length of mod.a causes a re-compilation.
        ref2 = f(mod)
        res2 = opt_fn(mod)
        res2 = opt_fn(mod)
        res2 = opt_fn(mod)
        res2 = opt_fn(mod)
        self.assertTrue(same(ref2, res2))
        self.assertEqual(counts.frame_count, 2)

    def test_compare_shapes_eq(self):
        def compare_shapes(a, b, to_list):
            x = list(a.unsqueeze(-1).shape) if to_list else a.shape
            y = list(b.unsqueeze(-1).shape) if to_list else b.shape
            if x == y:
                return a + 1
            else:
                return a + 2

        # Test both ListVariable and ShapeVariable
        torch._dynamo.testing.standard_test(
            self, lambda a, b: compare_shapes(a, b, to_list=True), 2
        )
        torch._dynamo.testing.standard_test(
            self, lambda a, b: compare_shapes(a, b, to_list=False), 2
        )

    def test_compare_shapes_tuple_eq(self):
        def compare_shapes(a, b):
            x = tuple(a.unsqueeze(-1).shape)
            y = tuple(b.unsqueeze(-1).shape)
            if x == y:
                return a + 1
            else:
                return a + 2

        torch._dynamo.testing.standard_test(self, lambda a, b: compare_shapes(a, b), 2)

    def test_compare_shapes_tuple_neq(self):
        def compare_shapes(a, b):
            x = tuple(a.unsqueeze(-1).shape)
            y = tuple(b.unsqueeze(-1).shape)
            if x != y:
                return a + 1
            else:
                return a + 2

        torch._dynamo.testing.standard_test(self, lambda a, b: compare_shapes(a, b), 2)

    def test_compare_shapes_neq(self):
        def compare_shapes(a, b, to_list):
            x = list(a.unsqueeze(-1).shape) if to_list else a.shape
            y = list(b.unsqueeze(-1).shape) if to_list else b.shape
            if x != y:
                return a + 1
            else:
                return a + 2

        # Test both ListVariable and ShapeVariable
        torch._dynamo.testing.standard_test(
            self, lambda a, b: compare_shapes(a, b, to_list=True), 2
        )
        torch._dynamo.testing.standard_test(
            self, lambda a, b: compare_shapes(a, b, to_list=False), 2
        )

    def test_compare_shapes_with_constant(self):
        def compare_shapes(a):
            x = a.shape
            if x[0] != 3:
                return a * 4
            return a * 3

        guard_failure = None

        def guard_failures(failure):
            nonlocal guard_failure
            guard_failure = failure

        opt_fn = torch._dynamo.optimize(
            "eager", nopython=True, guard_fail_fn=guard_failures
        )(compare_shapes)
        opt_fn(torch.randn([3, 4]))
        opt_fn(torch.randn([4, 3]))
        self.assertIn(
            """tensor 'L['a']' size mismatch at index 0. expected 3, actual 4""",
            guard_failure.reason,
        )

    def test_recompile_message_on_parameter(self):
        def guard_failures(failure):
            self.assertIn("torch._dynamo.config.force_parameter_static_shapes", failure)

        @torch._dynamo.optimize("eager", guard_fail_fn=guard_failures)
        def fn(x):
            return torch.cos(x)

        x1 = torch.nn.Parameter(torch.rand(32, 16))
        x2 = torch.nn.Parameter(torch.rand(8, 4, 3, 3))
        x3 = torch.nn.Parameter(torch.rand(8, 8, 3, 3))
        fn(x1)
        fn(x2)
        fn(x3)

    def test_builtin_abs(self):
        def fn(x, y):
            return abs(x) + abs(y)

        sample = torch.randn(10, 10)
        opt_fn = torch.compile(fn, backend="eager", fullgraph=True)

        for sample in [
            (torch.randn(10, 10), torch.randn(10, 10)),
            (-10, make_tensor(10, dtype=torch.int64, device="cpu")),
            (-0.1, torch.randn(10)),
        ]:
            expect = fn(*sample)
            actual = opt_fn(*sample)
            self.assertEqual(expect, actual)

    def test_builtin_isinstance(self):
        def fn(x):
            t = torch.arange(1, 3)
            a = isinstance(x, torch.Tensor)
            b = isinstance(t, torch.Tensor)
            c = isinstance(x, int)
            d = isinstance(3, int)
            e = isinstance([1, 2, 3], list)
            f = isinstance({"foo": 1, "bar": 2}, dict)
            res = [a, b, c, d, e, f]
            # Can't run yet due to other unimplemented instructions
            # res += [isinstance(torch.nn.LazyLinear(2, 3), torch.nn.Linear)]
            return res

        torch._dynamo.testing.standard_test(self, fn, 1, expected_ops=1)

    @unittest.skipIf(sys.version_info[:2] <= (3, 8), "Requires astunparse")
    def test_cse_dict_guards(self):
        def fn(x):
            ret = torch.zeros(3)
            for v in x.values():
                ret = ret + v
            return ret

        from torch._dynamo.guards import build_guard_function

        x = {3: torch.randn(3), 2: torch.randn(3), 4: torch.randn(3)}
        _, guards = torch._dynamo.export(fn, x)

        code_lists = [c for g in guards for c in g.code_list or []]
        _, pycode = build_guard_function(code_lists, [])
        # Make sure we just call "list(dict.keys())" once
        self.assertEqual(pycode.count("keys"), 1)

    def test_os_environ_get(self):
        cnts = torch._dynamo.testing.CompileCounter()

        @torch.compile(backend=cnts, fullgraph=True)
        def fn(x):
            if os.environ.get("OS_ENVIRON_TEST") == "1":
                return x + 1
            else:
                return x - 1

        x = torch.ones(2, 3)
        try:
            original = os.environ.get("OS_ENVIRON_TEST", None)

            os.environ["OS_ENVIRON_TEST"] = "1"
            res1 = fn(x)
            self.assertEqual(res1, x + 1)
            self.assertEqual(cnts.frame_count, 1)
            os.environ["OS_ENVIRON_TEST"] = "0"
            res2 = fn(x)
            self.assertEqual(res2, x - 1)
            # Ensure re-compile if os.environ items updated
            self.assertEqual(cnts.frame_count, 2)
        finally:
            if original is None:
                del os.environ["OS_ENVIRON_TEST"]
            else:
                os.environ["OS_ENVIRON_TEST"] = original

    def test_os_environ_set_graph_break(self):
        cnts = torch._dynamo.testing.CompileCounter()

        @torch.compile(backend=cnts, fullgraph=False)
        def fn(x):
            x = x + 1
            os.environ["OS_ENVIRON_TEST"] = "0"
            return torch.sin(x)

        x = torch.ones(2, 3)
        try:
            original = os.environ.get("OS_ENVIRON_TEST", None)

            os.environ["OS_ENVIRON_TEST"] = "1"
            res1 = fn(x)
            self.assertEqual(res1, torch.sin(x + 1))
            self.assertEqual(os.environ["OS_ENVIRON_TEST"], "0")
            # Ensure we graph break on os.environ.__setitem__
            self.assertEqual(cnts.frame_count, 2)
        finally:
            if original is None:
                del os.environ["OS_ENVIRON_TEST"]
            else:
                os.environ["OS_ENVIRON_TEST"] = original

    def test_sys_modules(self):
        def fn(x, y):
            mod_a = sys.modules.get("aaaaaaaa")
            assert mod_a is None
            assert "bbbbbbbb" not in sys.modules

            assert "operator" in sys.modules
            operator = sys.modules["operator"]
            builtins = sys.modules.get("builtins")
            operator2 = sys.modules.get("cccccccc", operator)

            return operator.add(x, y), operator2.neg(builtins.abs(x))

        torch._dynamo.testing.standard_test(self, fn, 2, expected_ops=3)

        x = torch.randn(10, 10)
        _, guards = torch._dynamo.export(fn, x, x)
        guard_code = []
        for guard in guards:
            if guard.code_list:
                guard_code += guard.code_list

        # Filter out id-matches that won't reproduce run to run
        guard_code = filter(
            lambda line: "id" not in line and "lookup_backend" not in line,
            sorted(guard_code),
        )
        guard_code_str = "\n".join(guard_code)

        for line in """\
2 <= L['x'].size()[0]
L['x'] is L['y']
L['x'].ndimension() == 2
L['x'].requires_grad == False
L['x'].size()[1] == L['x'].size()[0]
L['x'].storage_offset() == 0
___dict_contains('builtins', G['sys'].modules)
___dict_contains('operator', G['sys'].modules)
___dict_contains('operator', G['sys'].modules)
hasattr(L['x'], '_dynamo_dynamic_indices') == False
not ___dict_contains('aaaaaaaa', G['sys'].modules)
not ___dict_contains('bbbbbbbb', G['sys'].modules)
not ___dict_contains('cccccccc', G['sys'].modules)
str(L['x'].device) == 'cpu'
str(L['x'].dtype) == 'torch.float32'
utils_device.CURRENT_DEVICE == None""".split(
            "\n"
        ):
            self.assertIn(
                line,
                guard_code_str,
            )

    def test_fold(self):
        def fn(a):
            return a + math.sqrt(63)

        torch._dynamo.testing.standard_test(self, fn, 1, expected_ops=1)

    def test_getattr_dict(self):
        def fn(x):
            from torch.masked.maskedtensor._ops_refs import _MASKEDTENSOR_FUNCTION_TABLE

            return x * len(_MASKEDTENSOR_FUNCTION_TABLE)

        i = torch.randn(5)
        r1 = fn(i)
        opt_fn = torch.compile(fn, backend="eager", fullgraph=True)
        r2 = opt_fn(i)
        self.assertEqual(r1, r2)

    def test_tensor_hasattr(self):
        @torch.compile(fullgraph=True)
        def fn(x):
            if hasattr(x, "test"):
                return x + 2
            else:
                return x + 1

        self.assertEqual(torch.ones(2, 2) + 1, fn(torch.ones(2, 2)))

        inp = torch.ones(2, 2)
        inp.test = None
        self.assertEqual(torch.ones(2, 2) + 2, fn(inp))

    def test_mro_type_tensor_no_source(self):
        @torch.compile(fullgraph=True)
        def fn(x):
            z = []
            input_type = type(torch.ones(2, 2))
            for cls in input_type.__mro__:
                z.append(cls.__name__)

            return x, input_type, z

        inp = torch.ones(2, 2)
        fn(inp)

    def test_tensor_dynamic_method(self):
        def add_one(x):
            return x + 1

        t = torch.nn.Parameter(torch.ones(1))
        t.add_one = add_one

        @torch.compile(fullgraph=True)
        def fn(x):
            return t.add_one(t) + x

        result = fn(torch.ones(1))
        self.assertEqual(torch.ones(1) + 2, result)

    def test_shape_unpack(self):
        def fn(x):
            a, b = x.size()
            return x * b

        i = torch.randn(5, 10)
        r1 = fn(i)
        opt_fn = torch.compile(fn, backend="eager")
        r2 = opt_fn(i)
        self.assertTrue(same(r1, r2))

    def test_typing_dict(self):
        def fn(d):
            return d[T]

        d = {T: torch.randn(3)}
        r1 = fn(d)
        opt_fn = torch.compile(fn, backend="eager", fullgraph=True)
        r2 = opt_fn(d)
        self.assertEqual(r1, r2)

    def test_tensor_iter(self):
        def fn(x):
            for y in x:
                y.add_(1.0)
            return y

        torch._dynamo.testing.standard_test(
            self,
            fn,
            1,
            expected_ops=20,
        )

    def test_empty_list(self):
        def fn(x, ll):
            if len(ll) == 0 and not ll and ll is not None:
                return x + 1

        i = torch.randn(5, 10)
        r1 = fn(i, [])
        opt_fn = torch.compile(fn, backend="eager")
        r2 = opt_fn(i, [])
        r3 = opt_fn(i, ())
        self.assertTrue(same(r1, r2))
        self.assertTrue(same(r1, r3))

    def test_min_max_over_iterable(self):
        def get_test_fn(func):
            def _fn(a, b, func=func):
                # try all of list, iterator, tuple, vararg.
                lst = [a.shape[0] + 1, 8, a.shape[0]]
                x = func(lst)
                y = func(iter(lst))
                z = func(tuple(lst))
                w = func(*lst)
                return a + (x + y + z + w)

            return _fn

        torch._dynamo.testing.standard_test(
            self,
            get_test_fn(func=min),
            2,
            expected_ops=1,
            expected_ops_dynamic=ifdynstaticdefault(1, 10),
        )
        torch._dynamo.testing.standard_test(
            self,
            get_test_fn(func=max),
            2,
            expected_ops=1,
            expected_ops_dynamic=ifdynstaticdefault(1, 5),
        )

    @torch._dynamo.config.patch(capture_scalar_outputs=True)
    def test_arange_length_with_float32_dtype(self):
        @torch.compile(fullgraph=True)
        def f(x):
            y = x.item()
            torch._check_is_size(y)
            r = torch.arange(y, dtype=torch.float32)

            if r.size(0) == y:
                return r + 1

            return r

        x = torch.tensor([300])
        r = f(x)

    @torch._dynamo.config.patch(capture_scalar_outputs=True)
    def test_torch_check(self):
        cnts = torch._dynamo.testing.CompileCounter()

        @torch.compile(backend=cnts, fullgraph=True)
        def f(x):
            y = x.item()
            torch._check(y >= 0)
            return torch.arange(0, y)

        f(torch.tensor([3]))
        f(torch.tensor([4]))
        self.assertEqual(cnts.frame_count, 1)

    @torch._dynamo.config.patch(capture_scalar_outputs=True)
    def test_torch_check_symbolic_shape_rel(self):
        cnts = torch._dynamo.testing.CompileCounter()

        @torch.compile(backend=cnts, fullgraph=True)
        def f(x):
            y = x.item()
            torch._check(x.shape[0] == 1)
            torch._check(x.shape[0] != 2)
            torch._check(x.shape[0] >= 0)
            torch._check(x.shape[0] > 0)
            torch._check(x.shape[0] < 4)
            torch._check(x.shape[0] <= 3)
            return torch.arange(0, y)

        f(torch.tensor([3]))
        f(torch.tensor([4]))
        self.assertEqual(cnts.frame_count, 1)

    @torch._dynamo.config.patch(capture_scalar_outputs=True)
    # Translation validation changes the exception type, don't run with it
    @torch.fx.experimental._config.patch(translation_validation=False)
    def test_torch_check_is_size(self):
        cnts = torch._dynamo.testing.CompileCounter()

        @torch.compile(backend=cnts, fullgraph=True)
        def f(x):
            y = x.item()
            torch._check_is_size(y)
            # Cannot conditional on unbacked SymInt
            if y == 0:
                assert False
            else:
                return torch.arange(0, y)

        self.assertRaises(torch._dynamo.exc.UserError, lambda: f(torch.tensor([3])))

    def test_assert(self):
        @torch.compile
        def fn1(x):
            assert x.shape != x.shape

        with self.assertRaises(AssertionError):
            a = torch.randn(10)
            fn1(a)

        def fn2(x):
            assert x.shape == x.shape
            return x.abs()

        torch._dynamo.testing.standard_test(self, fn=fn2, nargs=1, expected_ops=1)

    def test_config_obj(self):
        class Cfg:
            def __init__(self) -> None:
                self.val = 0.5
                self.count = 3

        def fn(x, cfg):
            for i in range(cfg.count):
                x = x + cfg.val
            return x

        cfg1 = Cfg()
        cfg1.val = 1.0
        cfg2 = Cfg()
        v = torch.zeros(1)
        cnts = torch._dynamo.testing.CompileCounter()
        opt_fn = torch.compile(fn, backend=cnts)
        v = opt_fn(v, cfg1)  # 3
        v = opt_fn(v, cfg2)  # 4.5
        cfg2.count = 1
        v = opt_fn(v, cfg2)  # 5
        cfg2.val = 2.0
        v = opt_fn(v, cfg2)  # 7
        self.assertEqual(v[0], 7)
        self.assertEqual(cnts.op_count, 9)

    def test_config_getattr_default(self):
        class Cfg:
            def __init__(self) -> None:
                self.val = 0.5
                self.count = 10

        def fn(x, cfg):
            if getattr(cfg, "just_add_7", False):
                return x + 7
            for i in range(cfg.count):
                x = x + cfg.val
            return x

        cfg1 = Cfg()
        v = torch.zeros(1)
        cnts = torch._dynamo.testing.CompileCounter()
        opt_fn = torch.compile(fn, backend=cnts)
        self.assertEqual(opt_fn(v, cfg1)[0], 5)
        self.assertEqual(opt_fn(v, cfg1)[0], 5)
        cfg1.just_add_7 = True
        self.assertEqual(opt_fn(v, cfg1)[0], 7)
        self.assertEqual(opt_fn(v, cfg1)[0], 7)
        cfg1.just_add_7 = False
        self.assertEqual(opt_fn(v, cfg1)[0], 5)
        self.assertEqual(opt_fn(v, cfg1)[0], 5)
        self.assertEqual(cnts.frame_count, 3)

    def test_size_input(self):
        def fn(x, s):
            a, b = s
            return x + (a - b)

        v = torch.zeros(10, 20)
        cnts = torch._dynamo.testing.CompileCounter()
        opt_fn = torch.compile(fn, backend=cnts)
        self.assertEqual(opt_fn(v, v.size())[0, 0], -10)
        self.assertEqual(opt_fn(v, (10, 20))[0, 0], -10)
        self.assertEqual(opt_fn(v, [10, 20])[0, 0], -10)
        # One recompile per differing input type
        self.assertEqual(cnts.frame_count, 3)

    def test_cell_output1(self):
        out = None

        def fn(a, b):
            nonlocal out
            out = a + b * 10

        v = torch.Tensor([100])
        cnts = torch._dynamo.testing.CompileCounter()
        opt_fn = torch.compile(fn, backend=cnts)
        self.assertIsNone(opt_fn(v, v))
        self.assertEqual(out[0], 1100)
        self.assertEqual(cnts.op_count, 2)

    def test_cell_output2(self):
        out = None

        def fn(a, b):
            nonlocal out
            c = unsupported(a, b)
            out = a + b * 10 + c

        v = torch.Tensor([100])
        cnts = torch._dynamo.testing.CompileCounter()
        opt_fn = torch.compile(fn, backend=cnts)
        self.assertIsNone(opt_fn(v, v))
        self.assertEqual(out[0], 1200)
        self.assertEqual(cnts.op_count, 3)

    def test_return_nested_function(self):
        out = None

        def fn(a, b):
            nonlocal out
            c = a + b
            d = a + 1.0

            def fn2(f: int = 7, g: float = 9.0):
                nonlocal out
                out = a + b * 10
                return c * f - d * g

            return fn2

        v1 = torch.Tensor([100])
        v2 = torch.Tensor([200])
        cnts = torch._dynamo.testing.CompileCounter()
        opt_fn = torch.compile(fn, backend=cnts)
        opt_fn_ret = torch.compile(opt_fn(v1, v2), backend=cnts)
        self.assertEqual(opt_fn_ret(1.5)[0], -459)
        self.assertEqual(out[0], 2100)
        self.assertEqual(cnts.frame_count, 2)
        self.assertEqual(cnts.op_count, 7)

    def test_tensor_dict1(self):
        def fn(inputs):
            return inputs["a"] - inputs["b"] * 1.5

        v1 = torch.Tensor([100])
        v2 = torch.Tensor([200])
        cnts = torch._dynamo.testing.CompileCounter()
        opt_fn = torch.compile(fn, backend=cnts, fullgraph=True)
        self.assertEqual(opt_fn({"a": v1, "b": v2})[0], -200)
        self.assertEqual(cnts.frame_count, 1)
        self.assertEqual(cnts.op_count, 2)

    def test_tensor_dict3(self):
        def fn(inputs_a, inputs_b):
            total = torch.zeros(1)
            input_keys = inputs_a.keys() | inputs_b.keys()
            for k in input_keys:
                if k in inputs_a:
                    total += inputs_a[k]
                if k in inputs_b:
                    total += inputs_b[k]
            return total

        v1 = torch.Tensor([100])
        v2 = torch.Tensor([200])
        cnts = torch._dynamo.testing.CompileCounter()
        opt_fn = torch.compile(fn, backend=cnts, fullgraph=True)
        self.assertEqual(
            opt_fn({"a": v1, "b": v2}, {"b": v1, "c": v2}),
            fn({"a": v1, "b": v2}, {"b": v1, "c": v2}),
        )
        self.assertEqual(cnts.frame_count, 1)
        self.assertEqual(cnts.op_count, 5)

    def test_tensor_dict2(self):
        def fn1(inputs):
            total = torch.zeros(1)
            for k, v in inputs.items():
                total += v
            return total

        def fn2(inputs):
            total = torch.zeros(1)
            for v in inputs.values():
                total += v
            return total

        def fn3(inputs):
            total = torch.zeros(1)
            for k in inputs.keys():
                total += inputs[k]
            return total

        v1 = torch.Tensor([100])
        v2 = torch.Tensor([200])
        cnts = torch._dynamo.testing.CompileCounter()
        opt_fn1 = torch.compile(fn1, backend=cnts, fullgraph=True)
        opt_fn2 = torch.compile(fn2, backend=cnts, fullgraph=True)
        opt_fn3 = torch.compile(fn3, backend=cnts, fullgraph=True)
        self.assertEqual(opt_fn1({"a": v1, "b": v2})[0], 300)
        self.assertEqual(opt_fn2({"a": v1, "b": v2})[0], 300)
        self.assertEqual(opt_fn3({"a": v1, "b": v2})[0], 300)
        self.assertEqual(cnts.frame_count, 3)
        self.assertEqual(cnts.op_count, 9)

    def test_dictcomp(self):
        def fn1(inputs):
            return {k: v + 1 for k, v in inputs.items()}

        v1 = torch.Tensor([100])
        v2 = torch.Tensor([200])
        cnts = torch._dynamo.testing.CompileCounter()
        opt_fn1 = torch.compile(fn1, backend=cnts)
        self.assertEqual(opt_fn1({"a": v1, "b": v2})["a"], 101)
        self.assertEqual(opt_fn1({"a": v1, "b": v2})["b"], 201)
        self.assertEqual(cnts.frame_count, 1)
        self.assertEqual(cnts.op_count, 2)

    def test_listcomp(self):
        def fn2(inputs):
            return torch.sum(torch.cat([v + 1 for k, v in inputs.items()], 0))

        v1 = torch.Tensor([100])
        v2 = torch.Tensor([200])
        cnts = torch._dynamo.testing.CompileCounter()
        opt_fn2 = torch.compile(fn2, backend=cnts)
        self.assertEqual(opt_fn2({"a": v1, "b": v2}), 302)
        self.assertEqual(cnts.frame_count, 1)
        self.assertEqual(cnts.op_count, 4)

    def test_is_floating_point(self):
        def fn(a, b):
            x = a + 1.0
            if torch.is_floating_point(b):
                x = x + b
            return x + 2.0

        return torch._dynamo.testing.standard_test(self, fn=fn, nargs=2, expected_ops=3)

    def test_is_floating_point2(self):
        def fn(a, b):
            x = a + 1.0
            if b.is_floating_point():
                x = x + b
            return x + 2.0

        return torch._dynamo.testing.standard_test(self, fn=fn, nargs=2, expected_ops=3)

    def test_is_tensor(self):
        def fn(a, b):
            x = a + 1.0
            if torch.is_tensor(b):
                x = x + b
            return x + 2.0

        return torch._dynamo.testing.standard_test(self, fn=fn, nargs=2, expected_ops=3)

    def test_is_tensor2(self):
        def fn(x):
            if torch.is_tensor(x):
                return x + 1
            else:
                return torch.ones([2, 3])

        x1 = {"input": torch.rand(2, 3)}
        x2 = torch.rand(2, 3)
        ref1 = fn(x1)
        ref2 = fn(x2)
        opt_fn = torch.compile(fn, backend="eager")
        res1 = opt_fn(x1)
        res2 = opt_fn(x2)
        self.assertEqual(ref1, res1)
        self.assertEqual(ref2, res2)

    def test_numel(self):
        def fn(a):
            return (a + a.numel() + torch.numel(a), a + a.nelement())

        return torch._dynamo.testing.standard_test(
            self,
            fn=fn,
            nargs=1,
            expected_ops=3,
            expected_ops_dynamic=ifdynstaticdefault(3, 4),
        )

    def test_pair(self):
        def fn(a):
            return (
                torch.zeros(torch.nn.modules.utils._pair(a.size()))
                + a
                + torch.ones(torch.nn.modules.utils._ntuple(3)(3)).sum()
            )

        return torch._dynamo.testing.standard_test(
            self,
            fn=fn,
            nargs=1,
            expected_ops=5,
            expected_ops_dynamic=5,
        )

    @patch.object(torch._dynamo.config, "capture_scalar_outputs", True)
    def test_tensor_item_capture(self):
        def fn(a, b):
            return (a + b).sum().item()

        v1 = torch.randn((10, 10))
        v2 = torch.randn((10, 10))
        correct = fn(v1, v2)
        cnts = torch._dynamo.testing.CompileCounter()
        opt_fn = torch.compile(fn, backend=cnts)
        self.assertEqual(opt_fn(v1, v2), correct)
        self.assertEqual(cnts.frame_count, 1)
        self.assertEqual(cnts.op_count, 4)

    @patch.object(torch._dynamo.config, "capture_scalar_outputs", False)
    def test_tensor_item_no_capture(self):
        def fn(a, b):
            return (a + b).sum().item()

        v1 = torch.randn((10, 10))
        v2 = torch.randn((10, 10))
        correct = fn(v1, v2)
        cnts = torch._dynamo.testing.CompileCounter()
        opt_fn = torch.compile(fn, backend=cnts)
        self.assertEqual(opt_fn(v1, v2), correct)
        self.assertEqual(cnts.frame_count, 1)
        self.assertEqual(cnts.op_count, 2)

    def test_namedtuple1(self):
        def fn(a, b):
            tmp = MyTuple(a, b, a + b)
            return MyTuple(tmp.a, tmp[1], tmp.ab + b)

        v1 = torch.Tensor([10])
        v2 = torch.Tensor([20])
        cnts = torch._dynamo.testing.CompileCounter()
        opt_fn = torch.compile(fn, backend=cnts)
        self.assertEqual(opt_fn(v1, v2).ab, 50)
        self.assertEqual(cnts.frame_count, 1)
        self.assertEqual(cnts.op_count, 2)

    def test_namedtuple2(self):
        def fn(packed):
            a, b, c = packed
            if hasattr(packed, "b"):
                b = packed.b + 1
            c = packed[2]
            return a + b + c

        v1 = torch.Tensor([1])
        v2 = torch.Tensor([2])
        v3 = torch.Tensor([3])
        cnts = torch._dynamo.testing.CompileCounter()
        opt_fn = torch.compile(fn, backend=cnts)
        self.assertEqual(opt_fn(MyTuple(v1, v2, v3))[0], 7)
        self.assertEqual(cnts.frame_count, 1)
        self.assertEqual(cnts.op_count, 3)

    def test_namedtuple3(self):
        def fn(x, packed):
            if isinstance(packed, MyTuple):
                return x + 1
            else:
                return x - 1

        x = torch.rand([2, 3])
        packed = MyTuple(1, 2, 3)
        ref = fn(x, packed)
        opt_fn = torch.compile(fn, backend="eager")
        res = opt_fn(x, packed)
        self.assertTrue(same(ref, res))

    def test_structseq1(self):
        def fn(x, y):
            return torch.return_types.max((x, y))

        x = torch.randn(3, 2)
        y = torch.randn(2, 4)
        expected = fn(x, y)
        fn_opt = torch.compile(fullgraph=True)(fn)
        actual = fn_opt(x, y)

        self.assertEqual(actual, expected)

    def test_structseq2(self):
        def fn(x, y):
            return tuple(torch.return_types.qr((2 * x, y - 1)))

        x = torch.randn(3, 2)
        y = torch.randn(2, 4)
        expected = fn(x, y)
        fn_opt = torch.compile(fullgraph=True)(fn)
        actual = fn_opt(x, y)

        self.assertEqual(actual, expected)

    def test_range_input(self):
        def fn(a, rng):
            x = a
            for i in rng:
                x = x + i
            return x

        def fn1(a):
            return fn(a, rng=range(3))

        return torch._dynamo.testing.standard_test(
            self, fn=fn1, nargs=1, expected_ops=3
        )

    def test_range_with_shape(self):
        def fn(a):
            for i in range(1, a.shape[0]):
                a += 1
            return a

        return torch._dynamo.testing.standard_test(
            self,
            fn=fn,
            nargs=1,
            expected_ops=9,
        )

    def test_build_tuple_unpack(self):
        def fn1(a, b, c):
            return a - b / c

        def fn2(a, b, c):
            tmp1 = (a,)
            tmp2 = (b, c)
            args = (*tmp1, *tmp2)
            return fn1(*args)

        def fn3(a, *args):
            return fn1(a, *args)

        torch._dynamo.testing.standard_test(self, fn=fn2, nargs=3, expected_ops=2)
        torch._dynamo.testing.standard_test(self, fn=fn3, nargs=3, expected_ops=2)

    def test_list_mul(self):
        def fn(count):
            head_mask = count * [None] * count
            return head_mask

        cnts = torch._dynamo.testing.CompileCounter()
        opt_fn = torch.compile(fn, backend=cnts)
        self.assertEqual(opt_fn(2), [None] * 4)
        # TODO: the captured frame here is a bit goofy, because we don't
        # output anything and none of the traced operations have side
        # effects.  Probably need better heuristic for bailing on
        # dynamo if there are no outputs
        if torch._dynamo.config.assume_static_by_default:
            self.assertExpectedInline(cnts.frame_count, """0""")
            self.assertExpectedInline(cnts.op_count, """0""")
        else:
            self.assertExpectedInline(cnts.frame_count, """1""")
            self.assertExpectedInline(cnts.op_count, """2""")

    def test_list_slice_mul(self):
        def fn(count):
            a = [1, 2, 3]
            head_mask = count * a[1:] * count
            return head_mask

        cnts = torch._dynamo.testing.CompileCounter()
        opt_fn = torch.compile(fn, backend=cnts)
        self.assertEqual(opt_fn(2), [2, 3] * 4)
        if torch._dynamo.config.assume_static_by_default:
            self.assertExpectedInline(cnts.frame_count, """0""")
            self.assertExpectedInline(cnts.op_count, """0""")
        else:
            self.assertExpectedInline(cnts.frame_count, """1""")
            self.assertExpectedInline(cnts.op_count, """2""")

    def test_tuple_mul(self):
        def fn(count):
            head_mask = count * (2, 3) * count
            return head_mask

        cnts = torch._dynamo.testing.CompileCounter()
        opt_fn = torch.compile(fn, backend=cnts)
        self.assertEqual(opt_fn(2), (2, 3) * 4)
        if torch._dynamo.config.assume_static_by_default:
            self.assertExpectedInline(cnts.frame_count, """0""")
            self.assertExpectedInline(cnts.op_count, """0""")
        else:
            self.assertExpectedInline(cnts.frame_count, """1""")
            self.assertExpectedInline(cnts.op_count, """2""")

    def test_tuple_mul_with_shape(self):
        def fn(a):
            x = a.shape[0]
            y = 2 * (x, 3) * 2
            return a + y[4]

        # expect 3 ops post folding for dynamic case: size, index, add
        torch._dynamo.testing.standard_test(
            self, fn, 1, expected_ops=1, expected_ops_dynamic=1
        )

    def test_tuple_iadd_with_shape(self):
        def fn(a):
            output = (a + a.shape[0], a - a.shape[0])
            # tuple += tuple
            output += (a - a.shape[0], a + a.shape[0])
            # tuple += constant tuple
            output += (2, 3)
            return output

        # expect 4 add / subs for static
        torch._dynamo.testing.standard_test(
            self, fn, 1, expected_ops=4, expected_ops_dynamic=4
        )

    def test_list_iadd_with_shape(self):
        def fn(a):
            output = [a + a.shape[0], a - a.shape[0]]
            # list += list
            output += [a - a.shape[0], a + a.shape[0]]
            # list += tuple
            output += (a + a.shape[0], a - a.shape[0])
            return output

        # expect 6 add / subs for static

        torch._dynamo.testing.standard_test(
            self, fn, 1, expected_ops=6, expected_ops_dynamic=6
        )

    def test_list_iadd_side_effect(self):
        def fn(a, b):
            a += [b]
            torch._dynamo.graph_break()
            return a

        a = [1, 2, 3]
        b = torch.ones(2, 2)

        opt_fn = torch.compile(fn, backend="eager")

        exp = fn(a, b)

        a = [1, 2, 3]
        b = torch.ones(2, 2)
        act = opt_fn(a, b)

        self.assertEqual(exp, act)

    def test_user_getattr1(self):
        class MyConfig(dict):
            def __getattr__(self, name):
                return self[name]

        def fn(cfg, x, y):
            return x + y + cfg.offset

        x = torch.randn(10)
        cfg = MyConfig(offset=5)
        cnts = torch._dynamo.testing.CompileCounter()
        opt_fn = torch.compile(fn, backend=cnts)
        self.assertTrue(same(opt_fn(cfg, x, x), 2 * x + 5))
        self.assertEqual(cnts.frame_count, 1)
        self.assertEqual(cnts.op_count, 2)

    def test_user_getattr2(self):
        class MyConfig:
            defined_on_class = 1

            def __init__(self) -> None:
                self.defined_on_object = 2

            def __getattr__(self, name):
                return 3

        def fn(cfg, x):
            return x + cfg.defined_on_class - cfg.defined_on_object + cfg.not_defined

        x = torch.randn(10)
        cfg = MyConfig()
        cnts = torch._dynamo.testing.CompileCounter()
        opt_fn = torch.compile(fn, backend=cnts)
        self.assertTrue(same(opt_fn(cfg, x), x + 1 - 2 + 3))
        self.assertEqual(cnts.frame_count, 1)
        self.assertEqual(cnts.op_count, 3)

    def test_getset_descriptor(self):
        def fn(g, x):
            # Just to make Dynamo not skip the frame
            torch.sin(x)
            return g.__get__(x)

        cnts = torch._dynamo.testing.CompileCounter()
        opt_fn = torch.compile(fullgraph=True, backend="eager")(fn)
        g = torch.Tensor.shape

        res = opt_fn(g, torch.ones(2, 2))
        exp_res = fn(g, torch.ones(2, 2))
        self.assertEqual(res, exp_res)

        with unittest.mock.patch("torch._dynamo.config.error_on_recompile", True):
            res = opt_fn(g, torch.ones(2, 2))

    def test_get_attr_function(self):
        def fn(g, x):
            return g(x)

        cnts = torch._dynamo.testing.CompileCounter()
        opt_fn = torch.compile(fn, backend=cnts)
        g = torch.Tensor.shape.__get__

        res = opt_fn(g, torch.ones(2, 2))
        exp_res = fn(g, torch.ones(2, 2))
        self.assertEqual(res, exp_res)

    def test_user_getattribute(self):
        class MyObject:
            def __init__(self) -> None:
                self.custom_dict = {"a": torch.rand((2, 2))}
                self.my_number = 42

            def __getattribute__(self, name):
                custom_dict = super().__getattribute__("custom_dict")
                if name in custom_dict:
                    return custom_dict[name]
                return super().__getattribute__(name)

            def run(self, x):
                return self.my_number * x + self.a * x

        def fn(obj, x):
            return obj.run(x)

        obj = MyObject()
        x = torch.rand((2, 2))
        cnts = torch._dynamo.testing.CompileCounter()
        opt_fn = torch.compile(fn, backend=cnts)
        self.assertTrue(same(opt_fn(obj, x), fn(obj, x)))

    def test_nn_module_getattr(self):
        class MyMod(torch.nn.Module):
            def __init__(self) -> None:
                super().__init__()
                self.custom_dict = {"queue": [torch.rand((2, 2)) for _ in range(3)]}
                self.other_attr = torch.rand((2, 2))

            def __getattr__(self, name):
                custom_dict = self.custom_dict
                if name in custom_dict:
                    return custom_dict[name]
                return super().__getattr__(name)

            def forward(self, x):
                return x @ self.other_attr + self.queue[-1]

        x = torch.rand((2, 2))
        mod = MyMod()
        cnts = torch._dynamo.testing.CompileCounter()
        opt_mod = torch.compile(mod, backend=cnts)
        self.assertTrue(same(opt_mod(x), mod(x)))
        self.assertTrue(cnts.frame_count, 1)
        self.assertTrue(cnts.op_count, 2)

    def test_nn_module_getattribute(self):
        class MyMod(torch.nn.Module):
            def __init__(self) -> None:
                super().__init__()
                self.my_number = 42

            def __getattribute__(self, name):
                if name == "special_attr":
                    return torch.tensor([[1, 2], [3, 4]])
                return super().__getattribute__(name)

            def forward(self, x):
                return self.my_number * x + self.special_attr * x

        def fn(mod, x):
            return mod(x)

        mod = MyMod()
        x = torch.rand((2, 2))
        cnts = torch._dynamo.testing.CompileCounter()
        opt_fn = torch.compile(fn, backend=cnts)
        self.assertTrue(same(opt_fn(mod, x), fn(mod, x)))

    def test_constant_getattr(self):
        # https://github.com/pytorch/pytorch/issues/97480
        def fn():
            return getattr(None, "arg", 3)

        cnt = torch._dynamo.testing.CompileCounter()
        optimized_fn = torch.compile(fn, backend=cnt)
        res = optimized_fn()
        self.assertTrue(same(res, 3))

    def test_user_property(self):
        class MyConfig:
            @property
            def prop5(self):
                return 5

        def fn(cfg, x, y):
            return x + y + cfg.prop5

        x = torch.randn(10)
        cfg = MyConfig()
        cnts = torch._dynamo.testing.CompileCounter()
        opt_fn = torch.compile(fn, backend=cnts)
        self.assertTrue(same(opt_fn(cfg, x, x), 2 * x + 5))
        self.assertEqual(cnts.frame_count, 1)
        self.assertEqual(cnts.op_count, 2)

    def test_data_access_in_inference_mode(self):
        @torch.compile(fullgraph=True)
        def f(x):
            y = x.data
            return y

        with torch.inference_mode():
            x = torch.randn(3)
            y = f(x)
        self.assertEqual(y, x)

    def test_dataclass_fields(self):
        @dataclasses.dataclass
        class MyDataClass:
            a: torch.Tensor
            b: torch.Tensor = None
            c: torch.Tensor = None
            d: torch.Tensor = None
            e: torch.Tensor = None

        def fn(obj):
            class_fields = dataclasses.fields(obj)
            assert len(class_fields)
            assert all(field.default is None for field in class_fields[1:])
            other_fields_are_none = all(
                getattr(obj, field.name) is None for field in class_fields[1:]
            )
            assert not other_fields_are_none

            if not hasattr(obj, "a"):
                return -1
            if hasattr(obj, "z"):
                return -2

            total = getattr(obj, class_fields[0].name)
            for field in class_fields[1:]:
                v = getattr(obj, field.name)
                if v is not None:
                    total += v

            return total

        obj1 = MyDataClass(torch.randn(10), torch.randn(10), torch.randn(10))
        obj2 = MyDataClass(torch.randn(10), e=torch.randn(10))
        correct1 = fn(obj1)
        correct2 = fn(obj2)

        cnts = torch._dynamo.testing.CompileCounter()
        opt_fn = torch.compile(fn, backend=cnts)
        self.assertTrue(same(opt_fn(obj1), correct1))
        self.assertEqual(cnts.frame_count, 1)
        self.assertEqual(cnts.op_count, 2)

        torch._dynamo.reset()
        cnts = torch._dynamo.testing.CompileCounter()
        opt_fn = torch.compile(fn, backend=cnts)
        self.assertTrue(same(opt_fn(obj2), correct2))
        self.assertEqual(cnts.frame_count, 1)
        self.assertEqual(cnts.op_count, 1)

        # guard failure
        obj2.z = True
        self.assertEqual(opt_fn(obj2), -2)

    def test_dataclass_local_hasattr(self):
        cnt = CompileCounter()
        x = torch.randn(10)

        @dataclasses.dataclass
        class MyDataClass:
            a: torch.Tensor
            b: torch.Tensor

        @torch.compile(backend=cnt, fullgraph=True)
        def fn():
            obj = MyDataClass(x + 1, x - 1)
            if not hasattr(obj, "a"):
                return -1
            if hasattr(obj, "z"):
                return -2
            return obj

        result = fn()
        self.assertIsInstance(result, MyDataClass)
        self.assertEqual(result.a, x + 1)
        self.assertEqual(result.b, x - 1)
        self.assertEqual(cnt.frame_count, 1)
        self.assertEqual(cnt.op_count, 2)

    def test_catch_watchings1(self):
        cnt = CompileCounter()

        @torch.compile(backend=cnt, fullgraph=True)
        def fn(x):
            with warnings.catch_warnings(record=True):
                return x.sin()

        x = torch.randn(8)
        self.assertEqual(fn(x), x.sin())
        self.assertEqual(cnt.frame_count, 1)

    def test_catch_watchings2(self):
        cnt = CompileCounter()

        @torch.compile(backend=cnt, fullgraph=True)
        def fn(x):
            return x.sin(), warnings.catch_warnings(record=True)

        x = torch.randn(8)
        _, a = fn(x)
        _, b = fn(x)
        self.assertEqual(cnt.frame_count, 1)
        self.assertIsInstance(a, warnings.catch_warnings)
        self.assertIsInstance(b, warnings.catch_warnings)
        self.assertIsNot(a, b)

    def test_tensor_build_list_unpack(self):
        def fn(x):
            # seen in fastNLP_Bert
            return torch.cat([*x], dim=-1)

        val = torch.randn([1, 1, 473, 768])
        correct = fn(val)
        cnts = torch._dynamo.testing.CompileCounter()
        opt_fn = torch.compile(fn, backend=cnts)
        self.assertTrue(same(opt_fn(val), correct))
        self.assertEqual(cnts.frame_count, 1)
        self.assertEqual(cnts.op_count, 2)

    def test_numpy_int_constant(self):
        def fn(x, a, b):
            return x + (a % b)

        args = [torch.randn(10), 4096, np.int64(8)]
        correct = fn(*args)
        cnts = torch._dynamo.testing.CompileCounter()
        opt_fn = torch.compile(fn, backend=cnts, dynamic=True, fullgraph=True)
        self.assertTrue(same(opt_fn(*args), correct))
        self.assertTrue(same(opt_fn(*args), correct))
        self.assertEqual(cnts.frame_count, 1)
        self.assertEqual(cnts.op_count, 2)

    def test_numpy_subdtype(self):
        def fn(x, n):
            return np.issubdtype(type(n), np.integer) + x

        args = [torch.randn(10), 4096]
        correct = fn(*args)
        cnts = torch._dynamo.testing.CompileCounter()
        opt_fn = torch.compile(fn, backend=cnts, fullgraph=True)
        self.assertEqual(opt_fn(*args), correct)
        self.assertEqual(cnts.frame_count, 1)

    def test_numpy_take_along_axis(self):
        def fn(x, i, a):
            return np.take_along_axis(x, i, a)

        def sample_to_args(s):
            args = (s.input, *sample.args)
            return tuple(a.numpy() if isinstance(a, torch.Tensor) else a for a in args)

        samples = list(
            sample_inputs_take_along_dim(
                None, "cpu", torch.float32, requires_grad=False
            )
        )
        cnts = torch._dynamo.testing.CompileCounter()
        opt_fn = torch.compile(fn, backend=cnts)
        i = 1
        for sample in samples:
            args = sample_to_args(sample)
            if len(args) < 3:
                # if axis is None, second argument is treated as 1d array
                args = (args[0], np.ravel(args[1]), None)
            self.assertEqual(fn(*args), opt_fn(*args))
            self.assertEqual(cnts.frame_count, i)
            i += 1

    def test_numpy_torch_operators(self):
        def fn(op, t1, t2):
            return op(t1, t2)

        from torch._dynamo.variables.builtin import BuiltinVariable

        operators = BuiltinVariable._fx_graph_functions()

        for op, t1_np, t2_np in itertools.product(
            operators, (True, False), (True, False)
        ):
            if op in [operator.eq, operator.ne]:
                # returns equivalent of torch.eq/ne
                continue
            if op is operator.getitem:
                # skip
                # Did you know that tensor[ndarray_of_floats] works?
                continue
            if op is operator.imatmul and (t1_np or t2_np):
                # skip
                # in numpy, in place matmul does not work single
                # dimensional arrays
                continue
            t1 = torch.rand(5)
            if t1_np:
                t1 = t1.numpy()
            t2 = torch.rand(5)
            if t2_np:
                t2 = t2.numpy()
            try:
                # TODO try a bit harder
                result = op(t1, t2)
            except (RuntimeError, TypeError, IndexError):
                continue
            cnts = torch._dynamo.testing.CompileCounter()
            opt_fn = torch.compile(fn, backend=cnts)
            self.assertEqual(result, opt_fn(op, t1, t2), msg=f"{op=} {t1_np=} {t2_np=}")
            self.assertEqual(cnts.frame_count, 1, msg=f"{op=} {t1_np=} {t2_np=}")
            torch._dynamo.reset()

    def test_numpy_ndarray_graph_break(self):
        def fn(x):
            a = x.numpy()
            b = a.real
            torch._dynamo.graph_break()
            c = np.multiply(b, 2.0)
            return c

        cnts = torch._dynamo.testing.CompileCounter()
        opt_fn = torch.compile(fn, backend=cnts)
        for _ in range(10):
            x = torch.randn(3)
            ref = fn(x)
            res = opt_fn(x)
            self.assertEqual(ref, res)
        self.assertEqual(cnts.frame_count, 2)

    def test_numpy_ndarray_graph_break_with_multiple_outputs(self):
        def fn(x, y):
            a = x.numpy()
            b = y.numpy()
            torch._dynamo.graph_break()
            return np.add(a, 1), np.add(b, 1)

        cnts = torch._dynamo.testing.CompileCounter()
        opt_fn = torch.compile(fn, backend=cnts)
        for _ in range(10):
            x = torch.randn([1, 3])
            y = torch.randn([1, 3])
            ref = fn(x, y)
            res = opt_fn(x, y)
            self.assertEqual(ref, res)
        self.assertEqual(cnts.frame_count, 2)

    def test_numpy_force(self):
        def fn(x):
            return x.numpy(force=False)

        cnts = torch._dynamo.testing.CompileCounter()
        opt_fn = torch.compile(fn, backend=cnts)
        x = torch.randn(3)
        res = opt_fn(x)
        self.assertEqual(type(res), np.ndarray)
        self.assertEqual(cnts.frame_count, 1)

        def fn(x):
            return x.numpy(force=True)

        cnts = torch._dynamo.testing.CompileCounter()
        opt_fn = torch.compile(fn, backend=cnts)
        x = torch.randn(3, requires_grad=True)
        res = opt_fn(x)
        self.assertEqual(type(res), np.ndarray)
        self.assertEqual(cnts.frame_count, 1)

    def test_numpy_recompilation_scalar(self):
        def fn(x, a):
            return np.where(x < 0.5, a, x)

        x = np.random.randn(8)
        cnts = torch._dynamo.testing.CompileCounter()
        opt_fn = torch.compile(fn, backend=cnts, dynamic=True)

        ref = fn(x, 3)
        res = opt_fn(x, 3)
        self.assertEqual(ref, res)

        ref = fn(x, 4)
        res = opt_fn(x, 4)
        self.assertEqual(ref, res)

        self.assertEqual(cnts.frame_count, 1)

    def test_tensor_interacts_with_numpy_ndarray(self):
        def fn(x, y):
            a = x.numpy()
            b = y.numpy()
            c = np.ones_like(a)
            d = np.ones_like(b)
            torch._dynamo.graph_break()
            return np.add(a, c), np.add(b, d)

        cnts = torch._dynamo.testing.CompileCounter()
        opt_fn = torch.compile(fn, backend=cnts)
        for _ in range(10):
            x = torch.randn([1, 3])
            y = torch.randn([1, 3])
            ref = fn(x, y)
            res = opt_fn(x, y)
            self.assertEqual(ref, res)
        self.assertEqual(cnts.frame_count, 2)

    def test_numpy_ndarray_works_with_builtin_function(self):
        def fn(x):
            v = x.sum() / len(x)
            return v

        cnts = torch._dynamo.testing.CompileCounter()
        opt_fn = torch.compile(fn, backend=cnts, fullgraph=True)
        for _ in range(10):
            x = np.random.randn(2, 3)
            ref = fn(x)
            res = opt_fn(x)
            self.assertEqual(ref, res)
        self.assertEqual(cnts.frame_count, 1)

    def test_numpy_array_of_arrays(self):
        def fn(x, y):
            return np.array([x, y])

        cnts = torch._dynamo.testing.CompileCounter()
        opt_fn = torch.compile(fn, backend=cnts, fullgraph=True)

        x, y = np.float64(1), np.float64(2)
        res = opt_fn(x, y)
        self.assertEqual(res, np.array([1, 2], dtype=float))
        self.assertEqual(type(res), np.ndarray)
        self.assertEqual(cnts.frame_count, 1)

        x, y = np.arange(2), np.arange(2) + 2
        res = opt_fn(x, y)
        self.assertEqual(res, np.array([[0, 1], [2, 3]]))
        self.assertEqual(type(res), np.ndarray)
        self.assertEqual(cnts.frame_count, 2)

    def test_numpy_readonly(self):
        @torch.compile(fullgraph=True)
        def fn(x):
            return x

        x = np.broadcast_to(np.arange(3), (2, 3))
        self.assertFalse(x.flags.writeable)

        with warnings.catch_warnings():
            warnings.simplefilter("error")
            warnings.simplefilter("ignore", category=DeprecationWarning)  # from asyncio
            y = fn(x)
        self.assertTrue(y.flags.writeable)  # XXX: differs from numpy

    def test_numpy_tolist(self):
        def fn(x):
            return x.tolist()

        cnts = torch._dynamo.testing.CompileCounter()
        opt_fn = torch.compile(fn, backend=cnts, fullgraph=True)

        x = np.arange(5)
        r = opt_fn(x)

        self.assertEqual(r, [0, 1, 2, 3, 4])
        self.assertEqual(type(r), list)
        self.assertEqual(cnts.frame_count, 1)

    def test_numpy_size_attr(self):
        def fn(x):
            return x.size + x

        cnts = torch._dynamo.testing.CompileCounter()
        opt_fn = torch.compile(fn, backend=cnts, fullgraph=True)

        x = np.arange(5)
        r = opt_fn(x)

        self.assertEqual(r, fn(x))
        self.assertEqual(type(r), np.ndarray)
        self.assertEqual(cnts.frame_count, 1)

    def test_numpy_no_raise(self):
        def _inf_nan_preprocess(t, t_np):
            t_np = np.nan_to_num(t_np)
            return t, t_np

        def fn():
            # shape, dims format
            test_cases = (
                (3, 3),
                (4, 4),
                (5, 5),
            )

            for shape in test_cases:
                t = torch.randn(shape, dtype=torch.complex64)
                t_np = np.random.randn(*shape).astype(np.complex64)

                _, t_np = _inf_nan_preprocess(t, t_np)
                print(t, t_np)  # Just a side effect so that compilation kicks in

        cnt = CompileCounterWithBackend("inductor")
        fn = torch.compile(fn, backend=cnt)
        fn()
        self.assertEqual(cnt.frame_count, ifdynstaticdefault(2, 1))

    def test_mandelbrot_numpy(self):
        def mandelbrot_numpy(max_iter):
            # Define the boundaries of the complex plane
            xn = 450
            yn = 375
            xmin = -2.25
            xmax = 0.75
            ymin = -1.25
            ymax = 1.25

            # Create the grid of complex numbers
            x_values = np.linspace(xmin, xmax, xn, dtype=np.float64)
            y_values = np.linspace(ymin, ymax, yn, dtype=np.float64)
            rx, iy = np.meshgrid(x_values, y_values, indexing="xy")

            x = rx.copy()
            y = iy.copy()
            mask = np.zeros_like(x)
            for i in range(max_iter):
                x_prev = x
                y_prev = y
                x = x_prev**2 - y_prev**2 + rx
                y = 2 * x_prev * y_prev + iy
                inside = np.sqrt(x**2 + y**2) <= 2
                mask += inside
            return mask

        cnts = torch._dynamo.testing.CompileCounter()
        opt_fn = torch.compile(mandelbrot_numpy, backend=cnts, fullgraph=True)
        n_iter = torch._dynamo.config.cache_size_limit - 2
        for i in range(n_iter):
            x = i + 3
            ref = mandelbrot_numpy(x)
            res = opt_fn(x)
            self.assertEqual(ref, res)
        # We need to specialise the number as it's in a forloop
        self.assertEqual(cnts.frame_count, n_iter)

    def test_numpy_as_global(self):
        global x
        x = np.arange(10)

        @torch.compile(fullgraph=True)
        def fn(y):
            return y + x + x

        r = fn(np.arange(10))
        self.assertEqual(type(r), np.ndarray)
        self.assertEqual(r, x * 3)
        del x

    def test_numpy_gt(self):
        x = np.arange(10)

        @torch.compile
        def fn(y):
            return y >= 3

        r = fn(x)
        self.assertEqual(type(r), np.ndarray)
        self.assertEqual(r, x >= 3)

    def test_numpy_min(self):
        x = np.arange(10)

        @torch.compile
        def fn(y):
            return min(y, 3), min(y, y - 1)

        r1, r2 = fn(x)
        self.assertEqual(type(r1), np.ndarray)
        self.assertEqual(type(r2), np.ndarray)
        self.assertEqual(r1, np.minimum(x, 3))
        self.assertEqual(r2, np.minimum(x, x - 1))

    def test_graph_break_correctly_when_passing_numpy_ndarray_to_torch_function(self):
        # from transformers/models/big_bird/modeling_big_bird.py
        def fn(x: int, y: torch.Tensor):
            ndarray_list = [np.ones([2, x])]
            ndarray = np.stack(ndarray_list, axis=0)
            tensor = torch.tensor(ndarray, dtype=torch.long)
            tensor.unsqueeze_(0)
            return tensor + y

        cnts = torch._dynamo.testing.CompileCounter()
        opt_fn = torch.compile(fn, backend=cnts)
        for x in range(1, 10):
            y = torch.randn([1, 2, x])
            ref = fn(x, y)
            res = opt_fn(x, y)
            self.assertEqual(ref, res)
        # It's all traced once with x = 1 and then x = ks0
        # For dynamic it's x=ks0
        if torch._dynamo.config.assume_static_by_default:
            self.assertExpectedInline(str(cnts.frame_count), """2""")
        else:
            self.assertExpectedInline(str(cnts.frame_count), """2""")

    @skipIfWindows(
        msg="AssertionError: Object comparison failed: dtype('int64') != <class 'int'>"
    )
    def test_numpy_with_builtin_type(self):
        x = np.random.rand(5)

        def fn(x):
            return (x * 5).astype(bool).astype(float).astype(int) + 8

        cnts = torch._dynamo.testing.CompileCounter()
        opt_fn = torch.compile(fn, backend=cnts)

        r = opt_fn(x)
        self.assertEqual(r.dtype, int)
        self.assertEqual(cnts.frame_count, 1)

    def test_with_builtin_type(self):
        x = torch.randn(5)

        def fn(x):
            return (x * 5).to(bool).to(float).to(int) + 8

        cnts = torch._dynamo.testing.CompileCounter()
        opt_fn = torch.compile(fn, backend=cnts)

        r = opt_fn(x)
        self.assertEqual(r.dtype, torch.int64)
        self.assertEqual(cnts.frame_count, 1)

    def test_numpy_unique_f16(self):
        def fn():
            x = np.asarray([1, 1, 2, 2, 3], dtype=np.float16)
            return np.unique(x)

        cnts = torch._dynamo.testing.CompileCounter()
        opt_fn = torch.compile(fn, backend=cnts)

        r = opt_fn()
        self.assertEqual(r.dtype, np.float16)
        self.assertEqual(cnts.frame_count, 1)

    def test_numpy_fallback_on_eager(self):
        def fn():
            return np.asarray(["L", "U"])

        cnts = torch._dynamo.testing.CompileCounter()
        opt_fn = torch.compile(fn, backend=cnts)

        r = opt_fn()
        self.assertEqual(cnts.frame_count, 0)  # graph break
        self.assertEqual(r, np.asarray(["L", "U"]))

        # repeat with a different function
        def fn2():
            return np.random.choice(["L", "U"])

        cnts2 = torch._dynamo.testing.CompileCounter()
        opt_fn2 = torch.compile(fn2, backend=cnts2)

        r2 = fn2()
        self.assertEqual(cnts.frame_count, 0)
        assert r2 in ("L", "U")

    def test_trace_ndarray_frame(self):
        def fn(x):
            x = x**2
            print("graph break.")
            return 2 * x

        counter = CompileCounter()
        compiled_fn = torch.compile(fn, backend=counter)

        x = np.arange(8)
        self.assertEqual(fn(x), compiled_fn(x))
        self.assertEqual(counter.frame_count, 2)

    @skipIfWindows(
        msg="AssertionError: The values for attribute 'dtype' do not match: torch.int32 != torch.int64."
    )
    def test_trace_ndarray_frame_2(self):
        # no tensors/ndarray as inputs in the frame
        def fn(x):
            print("graph break.")
            return 2 * np.arange(x)

        counter = CompileCounter()
        compiled_fn = torch.compile(fn, backend=counter)

        x = 8
        self.assertEqual(fn(x), compiled_fn(x))
        self.assertEqual(counter.frame_count, 1)

    def test_numpy_non_torch_dtype(self):
        # test that we gracefully graph break on dtypes
        # that do not have pytorch equivalents.
        def fn(x):
            return isinstance(x, torch.Tensor)

        cnts = torch._dynamo.testing.CompileCounter()
        opt_fn = torch.compile(fn, backend=cnts)

        # torch does not have the `uint16` dtype
        for x in [np.array([42], dtype=np.uint16), np.uint16(42), np.dtype("uint16")]:
            r = opt_fn(x)

            self.assertEqual(r, False)
            self.assertEqual(cnts.frame_count, 0)  # graph break

    def test_numpy_iter(self):
        # test that iteration over an ndarray produces ndarrays not bare tensors
        def fn(x):
            return [bm for bm in x]

        cnts = torch._dynamo.testing.CompileCounter()
        opt_fn = torch.compile(fn, backend=cnts)

        proba_map = np.arange(3)[:, None]
        res = opt_fn(proba_map)

        self.assertEqual([type(r) for r in res], [np.ndarray, np.ndarray, np.ndarray])
        self.assertEqual(res, [np.array([0]), np.array([1]), np.array([2])])
        self.assertEqual(cnts.frame_count, 1)

    # cache size limit needs to be larger than the `dtypes` list size
    @torch._dynamo.config.patch(cache_size_limit=12)
    def test_dtypes_no_graphbreaks(self):
        dtypes = [
            # floats
            float,
            np.float64,
            "float64",
            np.float32,
            "float32",
            # np.dtype('float64')   # XXX: this is not supported, yet
            # integers
            int,
            "int",
            np.intp,
            np.int32,
            np.uint8
            # np.dtype('int')       # XXX: as above
        ]

        def fn(dt):
            return np.arange(5, dtype=dt)

        for dtyp in dtypes:
            cnts = torch._dynamo.testing.CompileCounter()
            opt_fn = torch.compile(fn, backend=cnts)

            val = fn(dtyp)
            opt_val = opt_fn(dtyp)

            self.assertEqual(cnts.frame_count, 1)  # no graph break

    # setting the config value makes the PRNG identical to numpy's
    # NB this may involve a graph break
    @torch._dynamo.config.patch(use_numpy_random_stream=True)
    def test_numpy_random_config_to_numpy(self):
        @torch.compile
        def fn():
            return np.random.uniform(size=13)

        self.assertEqual(fn().shape, (13,))

    def test_inplace_view_on_graph_input(self):
        # graph break when calling methods with inplace_view tag on graph input
        func_args_map = {
            lambda x: x.resize_(6).mul_(2): torch.ones(4),
            lambda x: x.t_().mul_(2): torch.rand(2, 3),
            lambda x: x.transpose_(0, 1).mul_(2): torch.rand(2, 3),
            lambda x: x.squeeze_().mul_(2): torch.rand(1, 2, 3),
            lambda x: x.unsqueeze_(0).mul_(2): torch.rand(2, 3),
            lambda x: x.resize_as_(torch.rand(200, 300)): torch.rand(2, 3),
            lambda x: x.swapaxes_(0, 1).mul_(2): torch.rand(2, 3),
            lambda x: x.swapdims_(0, 1).mul_(2): torch.rand(2, 3),
            lambda x: x.rename_("N", "C").mul_(2): torch.zeros(2, 3),
            lambda x: x.as_strided_((3, 2), (2, 1)).mul_(2): torch.zeros(2, 3),
            lambda x: x.detach_().mul_(2): torch.zeros(2, 3),
        }
        for func, args in func_args_map.items():
            args_clone = args.clone()
            cnts = torch._dynamo.testing.CompileCounter()
            opt_f = torch.compile(func, backend=cnts)
            self.assertTrue(same(func(args).shape, opt_f(args_clone).shape))
            self.assertEqual(cnts.frame_count, 1)
            self.assertEqual(cnts.op_count, 1)  # mul_

    def test_out_variants_with_resizing_on_graph_inputs(self):
        def fn(x, y):
            return torch.cosh(x, out=y) + 1

        x = torch.rand(2, 3)
        y = torch.rand(4)

        cnts = torch._dynamo.testing.CompileCounter()
        opt_fn = torch.compile(fn, backend=cnts)
        self.assertTrue(same(fn(x, y), opt_fn(x.clone(), y.clone())))
        self.assertEqual(cnts.frame_count, 1)

    def test_out_variants_with_resizing_on_graph_inputs_with_dynamic(self):
        # https://github.com/pytorch/pytorch/issues/120482
        class CustomModel(torch.nn.Module):
            def __init__(self) -> None:
                super().__init__()

            def forward(self, inputs):
                return torch.outer(**inputs)

        compile_fn = torch.compile(CustomModel(), backend="eager", fullgraph=True)

        shapes = [(2, 1), (6, 1), (4, 1)]
        for shape in shapes:
            vec1, vec2 = shape
            input_tensor1 = torch.randn(vec1)
            input_tensor2 = torch.randn(vec2)
            out_tensor = torch.empty(shape)
            args = {"input": input_tensor1, "vec2": input_tensor2, "out": out_tensor}
            res = compile_fn(args)
            opt_res = res.clone()  # cuz this is out and we mutate it
            res = CustomModel()(args)
            self.assertEqual(res, opt_res)

    def test_out_variants_with_resizing_on_graph_inputs_with_dynamic1(self):
        mv_op = torch.mv

        def mv_out_op(a, b, c):
            torch.mv(b, c, out=a)
            return a

        def fn(op, *args):
            return op(*args)

        opt_fn = torch.compile(fn, backend="eager")

        ref = fn(mv_op, torch.ones(3, 3), torch.ones(3))
        res = opt_fn(mv_op, torch.ones(3, 3), torch.ones(3))
        self.assertEqual(ref, res)

        ref = fn(mv_out_op, torch.empty(0), torch.ones(3, 3), torch.ones(3))
        res = opt_fn(mv_out_op, torch.empty(0), torch.ones(3, 3), torch.ones(3))
        self.assertEqual(ref, res)

    def test_dict_mutation_side_effect(self):
        def fn(d):
            d["c"] = d["a"] + d.pop("b")
            return d

        args1 = {"a": torch.randn(10), "b": torch.randn(10)}
        args2 = dict(args1)
        assert fn(args1) is args1
        cnts = torch._dynamo.testing.CompileCounter()
        opt_fn = torch.compile(fn, backend=cnts)
        self.assertIs(opt_fn(args2), args2)
        self.assertTrue(same(args1, args2))
        self.assertEqual(cnts.frame_count, 1)
        self.assertEqual(cnts.op_count, 1)

    def test_dict_subclass_get_method(self):
        class dotdict(dict):
            """dot.notation access to dictionary attributes"""

            __getattr__ = dict.get
            __setattr__ = dict.__setitem__
            __delattr__ = dict.__delitem__

        config = dotdict({"a": 1, "b": 2})

        def fn(x):
            x2 = x * 2
            x3 = x * config.get("a", 3)
            return x3

        x = torch.randn(2)
        opt_fn = torch.compile(fn, backend="eager", fullgraph=True)
        self.assertEqual(fn(x), opt_fn(x))

    def test_dict_order_keys(self):
        def fn(d):
            c = 0
            for v in d.values():
                c += v
            return c

        args1 = {}
        args1["a"] = torch.rand(10)
        args1["b"] = torch.rand(10)
        cnts = torch._dynamo.testing.CompileCounter()
        opt_fn = torch.compile(fn, backend=cnts)
        self.assertEqual(fn(args1), opt_fn(args1))
        self.assertEqual(cnts.frame_count, 1)
        self.assertEqual(cnts.op_count, 2)

        # A different order of keys recompiles
        args2 = {}
        args2["b"] = args1["b"]
        args2["a"] = args1["a"]
        self.assertEqual(fn(args2), opt_fn(args2))
        self.assertEqual(cnts.frame_count, 2)
        # Extra calls don't recompile
        self.assertEqual(cnts.frame_count, 2)

    def test_dict_namedtuple(self):
        def fn(d):
            return d[3] * 2

        args1 = {collections.namedtuple: None, 3: torch.randn(3)}
        cnts = torch._dynamo.testing.CompileCounter()
        opt_fn = torch.compile(fn, backend=cnts)
        self.assertEqual(fn(args1), opt_fn(args1))
        self.assertEqual(cnts.frame_count, 1)
        # Test a failing namedtuple guard
        args2 = {2: None, 3: torch.randn(3)}
        self.assertEqual(fn(args2), opt_fn(args2))
        self.assertEqual(cnts.frame_count, 2)

    def test_dict_order_keys_tensors(self):
        def fn(d, x):
            return d[x] + 3

        args1 = {}
        x = torch.randn(10)
        y = torch.randn(10)
        z = torch.randn(10)
        args1[x] = y
        args1[3] = z

        cnts = torch._dynamo.testing.CompileCounter()
        opt_fn = torch.compile(fn, backend=cnts)
        self.assertEqual(fn(args1, x), opt_fn(args1, x))
        self.assertEqual(cnts.frame_count, 1)

        # Calling again doesn't recompile (same id and key order)
        opt_fn(args1, x)
        self.assertEqual(cnts.frame_count, 1)
        args2 = {}
        args2[3] = z
        args2[x] = y

        # Different order recompiles
        self.assertEqual(fn(args2, x), opt_fn(args2, x))
        self.assertEqual(cnts.frame_count, 2)

    def test_dict_order_keys_modules(self):
        def fn(d, x):
            return d[x](torch.ones(2, 2))

        args1 = {}
        x = torch.nn.Linear(2, 2)
        y = torch.nn.Linear(2, 2)
        z = torch.nn.Linear(2, 2)
        args1[x] = y
        args1[3] = z

        cnts = torch._dynamo.testing.CompileCounter()
        opt_fn = torch.compile(fn, backend=cnts)
        self.assertEqual(fn(args1, x), opt_fn(args1, x))
        self.assertEqual(cnts.frame_count, 1)

        # Calling again doesn't recompile (same id and key order)
        opt_fn(args1, x)
        self.assertEqual(cnts.frame_count, 1)
        args2 = {}
        args2[3] = z
        args2[x] = y

        # Different order recompiles
        self.assertEqual(fn(args2, x), opt_fn(args2, x))
        self.assertEqual(cnts.frame_count, 2)

    def test_dunder_new_function_inlining(self):
        # https://github.com/pytorch/pytorch/issues/107460

        counters.clear()

        class ModelA(torch.nn.Module):
            def __init__(self) -> None:
                super().__init__()

            def forward(self, x):
                return torch.tanh(x + 1)

        class ModelB(torch.nn.Module):
            def __new__(cls):
                return ModelA()

        class Model(torch.nn.Module):
            def __init__(self) -> None:
                super().__init__()
                self.layer = torch.nn.Linear(2, 2)

            def forward(self, x):
                other = ModelB()
                return self.layer(x) + other(x)

        x = torch.rand(2, 2)
        m = Model()

        opt_m = torch.compile(backend="eager", fullgraph=True)(m)
        ref = m(x)
        res = opt_m(x)
        self.assertTrue(same(ref, res))

    def test_dunder_new_function_inlining1(self):
        class Mock:
            def __new__(cls):
                return super().__new__(cls)

            def __init__(self):
                self.c = 5

            def run(self, x):
                return x * self.c

        def fn(x):
            mock = Mock()
            return mock.run(x)

        opt_fn = torch.compile(fn, backend="eager", fullgraph=True)
        x = torch.randn(4)

        self.assertEqual(fn(x), opt_fn(x))

    def test_dunder_new_function_inlining2(self):
        class Vehicle:
            def __new__(cls, *args, **kwargs):
                return super(Vehicle, cls).__new__(cls)

            def __init__(self, make, model, year):
                self.make = make
                self.model = model
                self.year = year

        class Car(Vehicle):
            def __new__(cls, *args, **kwargs):
                return super(Car, cls).__new__(cls)

            def __init__(self, make, model, year, num_doors):
                super(Car, self).__init__(make, model, year)
                self.num_doors = num_doors

        class ElectricCar(Car):
            def __new__(cls, *args, **kwargs):
                return super(ElectricCar, cls).__new__(cls)

            def __init__(self, make, model, year, num_doors, battery_capacity):
                super(ElectricCar, self).__init__(make, model, year, num_doors)
                self.battery_capacity = battery_capacity

            def run(self, x):
                return torch.sin(x)

        def fn(x):
            ev = ElectricCar("Tesla", "Model S", 2022, 4, "100 kWh")
            return ev.run(x)

        opt_fn = torch.compile(fn, backend="eager", fullgraph=True)

        x = torch.randn(4)

        self.assertEqual(fn(x), opt_fn(x))

    def test_dunder_new_function_inlining3(self):
        class Foo:
            def __new__(cls):
                instance = object.__new__(cls)
                instance.a = 3
                return instance

            def __init__(self):
                self.a = 5

            def run(self, x):
                return torch.sin(x) * self.a

        class Bar:
            def __new__(cls):
                instance = object.__new__(Foo)  # not returning a new instance of Bar
                instance.a = 7
                return instance

            def __init__(self):
                self.a = 11  # not called in Bar()

            def run(self, x):
                return torch.sin(x) * self.a

        def fn(x):
            bar = Bar()
            return bar.run(x)

        opt_fn = torch.compile(fn, backend="eager", fullgraph=True)
        x = torch.randn(4)
        ref = fn(x)
        res = opt_fn(x)
        self.assertEqual(ref, res)

    def test_dunder_new_function_inlining4(self):
        class Mock(object):
            def __new__(cls, *args):
                return object.__new__(cls)

            def __init__(self):
                self.a = 5

            def run(self, x):
                return torch.sin(x) * self.a

        def fn(x):
            mock = Mock()
            return mock.run(x)

        opt_fn = torch.compile(fn, backend="eager", fullgraph=True)
        x = torch.randn(4)
        ref = fn(x)
        res = opt_fn(x)
        self.assertEqual(ref, res)

    def test_user_defined_object_class_interaction(self):
        class Foo:
            x = 5

        class Mock:
            # This is a class variable
            class_variable = Foo()

            @classmethod
            def get_class_variable(cls):
                # Accessing the class variable using the cls parameter
                return cls.class_variable.x

            def run(self, x):
                return self.get_class_variable() * x

        def fn(x):
            mock = Mock()
            return mock.run(x)

        x = torch.randn(4)
        opt_fn = torch.compile(fn, backend="eager", fullgraph=True)
        self.assertEqual(fn(x), opt_fn(x))

    def test_multiple_inheritance(self):
        class Base1:
            def __new__(cls):
                return super().__new__(cls)

            def __init__(self):
                super().__init__()
                if not hasattr(self, "base2"):
                    raise ValueError("Wrong MRO tracing")
                self.base1 = 3

        class Base2:
            def __new__(cls):
                return super().__new__(cls)

            def __init__(self):
                super().__init__()
                self.base2 = 5

        class Derived(Base1, Base2):
            def __new__(cls):
                return super().__new__(cls)

            def __init__(self):
                super().__init__()
                self.derived = 7

            def run(self, x):
                return self.base1 * self.base2 * self.derived * x

        def fn(x):
            o = Derived()
            return o.run(x)

        opt_fn = torch.compile(fn, backend="eager", fullgraph=True)
        x = torch.randn(4)
        self.assertEqual(fn(x), opt_fn(x))

    def test_class_duner_mro(self):
        class ModuleA(torch.nn.Module):
            pass

        class ModuleB(ModuleA):
            pass

        def fn(x, mod):
            if ModuleA in type(mod).__mro__:
                return x + 1
            else:
                return x - 1

        x = torch.rand(2, 3)
        mod = ModuleB()
        opt_fn = torch.compile(backend="eager", fullgraph=True)(fn)
        ref = fn(x, mod)
        res = opt_fn(x, mod)
        self.assertTrue(same(ref, res))

    def test_class_duner_flags(self):
        class ModuleA(torch.nn.ModuleDict, collections.abc.MutableMapping):
            def __hash__(self):
                return id(self)

        def fn(x, mod_class):
            if mod_class.__flags__ & TPFLAGS_MAPPING:
                return x + 1
            else:
                return x - 1

        x = torch.rand(2, 3)
        mod_class = ModuleA
        opt_fn = torch.compile(backend="eager", fullgraph=True)(fn)
        ref = fn(x, mod_class)
        res = opt_fn(x, mod_class)
        self.assertTrue(same(ref, res))

        def fn(x, mod):
            if type(mod).__flags__ & TPFLAGS_MAPPING:
                return x + 1
            else:
                return x - 1

        x = torch.rand(2, 3)
        mod = ModuleA()
        opt_fn = torch.compile(backend="eager", fullgraph=True)(fn)
        ref = fn(x, mod)
        res = opt_fn(x, mod)
        self.assertTrue(same(ref, res))

    def test_nested_wraps(self):
        def foo(x, y):
            def add(x, y):
                return x + y

            @functools.wraps(add)
            def wrapped_call(x, y):
                return add(x, y)

            return wrapped_call(x, y)

        x = torch.randn(3, 3)
        y = torch.randn(3, 3)

        o = torch.compile(foo, fullgraph=True, backend="eager")(x, y)
        self.assertEqual(o, x + y)

        def foo(x, y):
            def nested_call(x, y):
                def mul(x, y):
                    return x * y

                @functools.wraps(mul)
                def double_nested_call(x, y):
                    return mul(x, y)

                return double_nested_call(x, y)

            return nested_call(x, y)

        o = torch.compile(foo, fullgraph=True, backend="eager")(x, y)
        self.assertEqual(o, x * y)

    def test_module_deepcopy(self):
        m1 = torch.nn.Sequential(
            torch.nn.Linear(10, 10),
            torch.nn.ReLU(),
            torch.nn.Linear(10, 10),
            torch.nn.ReLU(),
        )
        m2 = torch.nn.Sequential(
            torch.nn.Linear(10, 10),
            torch.nn.ReLU(),
            torch.nn.Linear(10, 10),
            torch.nn.ReLU(),
        )

        def fn(m, x):
            m_copy = copy.deepcopy(m)
            return m_copy(x)

        v = torch.randn(10)
        correct1 = fn(m1, v)
        correct2 = fn(m2, v)
        cnts = torch._dynamo.testing.CompileCounter()
        opt_fn = torch.compile(fn, backend=cnts)
        for _ in range(10):
            self.assertTrue(same(opt_fn(m1, v), correct1))
        for _ in range(10):
            self.assertTrue(same(opt_fn(m2, v), correct2))
        self.assertEqual(cnts.frame_count, 1)
        self.assertEqual(cnts.op_count, 4)

    def test_type_copy(self):
        def fn(seq):
            a, b = seq
            return type(seq)([a + 1, b + 2, a + b])

        args1 = [torch.randn(10), torch.randn(10)]
        args2 = (torch.randn(10), torch.randn(10))
        correct1 = fn(args1)
        correct2 = fn(args2)
        cnts = torch._dynamo.testing.CompileCounter()
        opt_fn = torch.compile(fn, backend=cnts)
        self.assertTrue(same(opt_fn(args1), correct1))
        self.assertTrue(same(opt_fn(args2), correct2))
        self.assertIsInstance(opt_fn(args1), list)
        self.assertIsInstance(opt_fn(args2), tuple)
        self.assertEqual(cnts.frame_count, 2)
        self.assertEqual(cnts.op_count, 6)

    def test_setattr_mutation1(self):
        class MyObj:  # noqa: B903
            def __init__(self, a, b):
                self.a = a
                self.b = b

        def fn(obj):
            obj.c = obj.a * obj.b + 1
            obj.b = obj.a * obj.c + 2
            obj.a = obj.b * obj.c + 3
            obj.c = obj.a * obj.b + 4
            obj.b = obj.a * obj.c + 5
            obj.a = obj.b * obj.c + 6
            return obj

        x1 = torch.randn(10)
        x2 = torch.randn(10)
        obj1 = MyObj(x1, x2)
        obj2 = MyObj(x1, x2)
        fn(obj2)
        cnts = torch._dynamo.testing.CompileCounter()
        opt_fn = torch.compile(fn, backend=cnts)
        self.assertIs(opt_fn(obj1), obj1)
        self.assertTrue(same(obj1.a, obj2.a))
        self.assertTrue(same(obj1.b, obj2.b))
        self.assertTrue(same(obj1.c, obj2.c))
        self.assertEqual(cnts.frame_count, 1)
        self.assertEqual(cnts.op_count, 12)

    def test_setattr_mutation2(self):
        class MyObj:
            def __init__(self, x):
                self.a = x + 1
                self.b = x + 2

        def fn(x):
            x = x / 3.0
            obj = MyObj(x)
            obj.c = obj.a * obj.b + 1
            obj.b = obj.a * obj.c + 2
            obj.a = obj.b * obj.c + 3
            return obj

        x1 = torch.randn(10)
        obj2 = fn(x1)

        cnts = torch._dynamo.testing.CompileCounter()
        opt_fn = torch.compile(fn, backend=cnts)
        obj1 = opt_fn(x1)
        self.assertTrue(same(obj1.a, obj2.a))
        self.assertTrue(same(obj1.b, obj2.b))
        self.assertTrue(same(obj1.c, obj2.c))
        self.assertEqual(cnts.frame_count, 1)
        self.assertEqual(cnts.op_count, 9)

    def test_setattr_mutation3(self):
        # TODO(jansel): dead code eliminate the object creation
        class MyObj:
            def __init__(self, x):
                super().__init__()
                self.a = x + 1
                self.b = x + 2

        def fn(x):
            x = x / 3.0
            obj = MyObj(x)
            obj.c = obj.a * obj.b + 1
            obj.b = obj.a * obj.c + 2
            obj.a = obj.b * obj.c + 3
            return obj.a, obj.b, obj.c

        x1 = torch.randn(10)
        obj2 = fn(x1)

        cnts = torch._dynamo.testing.CompileCounter()
        opt_fn = torch.compile(fn, backend=cnts)
        obj1 = opt_fn(x1)
        self.assertTrue(same(obj1, obj2))
        self.assertEqual(cnts.frame_count, 1)
        self.assertEqual(cnts.op_count, 9)

    def test_object_setattr(self):
        @dataclasses.dataclass
        class A:
            x: torch.Tensor

        def fn1(x) -> None:
            a = A(x)
            object.__setattr__(a, "x", x + 2)
            return a

        x1 = torch.randn(10)
        obj11 = fn1(x1.clone())

        cnts = torch._dynamo.testing.CompileCounter()
        opt_fn1 = torch.compile(fn1, backend=cnts, fullgraph=True)
        obj12 = opt_fn1(x1.clone())
        self.assertTrue(same(obj11.x, x1 + 2))
        self.assertTrue(same(obj12.x, x1 + 2))
        self.assertTrue(same(obj11.x, obj12.x))
        self.assertEqual(cnts.frame_count, 1)

        @dataclasses.dataclass(frozen=True)
        class B:
            x: torch.Tensor

        def fn2(x) -> None:
            b = B(x)
            return b

        x2 = torch.randn(10)
        obj21 = fn2(x2.clone())

        cnts = torch._dynamo.testing.CompileCounter()
        opt_fn2 = torch.compile(fn2, backend=cnts, fullgraph=True)
        obj22 = opt_fn2(x2.clone())
        self.assertTrue(same(obj21.x, x2))
        self.assertTrue(same(obj22.x, x2))
        self.assertTrue(same(obj21.x, obj22.x))
        self.assertEqual(cnts.frame_count, 0)

        @dataclasses.dataclass(frozen=True)
        class C:
            x: torch.Tensor

        def fn3(x) -> None:
            c = C(x)
            object.__setattr__(c, "x", x + 2)
            return c

        x3 = torch.randn(10)
        obj31 = fn3(x3.clone())

        cnts = torch._dynamo.testing.CompileCounter()
        opt_fn3 = torch.compile(fn3, backend=cnts, fullgraph=True)
        obj32 = opt_fn3(x3.clone())
        self.assertTrue(same(obj31.x, x3 + 2))
        self.assertTrue(same(obj32.x, x3 + 2))
        self.assertTrue(same(obj31.x, obj32.x))
        self.assertEqual(cnts.frame_count, 1)

        @dataclasses.dataclass(frozen=True)
        class D:
            x: torch.Tensor

            def __post_init__(self):
                object.__setattr__(self, "y", self.x + 2)

        def fn4(x) -> None:
            d = D(x)
            return d

        x4 = torch.randn(10)
        obj41 = fn4(x4.clone())

        cnts = torch._dynamo.testing.CompileCounter()
        opt_fn4 = torch.compile(fn4, backend=cnts, fullgraph=True)
        obj42 = opt_fn4(x4.clone())
        self.assertTrue(same(obj41.x, x4))
        self.assertTrue(same(obj42.x, x4))
        self.assertTrue(same(obj41.x, obj42.x))
        self.assertTrue(same(obj41.y, x4 + 2))
        self.assertTrue(same(obj42.y, x4 + 2))
        self.assertTrue(same(obj41.y, obj42.y))
        self.assertEqual(cnts.frame_count, 1)

    def test_thread_local_setattr(self):
        from threading import local

        loc = local()

        @torch.compile(fullgraph=True)
        def fn(x, l):
            l.x = x
            return x + 1

        x = torch.ones(2, 2)
        fn(x, loc)

        self.assertTrue(loc.x is x)

    def test_user_defined_class_name(self):
        class MyClassFoo:
            pass

        def fn1(a, b, c):
            tmp = MyClassFoo()
            if tmp.__class__.__name__ == "MyClassFoo":
                return a - b / c

        torch._dynamo.testing.standard_test(self, fn=fn1, nargs=3)

    def test_user_defined_class_python_type(self):
        class MyClass1:
            pass

        class ExampleMeta(type):
            pass

        class MyClass2(metaclass=ExampleMeta):
            pass

        def fn(x, c):
            if isinstance(c, MyClass1):
                return x + 1
            elif isinstance(c, MyClass2):
                return x + 2
            else:
                return x + 3

        x = torch.rand(3)
        opt_fn = torch.compile(fn, backend="eager")
        for c in [MyClass1, MyClass2]:
            ref = fn(x, c)
            res = opt_fn(x, c)
            self.assertTrue(same(ref, res))

    def test_super_calling_with_metaclass(self):
        class ExampleMeta(type):
            pass

        class MyClass1(metaclass=ExampleMeta):
            coeff = 4  # Force the constant guard to test source in guards

            @classmethod
            def add(cls, x):
                return x + 1

        class MyClass2(MyClass1):
            @classmethod
            def add(cls, x):
                torch._dynamo.graph_break()
                return x + super().add(x) + super().coeff

        def fn(x, obj):
            return x + obj.add(x)

        x = torch.rand(3)
        obj = MyClass2()
        opt_fn = torch.compile(fn, backend="eager")
        ref = fn(x, obj)
        res = opt_fn(x, obj)
        self.assertTrue(same(ref, res))

    def test_usr_cls_staticmethod(self):
        class Foo:
            @staticmethod
            def bar(a, b):
                return a + b

        def fn(a, b):
            return Foo.bar(a, b) - 1

        torch._dynamo.testing.standard_test(self, fn=fn, nargs=2)

    def test_usr_cls_classmethod(self):
        class Foo:
            @classmethod
            def bar(cls, a, b):
                return a + b

        def fn(a, b):
            return Foo.bar(a, b) - 1

        torch._dynamo.testing.standard_test(self, fn=fn, nargs=2)

    def test_dunder_methods(self):
        class Foo:
            def __init__(self, val):
                super().__init__()
                self.val = val

            def __add__(self, other):
                return Foo(self.val + other.val)

            def __mul__(self, other):
                return Foo(self.val * other.val)

            def __truediv__(self, other):
                return Foo(self.val / other.val)

            def __sub__(self, other):
                return Foo(self.val - other.val)

        def fn(a, b, c):
            return Foo(a) + Foo(b) * Foo(c) / Foo(a) - Foo(b)

        torch._dynamo.testing.standard_test(self, fn=fn, nargs=3, expected_ops=4)

    def test_function_annotation(self):
        class Variable:
            pass

        def fn(x):
            x = x / 3.0

            def inner(y: typing.List[Variable]):
                return x + 1

            return inner

        x1 = torch.randn(10)
        obj2 = fn(x1)([])

        cnts = torch._dynamo.testing.CompileCounter()
        opt_fn = torch._dynamo.optimize_assert(cnts)(fn)
        opt_fn_inner = torch._dynamo.optimize_assert(cnts)(opt_fn(x1))
        obj1 = opt_fn_inner([])
        self.assertTrue(same(obj1, obj2))
        self.assertEqual(cnts.frame_count, 2)
        self.assertEqual(cnts.op_count, 2)

    def test_nested_closure(self):
        v0 = torch.randn(10)

        def fn1():
            v1 = torch.randn(10)

            def fn2(*args, **kwargs):
                assert len(args) == 1
                assert len(kwargs) == 1
                v2 = torch.randn(10) + args[0] + kwargs["b"]

                def fn3(v3=torch.randn(10)):
                    def fn4():
                        return v0 + v1 + v2 + v3 + 1

                    return fn4

                return fn3

            return fn2(1, b=2)()

        cnts = torch._dynamo.testing.CompileCounter()
        opt_fn1 = torch._dynamo.optimize_assert(cnts)(fn1)
        tmp1 = torch._dynamo.optimize_assert(cnts)(opt_fn1())
        tmp2 = torch._dynamo.optimize_assert(cnts)(opt_fn1())
        self.assertTrue(tmp1().shape, (10,))
        self.assertTrue(same(tmp1(), tmp1()))
        self.assertFalse(same(tmp1(), tmp2()))
        self.assertEqual(cnts.frame_count, 2)
        self.assertEqual(cnts.op_count, 9)

    def test_nested_closure_mutation(self):
        def fn1():
            v1 = torch.randn(10)

            def fn2():
                v2 = torch.randn(10)

                def fn3():
                    nonlocal v1, v2
                    v1 += 1
                    v2 += 2
                    return v1 + v2

                return fn3

            rv = fn2()
            rv()
            rv()
            return rv

        torch.manual_seed(9000)
        counter1 = fn1()
        result1 = [counter1(), counter1(), counter1()]

        torch.manual_seed(9000)
        cnts = torch._dynamo.testing.CompileCounter()
        opt_fn1 = torch._dynamo.optimize_assert(cnts)(fn1)
        counter2 = torch._dynamo.optimize_assert(cnts)(opt_fn1())
        result2 = [counter2(), counter2(), counter2()]
        result1.append(counter1())
        result2.append(counter2())

        self.assertTrue(same(result1, result2))
        self.assertEqual(cnts.frame_count, 2)
        self.assertEqual(cnts.op_count, 11)

    def test_write_to_closures_in_inlining(self):
        out = []
        for use_dynamo in [False, True]:

            def make_counter():
                x = torch.randn(10)

                def counter():
                    nonlocal x
                    x = x + 1
                    return x

                return counter

            torch.manual_seed(0)
            counter = make_counter()
            if not use_dynamo:
                out.append(counter() + counter())
            else:
                cnts = torch._dynamo.testing.CompileCounter()

                @torch.compile(backend=cnts, fullgraph=True)
                def fn(counter):
                    return counter() + counter()

                out.append(fn(counter))
                self.assertEqual(cnts.frame_count, 1)
                self.assertEqual(cnts.op_count, 3)
                self.assertFalse(same(counter() + counter(), out[-1]))

        self.assertTrue(same(out[0], out[1]))

    def test_closure_out_of_scope_cell(self):
        cell1 = torch.rand(1).item()
        cell2 = torch.rand(3, 3)

        def indirect():
            return direct()

        def direct():
            def inner():
                return cell1 + 1, cell2 + 3

            return inner()

        cnts = torch._dynamo.testing.CompileCounter()
        opt_fn = torch.compile(indirect, backend=cnts)
        result1, result2 = opt_fn()
        self.assertAlmostEqual(cell1 + 1, result1)
        self.assertTrue(torch.allclose(cell2 + 3, result2))
        self.assertEqual(cnts.frame_count, 1)
        self.assertEqual(cnts.op_count, 1)

    def test_closure_out_of_scope_cell_with_mutation(self):
        cell1 = torch.rand(1).item()
        orig1 = cell1
        cell2 = torch.rand(3, 3)
        orig2 = cell2.clone()

        def indirect():
            return direct()

        def direct():
            def inner():
                nonlocal cell1, cell2
                x = cell2 + 1
                cell1 += 1
                cell2 += 10
                x = x + cell2
                return cell1, cell2, x

            return inner()

        cnts = torch._dynamo.testing.CompileCounter()
        opt_fn = torch.compile(indirect, backend=cnts, fullgraph=True)
        for i in range(1, 4):
            result1, result2, _ = opt_fn()
            self.assertAlmostEqual(orig1 + 1 * i, result1)
            self.assertTrue(torch.allclose(orig2 + 10 * i, result2))
            if i == 1:
                # No automatic dynamic
                self.assertEqual(cnts.frame_count, 1)
                self.assertEqual(cnts.op_count, 3)
            elif i == 2:
                # Automatic dynamic float arguments kicked in
                self.assertEqual(cnts.frame_count, 1)
                self.assertEqual(cnts.op_count, 6)
            else:
                # No more recompiles
                self.assertEqual(cnts.frame_count, 0)
                self.assertEqual(cnts.op_count, 0)
            cnts.clear()

    def test_closure_with_mutation_and_graph_break(self):
        def fn():
            x = torch.zeros(1)

            def subfunc():
                x[0] = backup

            if x[0] >= -1e5:
                pass

            backup = 1
            subfunc()
            return x

        cnts = torch._dynamo.testing.CompileCounter()
        opt_fn = torch.compile(fn, backend=cnts)
        expected = fn()
        actual = opt_fn()
        self.assertTrue(same(expected, actual))
        self.assertEqual(cnts.frame_count, 2)

    def test_closure_out_of_scope_cell_with_cond(self):
        # Test closure with out-of-scope cell variable, used in a cond
        # where the two branches read different closure variables
        from functorch.experimental.control_flow import cond

        def g(x):
            return x

        class ModuleCondDeep(torch.nn.Module):
            def forward(self, pred, x):
                return self._indirection(pred, x)

            def _indirection(self, pred, x):
                return self.indirection(pred, x)

            def indirection(self, pred, x):
                def true_fn(y):
                    return y + 2

                def false_fn(y):
                    return y - 2

                def shallow(x):
                    return x * 2

                def deep(x):
                    # y = g(x)
                    y = x
                    return cond(
                        x[0][0] > 0,
                        true_fn,
                        false_fn,
                        [y],
                    )

                return cond(pred, shallow, deep, [x])

        mod = ModuleCondDeep()
        opt_mod = torch.compile(mod, backend="eager")
        inp = torch.randn(3, 3)
        exp1 = mod(torch.tensor(False), inp)
        actual1 = opt_mod(torch.tensor(False), inp)
        exp2 = mod(torch.tensor(True), inp)
        actual2 = opt_mod(torch.tensor(True), inp)
        self.assertTrue(torch.allclose(exp1, actual1))
        self.assertTrue(torch.allclose(exp2, actual2))

    def test_closure_write_across_functions(self):
        z = 1
        k = 2

        def create_fn():
            def fn(x):
                nonlocal k, z
                k = z

            return fn

        def update_z_and_run_fn(fn, x):
            nonlocal z
            z = 3
            fn(x)
            return x.cos()

        @torch.compile(backend="eager")
        def foo(x):
            fn = create_fn()
            return update_z_and_run_fn(fn, x)

        x = torch.randn(1)
        foo(x)
        self.assertEqual(3, z)
        self.assertEqual(3, k)

    def test_free_var_and_local_name_collision(self):
        x = 10

        def make_func():
            def func():
                return x

            return func

        @torch.compile(backend="eager")
        def root(t):
            x = 0
            func = make_func()
            res = func()
            return t + 1, x, res

        res = root(torch.ones(1))
        self.assertTrue(torch.allclose(torch.ones(1) + 1, res[0]))
        self.assertEqual(0, res[1])
        self.assertEqual(10, res[2])

    def test_cell_captured_by_existing_func_but_not_root_frame(self):
        x = torch.ones(1)

        def get_inner():
            def inner():
                return x + x

            # Calling `inner` so Dynamo won't skip this frame.
            return inner(), inner

        @torch.compile
        def root():
            return get_inner()

        res, inner = root()
        self.assertTrue(torch.allclose(x + x, res))
        self.assertTrue(torch.allclose(inner(), res))

    def test_writes_to_cells_across_frames1(self):
        # This regression test was added when Dynamo accidentally had both
        # unboxed and normal modeling for pre-existing cells, and failed to
        # account for buffered writes when we read from the unboxed value.
        x = 0

        def inc_x():
            nonlocal x
            x += 1

        class MyObj:
            def inc_x_then_return_x(self, fn):
                fn()
                return x

        @torch.compile(backend="eager")
        def root(t):
            obj = MyObj()
            res = obj.inc_x_then_return_x(inc_x)
            return t + 1, res

        res = root(torch.zeros(1))
        self.assertTrue(torch.allclose(res[0], torch.ones(1)))
        self.assertEqual(res[1], 1)
        self.assertEqual(x, 1)

    def test_writes_to_cells_across_frames2(self):
        # This regression test was added when Dynamo didn't fully account for
        # already established `NewCellVariable` instance for pre-existing cell,
        # while encountering the same cell again (we should reuse the instance
        # rather than creating a new one). This caused buffered writes to escape
        # the newly created `NewCellVariable`.
        x = 0

        def inc_x_and_get_x(obj):
            nonlocal x
            x += 1
            return obj.get_x()

        class MyObj:
            def get_x(self):
                return x

        @torch.compile(backend="eager")
        def root(t):
            obj = MyObj()
            res = inc_x_and_get_x(obj)
            return t + 1, res

        res = root(torch.zeros(1))
        self.assertTrue(torch.allclose(res[0], torch.ones(1)))
        self.assertEqual(res[1], 1)
        self.assertEqual(x, 1)

    def test_write_to_cells_with_name_shadowing(self):
        x = 0
        y = x

        def make_x_get_set():
            # NOTE: this `x` is a different cell object than the outter `x`.
            x = y

            def set_x(v):
                nonlocal x
                x = v

            def get_x():
                return x

            return get_x, set_x

        get_x, set_x = make_x_get_set()

        @torch.compile(fullgraph=True)
        def fn(t):
            set_x(42)  # This sets the `x` created within `make_x_get_set`
            res = t + x  # This uses the `x` outside `make_x_get_set`.
            return res

        result = fn(torch.ones(1))
        inner_x = get_x()
        self.assertTrue(torch.allclose(result, torch.ones(1)))
        self.assertEqual(inner_x, 42)

    def test_existing_func_that_creates_capturing_nested_func(self):
        x = 0  # Captured by both `make_get_x` and `root`

        def make_get_x():
            def get_x():
                return x

            return get_x

        @torch.compile(backend="eager", fullgraph=True)
        def root(t):
            get_x = make_get_x()
            res = t + x
            return res, get_x

        res, get_x = root(torch.ones(1))
        self.assertTrue(torch.allclose(res, torch.ones(1)))
        self.assertEqual(0, get_x())
        x += 1
        self.assertEqual(1, get_x())

    def test_top_package_import(self):
        def fn(x):
            import torch.fx

            assert not isinstance(x, torch.fx.Proxy)
            return torch.sin(x)

        x = torch.randn(4, 5)
        ref = fn(x)
        cnts = torch._dynamo.testing.CompileCounter()
        opt_fn = torch._dynamo.optimize_assert(cnts)(fn)
        res = opt_fn(x)
        self.assertTrue(same(ref, res))

    def test_typing_typevar(self):
        def fn(x):
            def sumt(y: torch.Tensor) -> torch.Tensor:
                return torch.sum(y)

            def foo(c: typing.Callable[[T], T], y: T) -> T:
                return c(y)

            return foo(sumt, x)

        x = torch.randn(3)
        ref = fn(x)
        cnts = torch._dynamo.testing.CompileCounter()
        opt_fn = torch._dynamo.optimize_assert(cnts)(fn)
        res = opt_fn(x)
        self.assertTrue(same(ref, res))
        self.assertEqual(cnts.frame_count, 1)

    def test_typing_union_and_optional(self):
        def fn(x):
            a = torch.jit.annotate(typing.Dict[str, typing.Optional[torch.Tensor]], {})
            b = torch.jit.annotate(
                typing.Dict[str, typing.Union[torch.Tensor, None]], {}
            )
            return a, b, x + 1

        x = torch.randn(3)
        ref = fn(x)
        opt_fn = torch.compile(fn, backend="eager", fullgraph=False)
        res = opt_fn(x)
        self.assertTrue(same(ref, res))

    def test_optimize_on_module(self):
        class MockModule(torch.nn.Module):
            def __init__(self) -> None:
                super().__init__()
                self.relu = torch.nn.ReLU()

            def custom_member(self):
                # Just for checking that Dynamo returned mod object can redirect
                # to this method
                pass

            def forward(self, x):
                return self.relu(x)

        cnts1 = torch._dynamo.testing.CompileCounter()
        mod = MockModule()
        optimized_mod = torch.compile(mod, backend=cnts1, fullgraph=True)

        a = torch.randn(10)
        ref = mod(a)
        res = optimized_mod(a)

        optimized_mod.custom_member()

        self.assertTrue(same(ref, res))

    def test_nested_optimize_decorator(self):
        cnts2 = torch._dynamo.testing.CompileCounter()
        cnts3 = torch._dynamo.testing.CompileCounter()

        @torch._dynamo.run()
        def fn1(x):
            return torch.sin(x) * 10

        @torch.compile(backend=cnts2, fullgraph=True)
        def fn2(x):
            return fn1(x) + 1

        @torch.compile(backend=cnts3, fullgraph=True)
        def fn3(x):
            return torch.relu(fn2(x))

        fn3(torch.randn(4, 5))
        self.assertEqual(cnts2.frame_count, 0)
        self.assertEqual(cnts3.frame_count, 1)
        self.assertEqual(cnts3.op_count, 4)

    def test_nested_optimize_run(self):
        cnts = torch._dynamo.testing.CompileCounter()

        @torch.compile(backend=cnts, fullgraph=True)
        def fn(x):
            return torch.relu(torch.cos(x) + torch.sin(x))

        fn(torch.randn(4))
        self.assertEqual(cnts.frame_count, 1)

        fn(torch.randn(4, 4))
        self.assertEqual(cnts.frame_count, 2)

        # Test that run works on a decorated fn
        fn = torch._dynamo.run(fn)
        fn(torch.randn(4, 4, 4))
        self.assertEqual(cnts.frame_count, 2)

    def test_nested_optimize(self):
        cnts1 = torch._dynamo.testing.CompileCounter()
        cnts2 = torch._dynamo.testing.CompileCounter()

        def fn(x):
            return torch.relu(torch.cos(x) + torch.sin(x))

        fn1 = torch.compile(fn, backend=cnts1, fullgraph=True)
        fn2 = torch.compile(fn1, backend=cnts2, fullgraph=True)

        # The first optimize in the nesting should be ignored
        fn2(torch.randn(4))
        self.assertEqual(cnts2.frame_count, 1)
        self.assertEqual(cnts1.frame_count, 0)

        # Since the fn code object is already compiled, calling fn1 should
        # directly call the compiled_fn callable.
        torch._dynamo.run()(fn1)(torch.randn(4))
        self.assertEqual(cnts1.frame_count, 0)

        # Test same behavior by reversing the calls
        torch._dynamo.reset()
        cnts1 = torch._dynamo.testing.CompileCounter()
        cnts2 = torch._dynamo.testing.CompileCounter()
        fn1 = torch.compile(fn, backend=cnts1, fullgraph=True)
        fn2 = torch.compile(fn1, backend=cnts2, fullgraph=True)
        fn1(torch.randn(4))
        self.assertEqual(cnts1.frame_count, 1)
        torch._dynamo.run()(fn2)(torch.randn(4))
        self.assertEqual(cnts2.frame_count, 0)

    def test_torch_size(self):
        cnts = torch._dynamo.testing.CompileCounter()

        def fn(x):
            output_size = torch.Size([10, 10])
            x = x.view(*output_size)
            return (x,)

        x = torch.randn(100, requires_grad=True)
        x_clone = x.clone()
        ref = fn(x)

        opt_fn = torch.compile(fn, backend=cnts, fullgraph=True)
        res = opt_fn(x_clone)

        self.assertTrue(same(ref, res))

    def test_torch_size_numel(self):
        cnts = torch._dynamo.testing.CompileCounter()

        def fn():
            return torch.Size([10, 8]).numel()

        opt_fn = torch.compile(fn, backend=cnts, fullgraph=True)
        num = torch.Size([10, 8]).numel()
        self.assertEqual(opt_fn(), num)

    def test_torch_size_numel_dynamic(self):
        cnts = torch._dynamo.testing.CompileCounter()

        def fn(x):
            return x.size().numel()

        opt_fn = torch.compile(fn, backend=cnts, fullgraph=True)
        x = torch.rand(10, 1, 8, 1)
        expect = fn(x)
        self.assertEqual(opt_fn(x), expect)

    def test_shape_type(self):
        cnts = torch._dynamo.testing.CompileCounter()

        def fn(x):
            return x + (type(x.shape) == torch.Size)

        opt_fn = torch.compile(fn, backend=cnts, fullgraph=True)
        x = torch.zeros(())
        self.assertEqual(opt_fn(x), fn(x))

    def test_size_dim(self):
        cnts = torch._dynamo.testing.CompileCounter()

        def fn(x, dim):
            return x.size(dim=dim)

        opt_fn = torch.compile(fn, backend=cnts, fullgraph=True)
        x = torch.empty([4, 9, 8])
        self.assertEqual(opt_fn(x, 1), 9)
        self.assertEqual(opt_fn(x, -2), 9)

    def test_stride_dim(self):
        cnts = torch._dynamo.testing.CompileCounter()

        def fn(x, dim):
            return x.stride(dim=dim)

        opt_fn = torch.compile(fn, backend=cnts, fullgraph=True)
        x = torch.empty([4, 9, 8])
        self.assertEqual(opt_fn(x, 0), 72)
        self.assertEqual(opt_fn(x, -2), 8)

    def test_torch_seed(self):
        from torch._dynamo.utils import counters

        cnts = torch._dynamo.testing.CompileCounter()
        counters.clear()

        def fn(x):
            attention_seed = int(torch.seed() % sys.maxsize)
            torch.manual_seed(attention_seed)
            return (x,)

        x = torch.randn(10, requires_grad=True)
        ref = fn(x)

        # Python code is needed here, since torch.manual_seed graph-breaks.
        # Refs: https://github.com/pytorch/pytorch/issues/107187
        opt_fn = torch.compile(fn, backend=cnts, fullgraph=False)
        res = opt_fn(x)

        self.assertTrue(same(ref, res))
        # Only the torch.seed call is turned into an FX graph.
        self.assertEqual(cnts.op_count, 1)
        self.assertEqual(cnts.frame_count, 1)
        # Graph breaks at manual_seed.
        self.assertEqual(len(counters["graph_break"]), 1)

    def test_is_tensor_like(self):
        cnts = torch._dynamo.testing.CompileCounter()

        def f(x):
            if torch.overrides.is_tensor_like(x):
                return (x * 2,)
            return (torch.ones(10) + x,)

        x = torch.randn(10)
        ref0 = f(x)
        ref1 = f(4)
        opt_f = torch.compile(f, backend=cnts, fullgraph=True)
        res0 = opt_f(x)
        res1 = opt_f(4)
        self.assertTrue(same(ref0, res0))
        self.assertTrue(same(ref1, res1))

    def test_is_tensor_like2(self):
        class MyTensor:
            @classmethod
            def __torch_function__(cls, func, types, args=(), kwargs=None):
                if kwargs is None:
                    kwargs = {}

                if func is torch.max:
                    return torch.tensor(123)
                return func(*args, **kwargs)

        def fn(x):
            if torch.overrides.is_tensor_like(x):
                return torch.max(x)
            else:
                return torch.zeros(1)

        x = MyTensor()
        ref0 = fn(x)
        ref1 = fn(4)
        opt_fn = torch.compile(fn, backend="eager")
        res0 = opt_fn(x)
        res1 = opt_fn(4)
        self.assertTrue(same(ref0, res0))
        self.assertTrue(same(ref1, res1))

    def test_tensor_data(self):
        def fn(x, y):
            return x[y.data]

        x = torch.rand(8)
        y = torch.ones(8).to(torch.int)
        ref = fn(x, y)
        opt_fn = torch.compile(fn, backend="eager", fullgraph=True)
        res = opt_fn(x, y)
        self.assertTrue(same(ref, res))

    def test_tensor_layout(self):
        def fn(x):
            return torch.zeros(
                [x.size()[0], x.size()[1]],
                dtype=x.dtype,
                layout=x.layout,
                device=x.device,
            )

        x = torch.rand(2, 3)
        ref = fn(x)
        opt_fn = torch.compile(fn, backend="eager", fullgraph=True)
        res = opt_fn(x)
        self.assertTrue(same(ref, res))

    def test_version_ci(self):
        # temporary test to check that the ci torch version is set correctly
        self.assertTrue(hasattr(torch, "_subclasses"))

    @unittest.skipIf(not TEST_CUDA, "requires cuda")
    def test_rand(self):
        cnts = torch._dynamo.testing.CompileCounter()
        device = "cuda"

        def fn():
            return torch.randn(10, device=device)

        torch.manual_seed(10)
        ref_run1 = fn()

        torch.manual_seed(10)
        ref_run2 = fn()
        self.assertTrue(same(ref_run1, ref_run2))

        torch.manual_seed(10)
        opt_fn = torch.compile(fn, backend=cnts, fullgraph=True)
        res = opt_fn()

        self.assertTrue(same(res, ref_run1))

    def test_slice_input(self):
        cnts = torch._dynamo.testing.CompileCounter()

        def getitem(a, idx):
            if isinstance(idx, slice):
                return (
                    torch.zeros(1),
                    a[idx]
                    + [
                        100,
                    ],
                )
            else:
                return (torch.zeros(1), a[idx])

        layers = list(range(10))
        ref0 = getitem(layers, slice(0, 2, 1))
        ref1 = getitem(layers, 2)
        ref2 = getitem(layers, slice(3, 8, 2))
        opt_getitem = torch.compile(getitem, backend=cnts, fullgraph=True)
        res0 = opt_getitem(layers, slice(0, 2, 1))
        res1 = opt_getitem(layers, 2)
        res2 = opt_getitem(layers, slice(3, 8, 2))

        self.assertTrue(ref0 == res0)
        self.assertTrue(ref1 == res1)
        self.assertTrue(ref2 == res2)

    def test_grad(self):
        cnts = torch._dynamo.testing.CompileCounter()

        def fn(a, b):
            out = a * b
            out.sum().backward()
            real_out = torch.sigmoid(a.grad + b)
            return real_out

        inps = [torch.randn(4, requires_grad=True) for _ in range(2)]
        for inp in inps:
            inp.grad = None
        ref = fn(*inps)

        for inp in inps:
            inp.grad = None
        opt_fn = torch.compile(fn, backend=cnts)
        res = opt_fn(*inps)

        self.assertTrue(same(ref, res))

    @torch._dynamo.config.patch(guard_nn_modules=True)
    def test_source_non_input_grad_access(self):
        # This test creates a model, and accesses the grads
        # from its parameter. This means that within dynamo,
        # the tensor we are reading the grad from HAS a source,
        # but is not known to graphargs.
        cnts = torch._dynamo.testing.CompileCounter()

        class TrivialModel(torch.nn.Module):
            def __init__(self) -> None:
                super(TrivialModel, self).__init__()
                self.linear = torch.nn.Linear(2, 1)

            def forward(self, x):
                return self.linear(x)

        def fn(a, b):
            outs = []
            for param in model.parameters():
                outs.append(torch.ones(param.grad.size()))
            return outs, param.grad + 1

        model = TrivialModel()
        # Eager
        a = torch.ones([2, 2], requires_grad=True)
        b = torch.ones([2, 2])
        out = model(a)
        out_sum = out.sum()
        out_sum.backward()
        ref = fn(a, b)

        # Compiled
        model = TrivialModel()
        a = torch.ones([2, 2], requires_grad=True)
        b = torch.ones([2, 2])
        out = model(a)
        out_sum = out.sum()
        out_sum.backward()

        opt_fn = torch.compile(fn, backend=cnts, fullgraph=True)
        res = opt_fn(a, b)

        self.assertTrue(same(ref, res))
        self.assertEqual(cnts.frame_count, 1)
        self.assertEqual(cnts.op_count, 3)

    def test_intermediary_tensor_grad_access(self):
        # This test creates a model, and accesses the grads
        # from its parameters and an entirely intermediary tensor.
        cnts = torch._dynamo.testing.CompileCounter()

        def fn(a, b):
            intermediary = torch.ones(2, 2)
            c = a + intermediary
            outs = []
            outs.append(intermediary.grad)
            return outs

        # Eager
        a = torch.ones([2, 2], requires_grad=True)
        b = torch.ones([2, 2])
        ref = fn(a, b)

        # Compiled
        a = torch.ones([2, 2], requires_grad=True)
        b = torch.ones([2, 2])
        opt_fn = torch.compile(fn, backend=cnts, fullgraph=True)
        res = opt_fn(a, b)
        self.assertTrue(same(ref, res))
        self.assertEqual(cnts.frame_count, 1)
        self.assertEqual(cnts.op_count, 2)

    def test_clone_sparse_input(self):
        for layout in [
            torch.sparse_coo,
            torch.sparse_csr,
            torch.sparse_csc,
            torch.sparse_bsr,
            torch.sparse_bsc,
        ]:
            for sparse_input in self.generate_simple_inputs(
                layout,
                device="cpu",
                dtype=torch.float64,
                index_dtype=torch.int64,
            ):
                # Invoke the dynamo clone input method directly.
                sparse_copy = torch._dynamo.utils.clone_input(sparse_input)
                # Make sure sparse clone is successful.
                self.assertEqual(sparse_input, sparse_copy)

    def test_tensor_is_contiguous(self):
        def fn(x):
            input = torch.randn((1, 16, 1, 1))
            weight = torch.randn((8, 16, 3, 3))
            weight = weight.to(memory_format=x)
            output = torch.conv2d(input, weight, None, (2, 1), (1, 1), (1, 1), 1)
            return output.is_contiguous(memory_format=x)

        opt_fn = torch.compile(fn, backend="eager")
        for x in [torch.contiguous_format, torch.channels_last]:
            self.assertEqual(fn(x), opt_fn(x))

    def test_python_slice(self):
        def f1(input):
            y = 0
            for i, x in enumerate(input[2:], 1):
                y = y + x
            return y

        def f2(input):
            y = 0
            for i, x in enumerate(input.shape[2:], 1):
                y = y + x
            return y

        cnts = torch._dynamo.testing.CompileCounter()
        opt_f1 = torch.compile(f1, backend=cnts)
        opt_f2 = torch.compile(f2, backend=cnts)
        res1 = opt_f1([1, 2, 3, 5])
        res2 = opt_f2(torch.rand([2, 3, 4, 5]))

        self.assertEqual(res1, 8)
        self.assertEqual(res2, 9)

    def test_enum_as_dict_key(self):
        class MyEnum(enum.Enum):
            FOO = 10
            BAR = 20

        def fn(x):
            y = x + 2
            z = {
                MyEnum.FOO: torch.tensor(1),
                MyEnum.BAR: 10,
                "MyEnum.BAR": torch.tensor(8),
                5: torch.rand(3),
            }
            torch._dynamo.graph_break()
            a = z[MyEnum.FOO] + z["MyEnum.BAR"]
            b = y * 2
            return a, b

        cnts = torch._dynamo.testing.CompileCounter()
        opt_fn = torch.compile(fn, backend=cnts)
        for _ in range(10):
            x = torch.rand(3)
            ref = fn(x)
            res = opt_fn(x)
            self.assertTrue(same(ref, res))
        self.assertEqual(cnts.frame_count, 2)

    def test_enum_as_dict_key_with_overloaded_str(self):
        class MyEnum(enum.Enum):
            FOO = 10
            BAR = 20

            def __str__(self):
                return self.value

        def fn(x):
            y = x + 2
            z = {
                MyEnum.FOO: torch.tensor(1),
                MyEnum.BAR: 10,
                "MyEnum.BAR": torch.tensor(8),
                5: torch.rand(3),
            }
            torch._dynamo.graph_break()
            a = z[MyEnum.FOO] + z["MyEnum.BAR"]
            b = y * 2
            return a, b

        cnts = torch._dynamo.testing.CompileCounter()
        opt_fn = torch.compile(fn, backend=cnts)
        for _ in range(10):
            x = torch.rand(3)
            ref = fn(x)
            res = opt_fn(x)
            self.assertTrue(same(ref, res))
        self.assertEqual(cnts.frame_count, 2)

    def test_const_dict_variable_python_type(self):
        from torch._dynamo.variables import ConstantVariable, ConstDictVariable

        make_key = ConstantVariable.create

        d1 = {
            make_key("a"): ConstantVariable.create(10),
            make_key("b"): ConstantVariable.create(20),
        }
        d2 = collections.OrderedDict(
            [
                (make_key("x"), ConstantVariable.create(12)),
                (make_key("y"), ConstantVariable.create(22)),
            ]
        )
        self.assertEqual(ConstDictVariable(d1).python_type(), dict)
        self.assertEqual(
            ConstDictVariable(d2, collections.OrderedDict).python_type(),
            collections.OrderedDict,
        )

    def test_builtin_subclasses_as_method_on_class_type(self):
        class Foo:
            def __init__(self, name):
                self.ame_ = name

            def get_name(self):
                return "Foo " + self.name_

        class Bar(Foo):
            def __init__(self, name):
                self.name_ = name

            def get_name(self):
                return "Bar " + self.name_

        class Baz(Foo):
            def __init__(self, name):  # noqa: B903
                self.name_ = name

            def get_name(self):
                return "Baz " + self.name_

        subs_of_foo_reg = Foo.__subclasses__()

        counter = CompileCounter()

        @torch._dynamo.optimize_assert(counter)
        def fn():
            return Foo.__subclasses__()

        subs_of_foo_optim = fn()

        self.assertEqual(len(subs_of_foo_reg), 2)
        self.assertEqual(subs_of_foo_reg, subs_of_foo_optim)

    def test_builtin_subclasses_as_method_on_var(self):
        class Foo:
            def __init__(self, name):
                self.name_ = name

            def get_name(self):
                return "Foo " + self.name_

        class Bar(Foo):
            def __init__(self, name):
                self.name_ = name

            def get_name(self):
                return "Bar " + self.name_

        class Baz(Bar):
            def __init__(self, name):
                self.name_ = name

            def get_name(self):
                return "Baz " + self.name_

        subs_of_foo_reg = Foo.__subclasses__()
        sub_of_foo_subclass_var_reg = subs_of_foo_reg[0].__subclasses__()

        sub_of_foo_subclass_var_optim = []
        counter = CompileCounter()

        @torch._dynamo.optimize_assert(counter)
        def fn():
            return Foo.__subclasses__()

        @torch._dynamo.optimize_assert(counter)
        def fn_single(subs_of_foo_optim):
            return subs_of_foo_optim[0].__subclasses__()

        subs_of_foo_optim = fn()
        sub_of_foo_subclass_var_optim = fn_single(subs_of_foo_optim)

        self.assertEqual(len(sub_of_foo_subclass_var_optim), 1)
        self.assertEqual(sub_of_foo_subclass_var_optim, sub_of_foo_subclass_var_reg)

    def test_builtin_str_on_user_defined_function(self):
        def another_fn():
            pass

        def fn():
            return "another_fn" in str(another_fn)

        opt_fn = torch.compile(fn, fullgraph=True)
        self.assertTrue(opt_fn())

    def test_enum_no_graphbreaks(self):
        class Foo(enum.Enum):
            FOO = 0
            BAR = 1

        def fn(x, foo):
            if foo is Foo.FOO:
                x = torch.add(x, 1.0)
            x = torch.mul(x, 1.0)
            return x

        x = torch.randn(1)
        cnts = torch._dynamo.testing.CompileCounter()
        opt_fn = torch.compile(fn, backend=cnts, fullgraph=True)
        opt_fn(x, Foo.FOO)
        self.assertEqual(cnts.op_count, 2)

        torch._dynamo.reset()
        cnts = torch._dynamo.testing.CompileCounter()
        opt_fn = torch.compile(fn, backend=cnts, fullgraph=True)
        opt_fn(x, Foo.BAR)
        self.assertEqual(cnts.op_count, 1)

    def test_repeat_interleave_graphbreaks(self):
        def fn_no_breaks(x):
            # no breaks on self_int
            x += 1
            x = torch.repeat_interleave(x, 2, 3)
            x += 1
            return x

        def fn_has_breaks(x):
            # breaks on self_Tensor
            x += 1
            x = torch.repeat_interleave(x, torch.tensor(2), 3)
            x += 1
            return x

        x = torch.randn([4, 16, 1, 64])

        cnts = torch._dynamo.testing.CompileCounter()
        opt_fn = torch._dynamo.optimize(cnts)(fn_no_breaks)
        opt_fn(x)
        self.assertEqual(cnts.frame_count, 1)

        torch._dynamo.reset()
        cnts = torch._dynamo.testing.CompileCounter()
        opt_fn = torch._dynamo.optimize(cnts)(fn_has_breaks)
        opt_fn(x)
        self.assertEqual(cnts.frame_count, 2)

    def test_id_guarded_object(self):
        class UDO:
            @torch.compile(backend="eager")
            def call(self, x, ref_id):
                self_id = id(self)
                if self_id == ref_id:
                    x = torch.mul(x, 1.0)
                else:
                    x = torch.mul(x, 0)
                return x

        # Make sure we do recompile when id(self) is executed on
        # different self objects.
        x = torch.ones(2)
        obj1 = UDO()
        obj1_id = id(obj1)
        self.assertEqual(obj1.call(x, obj1_id), torch.ones(2))

        obj2 = UDO()
        # if we do not install ID_MATCH: ___check_obj_id(L['self'], xxx) this fails.
        self.assertEqual(obj2.call(x, obj1_id), torch.zeros(2))

    def test_id_guarded_module(self):
        class M(torch.nn.Module):
            def forward(self, x, ref_id):
                self_id = id(self)
                if self_id == ref_id:
                    x = torch.mul(x, 1.0)
                else:
                    x = torch.mul(x, 0)
                return x

        cnts = torch._dynamo.testing.CompileCounter()

        # Make sure we do recompile when id(self) is executed on
        # different self objects.
        x = torch.ones(2)
        m1 = M()
        m1_id = id(m1)
        opt_m1 = torch._dynamo.optimize(cnts, nopython=True)(m1)
        self.assertEqual(opt_m1(x, m1_id), torch.ones(2))
        self.assertEqual(opt_m1(x, m1_id), torch.ones(2))

        self.assertEqual(cnts.frame_count, 1)
        self.assertEqual(cnts.op_count, 1)

        m2 = M()
        opt_m2 = torch._dynamo.optimize(cnts, nopython=True)(m2)
        # if we do not install ID_MATCH: ___check_obj_id(L['self'], xxx) this fails.
        self.assertEqual(opt_m2(x, m1_id), torch.zeros(2))
        self.assertEqual(cnts.frame_count, 2)
        self.assertEqual(cnts.op_count, 2)

    def test_id_tensor(self):
        class M(torch.nn.Module):
            def __init__(self):
                super().__init__()
                self.y1 = torch.ones(2)
                self.y2 = torch.zeros(2)
                self.ref_y1_id = id(self.y1)
                self.ref_y2_id = id(self.y2)

            def forward(self, x, ref_id):
                if ref_id == id(self.y1):
                    x = torch.mul(x, self.y1)
                else:
                    x = torch.mul(x, self.y2)
                return x

        cnts = torch._dynamo.testing.CompileCounter()

        x = torch.ones(2)
        m = M()
        opt_m = torch._dynamo.optimize(cnts, nopython=True)(m)

        self.assertEqual(opt_m(x, m.ref_y1_id), torch.ones(2))
        self.assertEqual(cnts.frame_count, 1)

        self.assertEqual(opt_m(x, m.ref_y2_id), torch.zeros(2))
        self.assertEqual(cnts.frame_count, 2)

    def test_id_of_nn_module(self):
        class M(torch.nn.Module):
            def forward(self, x, ref_id):
                self_id = id(self)
                if self_id == ref_id:
                    x = torch.mul(x, 1.0)
                x = torch.add(x, 1.0)
                return x

        m = M().eval()
        data = torch.randn(1)
        cnts = torch._dynamo.testing.CompileCounter()
        correct_ref_id = id(m)
        opt_m = torch._dynamo.optimize(cnts, nopython=True)(m)
        opt_m(data, correct_ref_id)
        # Extra op is the recorded equality test (although once
        # the trace is flattened this is dead!)
        if torch._dynamo.config.assume_static_by_default:
            self.assertExpectedInline(cnts.op_count, """2""")
        else:
            self.assertExpectedInline(cnts.op_count, """2""")

        torch._dynamo.reset()
        cnts = torch._dynamo.testing.CompileCounter()
        incorrect_ref_id = id(m) + 1
        opt_m = torch._dynamo.optimize(cnts, nopython=True)(m)
        opt_m(data, incorrect_ref_id)
        if torch._dynamo.config.assume_static_by_default:
            self.assertExpectedInline(cnts.op_count, """1""")
        else:
            self.assertExpectedInline(cnts.op_count, """1""")

    def test_inline_func_jump_on_tensor_condition(self):
        def f1(input):
            if input == 0:
                return input + 1
            else:
                return input + 2

        def f2(input):
            return f1(input)

        cnts = torch._dynamo.testing.CompileCounter()
        opt_f2 = torch._dynamo.optimize(cnts)(f2)
        res1 = opt_f2(torch.tensor([1.0]))
        res2 = opt_f2(torch.tensor([0.0]))

        self.assertEqual(res1, 3)
        self.assertEqual(res2, 1)

    def test_set_discard(self):
        def fn(y):
            x = set(["bar"])
            x.discard("bar")
            x.discard("foo")
            return y + len(x)

        cnts = torch._dynamo.testing.CompileCounter()
        opt_fn = torch.compile(fn, backend=cnts, fullgraph=True)
        x = torch.randn(3)
        self.assertEqual(opt_fn(x), x)
        self.assertEqual(cnts.op_count, 1)

    def test_set_update(self):
        @torch.compile(backend="eager", fullgraph=True)
        def run(x, int_set, int_list):
            int_set.update(map(int, int_list))
            return x + 1

        int_set = set()
        int_list = [1, 2, 1]
        res = run(torch.ones(1), int_set, int_list)
        self.assertTrue(same(res, torch.ones(1) + 1))
        self.assertEqual(int_set, set([1, 2]))
        self.assertEqual(int_list, [1, 2, 1])

    def test_frozenset_torch_func_contains(self):
        funcs = frozenset([torch.add])

        def fn(x, func):
            if func in funcs:
                x = torch.add(x, 1.0)
            x = torch.mul(x, 1.0)
            return x

        x = torch.randn(1)
        cnts = torch._dynamo.testing.CompileCounter()
        opt_fn = torch.compile(fn, backend=cnts, fullgraph=True)
        opt_fn(x, torch.add)
        self.assertEqual(cnts.op_count, 2)

        torch._dynamo.reset()
        cnts = torch._dynamo.testing.CompileCounter()
        opt_fn = torch.compile(fn, backend=cnts, fullgraph=True)
        opt_fn(x, torch.mul)
        self.assertEqual(cnts.op_count, 1)

    def test_inline_list_mutation(self):
        def f1(x):
            x.append(torch.ones(8))
            return x

        def f2():
            x = [torch.ones(6)]
            f1(x)
            return x

        res1 = f2()
        cnts = torch._dynamo.testing.CompileCounter()
        opt_f2 = torch._dynamo.optimize(cnts)(f2)
        res2 = opt_f2()
        self.assertTrue(same(res1, res2))

    def test_inline_dict_mutation(self):
        def f1(d):
            d["c"] = d["a"] + d.pop("b")
            return d

        def f2():
            d = {"a": torch.ones(5), "b": torch.ones(5)}
            f1(d)
            return d

        res1 = f2()
        cnts = torch._dynamo.testing.CompileCounter()
        opt_f2 = torch._dynamo.optimize(cnts)(f2)
        res2 = opt_f2()
        self.assertTrue(same(res1, res2))

    def test_inline_local_dict_clear(self):
        def f(d):
            d.clear()
            return d

        inp = {"a": torch.randn(2, 2), "b": torch.randn(2, 2)}
        out = torch.compile(f, backend="eager", fullgraph=True)(inp)
        self.assertEqual(len(out), 0)
        self.assertEqual(len(inp), 0)

    def test_inline_module_attr_dict_clear(self):
        class MyMod(torch.nn.Module):
            def __init__(self) -> None:
                super().__init__()
                self.a = {"a": torch.randn(2, 2), "b": torch.randn(2, 2)}

            def forward(self):
                self.a.clear()
                return self.a

        m = MyMod()
        out = torch.compile(m, backend="eager", fullgraph=True)()
        self.assertEqual(len(out), 0)
        self.assertEqual(len(m.a), 0)

    def test_inline_user_defined_dict_attr_clear(self):
        class MyMod:
            def __init__(self) -> None:
                self.a = {"a": torch.randn(2, 2), "b": torch.randn(2, 2)}

        def f(obj, inp):
            ret = len(obj.a) + inp
            obj.a.clear()
            return obj.a, ret

        m = MyMod()
        before_len = len(m.a)
        t_inp = torch.ones(1)
        d, ret = torch.compile(f, backend="eager", fullgraph=True)(m, t_inp)
        self.assertEqual(len(m.a), 0)
        self.assertEqual(len(d), 0)
        self.assertEqual(ret, t_inp + before_len)

    def test_recursive_inline_list_mutation(self):
        def f1(x, y):
            x.append(torch.tensor([1.1]))
            y.append(torch.tensor([1.2]))
            return x, y

        def f2(x, y):
            x.append(torch.tensor([2.1]))
            y.append(torch.tensor([2.2]))
            f1(x, y)
            return x, y

        def f3(x):
            x.append(torch.tensor([3.1]))
            y = [torch.tensor([3.2])]
            f2(x, y)
            return x, y

        def f4():
            x = [torch.tensor([4.1])]
            return f3(x)

        res1 = f4()
        cnts = torch._dynamo.testing.CompileCounter()
        opt_f4 = torch._dynamo.optimize(cnts)(f4)
        res2 = opt_f4()
        self.assertTrue(same(res1, res2))

    def test_sample_input(self):
        from torch.testing._internal.common_methods_invocations import SampleInput

        def fn(sample):
            if isinstance(sample.input, torch.Tensor):
                return sample.input * 2
            return torch.zeros(())

        sample = SampleInput(torch.ones(2))
        ref = fn(sample)

        opt_fn = torch.compile(fn, backend="eager")
        res = opt_fn(sample)

        self.assertTrue(same(ref, res))

    def test_release_input_memory(self):
        x = torch.rand([4])
        x_ref = weakref.ref(x)

        cnts = torch._dynamo.testing.CompileCounter()

        @torch._dynamo.optimize(cnts)
        def foo(x):
            return x + x

        out = foo(x)
        self.assertTrue(same(out, x + x))
        del x
        self.assertIs(x_ref(), None)

    def test_release_module_memory(self):
        mod = torch.nn.Linear(10, 10)
        x = torch.rand([10, 10])
        mod_weight_ref = weakref.ref(mod.weight)
        mod_ref = weakref.ref(mod)

        # Modules that are passed into torch._dynamo optimized functions
        # will normally be held onto through the generated GraphModule,
        # which contains the modules. remove the reference in this backend
        # and test that no additional references are being held.
        class NoLeakBackend:
            def __call__(self, gm: torch.fx.GraphModule, example_inputs):
                gm.mod = None

                def foo(*args, **kwargs):
                    return (1,)

                return foo

        no_leak_backend = NoLeakBackend()

        @torch._dynamo.optimize(no_leak_backend)
        def foo(mod, x):
            return mod(x)

        foo(mod, x)
        del mod
        del x
        self.assertIsNone(mod_ref(), None)
        self.assertIsNone(mod_weight_ref(), None)

    def test_release_scope_memory(self):
        def inner(y):
            y

        inner = torch._dynamo.optimize("eager")(inner)

        p_ref = None

        x = torch.randn((10, 10))
        inner(x)

        p_ref = weakref.ref(x)
        self.assertTrue(p_ref() is not None)
        del x
        self.assertTrue(p_ref() is None)

    def test_update_locals_and_stack_uses_shared_cache(self):
        def fn(x):
            perm = [0, 3, 5]
            perm = list(range(min(perm))) + perm
            perm.extend(i for i in range(x.dim()) if i not in perm)
            return perm

        x = torch.rand([2, 2, 2, 2, 2, 2])
        res1 = fn(x)
        cnts = torch._dynamo.testing.CompileCounter()
        opt_fn = torch.compile(fn, backend=cnts)
        res2 = opt_fn(x)
        self.assertTrue(same(res1, res2))

    def test_dict_reconstruct_keeps_original_order(self):
        def fn():
            modules = collections.OrderedDict([("act", torch.nn.ReLU())])
            module_dict = torch.nn.ModuleDict(modules)

            next_modules = {"fc4": torch.nn.Linear(5, 6), "act3": torch.nn.Sigmoid()}
            modules.update(next_modules.items())
            module_dict.update(next_modules)
            return modules, module_dict

        cnts = torch._dynamo.testing.CompileCounter()
        opt_fn = torch.compile(fn, backend=cnts)
        modules, module_dict = opt_fn()

        self.assertEqual(len(module_dict), len(modules))
        for k1, m2 in zip(modules, module_dict.children()):
            self.assertTrue(modules[k1] is m2)

    def test_side_effects_codegen_update_mutated(self):
        # codegen to update mutated variables with side effect
        # should after stack value's codegen
        def f1(x):
            alist = [x]
            alist.append(x + 1)
            alist[0].sum().item()  # graph break
            res = alist.pop()
            res.sum().item()  # graph break
            return res

        def f2(a, b):
            d = {"a": a + 1, "b": b + 2}
            x = d.pop("b")
            x.sum().item()  # graph break
            y = d["a"] + x
            y.sum().item()  # graph break
            d["c"] = y
            return d

        x = torch.rand([2, 3])
        a = torch.rand([5, 6])
        b = torch.rand([5, 6])
        res11 = f1(x)
        res21 = f2(a, b)
        cnts = torch._dynamo.testing.CompileCounter()
        opt_f1 = torch._dynamo.optimize(cnts)(f1)
        opt_f2 = torch._dynamo.optimize(cnts)(f2)
        res12 = opt_f1(x)
        res22 = opt_f2(a, b)
        self.assertTrue(same(res11, res12))
        self.assertTrue(same(res21, res22))

    def test_list_append_return_none(self):
        def fn(x):
            alist = []
            blist = alist.append(x + 1)
            return alist, blist

        x = torch.tensor([2.3])
        res = fn(x)
        cnts = torch._dynamo.testing.CompileCounter()
        opt_fn = torch.compile(fn, backend=cnts)
        res2 = opt_fn(x)
        self.assertEqual(res, res2)

    @patch.object(torch._dynamo.config, "capture_scalar_outputs", True)
    def test_tensor_ctor_list_of_tensor(self):
        def fn(x):
            return torch.tensor([x], dtype=torch.int64)

        x = torch.tensor(20)
        res = fn(x)
        cnts = torch._dynamo.testing.CompileCounter()
        opt_fn = torch.compile(fn, backend=cnts)
        res2 = opt_fn(x)
        self.assertEqual(res, res2)
        self.assertEqual(cnts.frame_count, 1)

    def test_tensor_types(self):
        def fn(dtype, tensor_type):
            x = torch.empty(4, dtype=dtype)
            assert isinstance(x, tensor_type)

        opt_fn = torch.compile(fn, backend="eager")
        opt_fn(torch.float32, torch.FloatTensor)
        opt_fn(torch.float64, torch.DoubleTensor)
        opt_fn(torch.float16, torch.HalfTensor)
        opt_fn(torch.bfloat16, torch.BFloat16Tensor)
        opt_fn(torch.uint8, torch.ByteTensor)
        opt_fn(torch.int8, torch.CharTensor)
        opt_fn(torch.int64, torch.LongTensor)
        opt_fn(torch.int, torch.IntTensor)
        opt_fn(torch.int16, torch.ShortTensor)
        opt_fn(torch.bool, torch.BoolTensor)

    def test_nan(self):
        def f(x, n):
            return x * 2 + n

        x = torch.randn(4)
        n = float("nan")

        cnts = torch._dynamo.testing.CompileCounter()
        opt_f = torch._dynamo.optimize(cnts)(f)
        opt_f(x, n)
        opt_f(x, n)
        self.assertEqual(cnts.frame_count, 1)

    @patch.object(torch._dynamo.config, "capture_scalar_outputs", True)
    def test_item(self):
        class MyMod(torch.nn.Module):
            def forward(self, x):
                z = torch.max(x)
                return z.int().item()

        x = torch.tensor([[10.6763, 11.7445, -2.2369]])
        model = MyMod()
        y = torch._dynamo.optimize("eager", nopython=True)(model)(x)

        self.assertEqual(y, 11)

    @patch.object(torch._dynamo.config, "capture_scalar_outputs", True)
    def test_item_changes(self):
        class MyMod(torch.nn.Module):
            def forward(self, x):
                z = torch.max(x)
                return z.int().item()

        x = torch.tensor([[10.6763, 11.7445, -2.2369]])
        model = MyMod()
        opt_model = torch._dynamo.optimize("eager", nopython=True)(model)
        y = opt_model(x)
        z = opt_model(torch.tensor([[y - 5, y + 10, y + 50]]))

        self.assertEqual(y, 11)
        self.assertEqual(z, 61)

    @patch.object(torch._dynamo.config, "capture_scalar_outputs", True)
    def test_item_changes_new_shape(self):
        class MyMod(torch.nn.Module):
            def forward(self, x):
                z = torch.max(x)
                return z.int().item()

        x = torch.tensor([[10.6763, 11.7445, -2.2369]])
        model = MyMod()
        opt_model = torch._dynamo.optimize("eager", nopython=True)(model)
        y = opt_model(x)
        z = opt_model(torch.tensor([[y - 5, y + 50], [y + 5, y - 50]]))

        self.assertEqual(y, 11)
        self.assertEqual(z, 61)

    @unittest.skip("https://github.com/pytorch/pytorch/issues/99726")
    def test_cross_entropy_loss_fancy_ctor1(self):
        rand_5 = torch.randn(5)
        rand_3_5 = torch.randn(3, 5)
        target = torch.empty(3, dtype=torch.long).random_(5)

        loss = torch.nn.CrossEntropyLoss(
            weight=rand_5, reduce=False, label_smoothing=0.5
        )
        opt_loss = torch._dynamo.optimize("eager", nopython=True)(loss)
        input = rand_3_5
        dynamo_output = opt_loss(input, target)

        loss = torch.nn.CrossEntropyLoss(
            weight=rand_5, reduce=False, label_smoothing=0.5
        )
        input = rand_3_5
        output = loss(input, target)

        self.assertTrue(torch.allclose(dynamo_output, output))

    def test_cross_entropy_loss_fancy_ctor2(self):
        rand_3_5 = torch.randn(3, 5)
        target = torch.empty(3, dtype=torch.long).random_(5)

        loss = torch.nn.CrossEntropyLoss(reduce=False, label_smoothing=0.5)
        opt_loss = torch._dynamo.optimize("eager", nopython=True)(loss)
        input = rand_3_5
        dynamo_output = opt_loss(input, target)

        loss = torch.nn.CrossEntropyLoss(reduce=False, label_smoothing=0.5)
        input = rand_3_5
        output = loss(input, target)

        self.assertTrue(torch.allclose(dynamo_output, output))

    def test_cross_entropy_loss_simple_ctor(self):
        output = None
        rand_3_5 = torch.randn(3, 5)
        target = torch.empty(3, dtype=torch.long).random_(5)

        loss = torch.nn.CrossEntropyLoss()
        opt_loss = torch._dynamo.optimize("eager", nopython=True)(loss)
        input = rand_3_5
        dynamo_output = opt_loss(input, target)

        loss = torch.nn.CrossEntropyLoss()
        input = rand_3_5
        output = loss(input, target)

        self.assertTrue(torch.allclose(dynamo_output, output))

    def test_nn_functional_reduction(self):
        def fn(loss, reduction):
            reduction_enum = F._Reduction.get_enum(reduction)
            if reduction_enum == 0:
                return loss
            elif reduction_enum == 1:
                return loss.mean()
            elif reduction_enum == 2:
                return loss.sum()

        x = torch.rand([3, 5])
        y = "mean"
        ref = fn(x, y)
        opt_fn = torch._dynamo.optimize("eager", nopython=True)(fn)
        res = opt_fn(x, y)
        self.assertTrue(torch.allclose(ref, res))

    def test_large_reduction_list(self):
        dtype = torch.float32
        device = "cpu"

        def check_sum_all(tensor: torch.Tensor) -> None:
            pylist = tensor.reshape(-1).tolist()
            self.assertTrue(same(tensor.sum(), torch.tensor(sum(pylist))))

        check_sum_all(torch.randn(200000, dtype=dtype, device=device))

    def test_raise_on_backend_error(self):
        def my_compiler(gm, _):
            raise RuntimeError("duck!")

        @torch._dynamo.optimize(my_compiler)
        def fn(a, b):
            return a + b / (a - b)

        self.assertRaises(
            torch._dynamo.exc.BackendCompilerFailed,
            lambda: fn(torch.randn(10), torch.randn(10)),
        )

    def test_named_parameters(self):
        n_embd = 768
        block_size = 128
        vocab_size = 65
        embd_pdrop = 0.1

        class MyModel2(torch.nn.Module):
            def __init__(self) -> None:
                super().__init__()
                self.tok_emb = torch.nn.Embedding(vocab_size, n_embd)
                self.pos_emb = torch.nn.Parameter(torch.zeros(1, block_size, n_embd))
                self.drop = torch.nn.Dropout(embd_pdrop)

            def forward(self, x):
                return x

        class MyModel(torch.nn.Module):
            def __init__(self) -> None:
                super().__init__()
                self.tok_emb = torch.nn.Embedding(vocab_size, n_embd)
                self.pos_emb = torch.nn.Parameter(torch.zeros(1, block_size, n_embd))
                self.drop = torch.nn.Dropout(embd_pdrop)
                self.submod2 = MyModel2()

            def forward(self, x):
                return x

        # Regular
        params = []
        mod = MyModel()
        actual_params = list(mod.named_parameters())

        @torch._dynamo.optimize("eager", nopython=True)
        def fn():
            return list(mod.named_parameters())

        params = fn()

        self.assertEqual(len(actual_params), len(params))
        for idx in range(len(params)):
            k_a, v_a = actual_params[idx]
            k, v = params[idx]
            self.assertEqual(k_a, k)
            self.assertTrue(torch.allclose(v_a, v))

        # Prefix
        params = []
        mod = MyModel()
        actual_params = list(mod.named_parameters(prefix="foo"))

        @torch._dynamo.optimize("eager", nopython=True)
        def fn1():
            return list(mod.named_parameters(prefix="foo"))

        params = fn1()

        self.assertEqual(len(actual_params), len(params))
        for idx in range(len(params)):
            k_a, v_a = actual_params[idx]
            k, v = params[idx]
            self.assertEqual(k_a, k)
            self.assertTrue(torch.allclose(v_a, v))

    @torch._dynamo.config.patch(guard_nn_modules=True)
    def test_module_complex_iter(self):
        n_embd = 768
        block_size = 128
        vocab_size = 65
        embd_pdrop = 0.1

        class FakeGPT(torch.nn.Module):
            def __init__(self) -> None:
                super().__init__()
                self.tok_emb = torch.nn.Embedding(vocab_size, n_embd)
                self.pos_emb = torch.nn.Parameter(torch.zeros(1, block_size, n_embd))
                self.drop = torch.nn.Dropout(embd_pdrop)
                self.ln_f = torch.nn.LayerNorm(n_embd)
                self.head = torch.nn.Linear(n_embd, vocab_size, bias=False)

                self.block_size = block_size
                self.names = []

            def forward(self, idx, targets=None):
                b, t = idx.size()
                assert (
                    t <= self.block_size
                ), "Cannot forward, model block size is exhausted."

                # forward the GPT model
                token_embeddings = self.tok_emb(
                    idx
                )  # each index maps to a (learnable) vector
                position_embeddings = self.pos_emb[
                    :, :t, :
                ]  # each position maps to a (learnable) vector
                x = self.drop(token_embeddings + position_embeddings)
                x = self.blocks(x)
                x = self.ln_f(x)
                logits = self.head(x)

                # if we are given some desired targets also calculate the loss
                loss = None
                if targets is not None:
                    loss = F.cross_entropy(
                        logits.view(-1, logits.size(-1)), targets.view(-1)
                    )

                return logits, loss

            def foo(self, memo=None, prefix="", remove_duplicate=False):
                for mn, m in self.named_modules(
                    memo=memo, prefix=prefix, remove_duplicate=remove_duplicate
                ):
                    for pn, p in self.named_parameters():
                        fpn = f"{mn}.{pn}" if mn else pn
                        self.names.append(fpn)

        # Test plain recurse
        model_a = FakeGPT()
        model_a.foo()
        a_names = model_a.names

        model_b = FakeGPT()
        opt_model_b = torch._dynamo.optimize("eager", nopython=True)(model_b)
        opt_model_b.foo()

        self.assertEqual(a_names, model_b.names)

        # Test with prefix
        model_a = FakeGPT()
        model_a.foo(prefix="abc")
        a_names = model_a.names

        model_b = FakeGPT()
        opt_model_b = torch._dynamo.optimize("eager", nopython=True)(model_b)
        opt_model_b.foo(prefix="abc")

        self.assertEqual(a_names, model_b.names)

    def test_numpy_variable_isinstance(self):
        def fn(x, m):
            if isinstance(m, np.ndarray):
                return x + 1
            else:
                return x - 1

        x = torch.tensor([2.3])
        m = np.array([1, 2, 3])
        ref = fn(x, m)
        cnts = torch._dynamo.testing.CompileCounter()
        opt_fn = torch.compile(fn, backend=cnts)
        res = opt_fn(x, m)
        self.assertEqual(ref, res)

        # Test now the other path
        ref = fn(x, x)
        res = opt_fn(x, x)
        self.assertEqual(ref, res)

    def test_tensor_dot_grad_no_graph_break(self):
        def fn(a, b):
            y = 3 * a**3 - b**2
            y.backward(gradient=torch.tensor([1.0, 1.0]))
            b.grad.zero_()
            return a.grad, b.grad

        a = torch.tensor([2.0, 3.0], requires_grad=True)
        b = torch.tensor([6.0, 4.0], requires_grad=True)
        cnts = torch._dynamo.testing.CompileCounter()
        opt_fn = torch.compile(fn, backend=cnts)
        _, b_grad = opt_fn(a, b)
        self.assertTrue(same(b_grad, torch.tensor([0.0, 0.0])))
        self.assertEqual(cnts.frame_count, 2)

    def test_torch_nn_parameter_isinstance(self):
        def fn(x):
            a = torch.nn.Parameter(torch.rand(2, 3))
            if isinstance(a, torch.Tensor):
                return x + 1
            else:
                return x - 1

        x = torch.tensor([2.5])
        ref = fn(x)
        opt_fn = torch.compile(fn, backend="eager")
        res = opt_fn(x)
        self.assertEqual(ref, res)

    def _optimize_then_check_exp(
        self, foo, args, cnt, exp_out, exp_frame_count, exp_n_cached_backend
    ):
        opt_out = torch._dynamo.optimize(backend=cnt)(foo)(*args)
        self.assertEqual(exp_out, opt_out)
        self.assertEqual(cnt.frame_count, exp_frame_count)

    def test_backend_match_guard(self):
        x = torch.randn([3, 4])

        def foo(x):
            return x.sin() + x.cos()

        def foo_graph_break(x):
            a = x.sin()
            torch._dynamo.graph_break()
            b = x.cos()
            return a + b

        eager_record_backend = torch._dynamo.testing.EagerAndRecordGraphs()
        backends = [eager_record_backend, "eager"]

        # We intentionally don't reset dynamo for each backend so that we can test
        # 1. dynamo doesn't recompile when backend stays the same, i.e. frame_count doesn't increase
        # 2. dynamo recompiles when backend changes, i.e. frame_count is non-zero for next backend
        def test_recompile(foo, *, exp_frame_count):
            eager_result = foo(x)
            for i, backend in enumerate(backends):
                cnt = torch._dynamo.testing.CompileCounterWithBackend(backend)
                # Run opt_f multiple times to make sure dynamo doesn't recompile.
                # Specifically, frame_count doesn't increase
                # the number of cached backends is i + 2 because we have the optimizing backend + None
                self._optimize_then_check_exp(
                    foo, (x,), cnt, eager_result, exp_frame_count, i + 2
                )
                self._optimize_then_check_exp(
                    foo, (x,), cnt, eager_result, exp_frame_count, i + 2
                )
                self._optimize_then_check_exp(
                    foo, (x,), cnt, eager_result, exp_frame_count, i + 2
                )

        test_recompile(foo, exp_frame_count=1)
        torch._dynamo.reset()
        test_recompile(foo_graph_break, exp_frame_count=2)

    def test_backend_match_guard_multi_threads(self):
        x = torch.randn([3, 4])

        def foo(x):
            return x.sin() + x.cos()

        def compile_then_check_exp(foo, args, cnt, eager_result, exp_frame_count):
            for i in range(3):
                opt_out = torch._dynamo.optimize(backend=cnt)(foo)(*args)
                self.assertEqual(opt_out, eager_result)
            self.assertEqual(cnt.frame_count, exp_frame_count)
            thread_success[threading.current_thread()] = True

        eager_record_backend = torch._dynamo.testing.EagerAndRecordGraphs()
        backends = [eager_record_backend, "eager"]

        # Test dynamo recompiles but only caches a single backend for each thread
        eager_result = foo(x)
        # cnt and None
        exp_frame_count = 1
        threads = []
        thread_success = {}
        for i, backend in enumerate(backends):
            cnt = torch._dynamo.testing.CompileCounterWithBackend(backend)
            thread = threading.Thread(
                target=compile_then_check_exp,
                args=(
                    foo,
                    (x,),
                    cnt,
                    eager_result,
                    exp_frame_count,
                ),
            )
            threads.append(thread)
            thread.start()

        # Wait for all threads to finish
        for thread in threads:
            thread.join()

        self.assertEqual(len(thread_success), len(threads))

    def test_dynamo_min_operator_with_shape(self):
        @torch._dynamo.optimize("eager", nopython=True)
        def f(x, a):
            return min(x.shape[0], a)

        result = f(torch.ones(6), 3)
        self.assertEqual(result, 3)

    def test_onnx_shape_as_tensor(self):
        @torch._dynamo.optimize("eager", nopython=True)
        def f(x):
            return 1 + torch._shape_as_tensor(x)[0]

        gm, _ = torch._dynamo.export(f)(torch.ones(6))

        input_one_dim = torch.ones(6)
        input_two_dims = torch.ones(7, 4)
        self.assertEqual(f(input_one_dim), 7)
        self.assertEqual(f(input_two_dims), 8)
        self.assertEqual(f(input_two_dims), 8)

        @torch._dynamo.optimize("eager", nopython=True)
        def f_onnx(x):
            return 1 + torch.onnx.operators.shape_as_tensor(x)[0]

        self.assertEqual(f_onnx(input_one_dim), 7)
        self.assertEqual(f_onnx(input_two_dims), 8)
        self.assertEqual(f_onnx(input_two_dims), 8)

    def test_cond(self):
        from functorch.experimental.control_flow import cond

        def true_fn(x):
            return x.sin()

        def false_fn(x):
            return x.cos()

        def f(pred, x):
            return cond(pred, true_fn, false_fn, [x])

        opt_fn = torch._dynamo.optimize("eager")(f)
        a = opt_fn(torch.tensor(False), torch.tensor([0.25, 0.25]))
        self.assertTrue(same(torch.cos(torch.tensor([0.25, 0.25])), a))
        b = opt_fn(torch.tensor(True), torch.tensor([0.25, 0.25]))
        self.assertTrue(same(torch.sin(torch.tensor([0.25, 0.25])), b))

    def test_nonzero_static(self):
        # invalid size
        with self.assertRaisesRegex(
            RuntimeError, "nonzero_static: 'size' must be an non-negative integer"
        ):
            torch.nonzero_static(torch.tensor([8]), size=-2)

        with self.assertRaisesRegex(
            RuntimeError, "nonzero_static: 'size' must be an non-negative integer"
        ):
            torch.nonzero_static(torch.tensor([8]), size=-2, out=torch.tensor(0))

        # nonzero_static.out: out dtype mismatch
        input_tensor = torch.tensor([8])
        static_size = 1
        out_tensor = torch.empty((static_size, input_tensor.dim()), dtype=torch.float)
        with self.assertRaisesRegex(
            RuntimeError, "nonzero_static: Expected out tensor to have scalar type Long"
        ):
            torch.nonzero_static(input_tensor, size=static_size, out=out_tensor)

        # nonzero_static.out: out resize (shrink)
        input_tensor = torch.tensor([8])
        static_size = 1
        out_tensor = torch.empty((10, 10, 10, 10), dtype=torch.long)
        self.assertTrue(
            same(
                torch.nonzero_static(input_tensor, size=static_size, out=out_tensor),
                torch.tensor([0]),
            )
        )
        self.assertTrue(
            same(
                out_tensor,
                torch.tensor([0]),
            )
        )

        # nonzero_static.out: out resize (enlarge)
        input_tensor = torch.tensor([8])
        static_size = 1
        out_tensor = torch.empty((0), dtype=torch.long)
        self.assertTrue(
            same(
                torch.nonzero_static(input_tensor, size=static_size, out=out_tensor),
                torch.tensor([0]),
            )
        )
        self.assertTrue(
            same(
                out_tensor,
                torch.tensor([0]),
            )
        )

        # 0 rank
        input_tensor = torch.tensor(6)
        static_size = 2
        self.assertTrue(
            same(
                torch.nonzero_static(input_tensor, size=static_size),
                torch.empty((static_size, input_tensor.dim()), dtype=torch.long),
            )
        )

        # 0 size
        input_tensor = torch.tensor([[[1]]])
        static_size = 0
        self.assertTrue(
            same(
                torch.nonzero_static(input_tensor, size=static_size),
                torch.empty((static_size, input_tensor.dim()), dtype=torch.long),
            )
        )

        # 1D input
        input_tensor = torch.tensor([0, 8])
        static_size = 1
        self.assertTrue(
            same(
                torch.nonzero_static(input_tensor, size=static_size),
                torch.tensor([1]),
            )
        )

        input_tensor = torch.tensor([8, 0])
        static_size = 2
        self.assertTrue(
            same(
                torch.nonzero_static(input_tensor, size=static_size),
                torch.tensor([[0], [-1]]),  # padded with default fill_value "-1"
            )
        )

        # 2D input
        input_tensor = torch.tensor([[1.2, 0], [3.4, 5.6]])
        static_size = 5
        fill_value = -100
        self.assertTrue(
            torch._dynamo.utils.same(
                torch.nonzero_static(
                    input_tensor, size=static_size, fill_value=fill_value
                ),
                torch.tensor(
                    [
                        [0, 0],
                        [1, 0],
                        [1, 1],
                        [fill_value, fill_value],
                        [fill_value, fill_value],
                    ]
                ),
            )
        )
        input_tensor = torch.tensor([[1.2, 0], [3.4, 5.6]])
        static_size = 2
        fill_value = -100
        self.assertTrue(
            torch._dynamo.utils.same(
                torch.nonzero_static(
                    input_tensor, size=static_size, fill_value=fill_value
                ),
                torch.tensor([[0, 0], [1, 0]]),
            )
        )

        # 3D input
        input_tensor = torch.tensor([[[0, 0], [0, -3]], [[0, 0], [5, 0]]])
        static_size = 4
        fill_value = -999
        self.assertTrue(
            torch._dynamo.utils.same(
                torch.nonzero_static(
                    input_tensor,
                    size=static_size,
                    fill_value=fill_value,
                ),
                torch.tensor(
                    [
                        [0, 1, 1],
                        [1, 1, 0],
                        [fill_value, fill_value, fill_value],
                        [fill_value, fill_value, fill_value],
                    ]
                ),
            )
        )

    def test_cond_with_quantization(self):
        from functorch.experimental.control_flow import cond

        class MyModule(torch.nn.Module):
            def __init__(self) -> None:
                super().__init__()
                example_inputs = (torch.randn(5, 5),)
                self.model = torch.nn.Linear(5, 5)
                self.quantized_model = prepare_qat_fx(
                    self.model, qconfig_dict, example_inputs=example_inputs
                )

            def forward(self, pred, x):
                def true_fn(x):
                    return x.sin() + self.quantized_model(x)

                def false_fn(x):
                    return x.cos() + self.model(x)

                return cond(pred, true_fn, false_fn, [x])

        module = MyModule()
        opt_m = torch._dynamo.optimize("eager", nopython=True)(module)
        x = torch.rand((5, 5))
        pred = torch.tensor(True)
        self.assertTrue(same(module(pred, x), opt_m(pred, x)))
        pred = torch.tensor(False)
        self.assertTrue(same(module(pred, x), opt_m(pred, x)))

    def test_map_with_quantization(self):
        from functorch.experimental.control_flow import map

        class MyModule(torch.nn.Module):
            def __init__(self) -> None:
                super().__init__()
                example_inputs = (torch.randn(5, 5),)
                self.model = torch.nn.Linear(5, 5)
                self.quantized_model = prepare_qat_fx(
                    self.model, qconfig_dict, example_inputs=example_inputs
                )

            def forward(self, x):
                def body(x):
                    return x.sin() + self.quantized_model(x)

                return map(body, x)

        module = MyModule()
        opt_m = torch._dynamo.optimize("eager", nopython=True)(module)
        x = torch.rand((5, 5))
        self.assertTrue(same(module(x), opt_m(x)))

    def test_cond_side_effects(self):
        from functorch.experimental.control_flow import cond

        c = 0

        def true_fn(x):
            return x - c

        def false_fn(x):
            return x + c

        def f(pred, x):
            nonlocal c
            c = 1
            return cond(pred, true_fn, false_fn, [x])

        opt_fn = torch._dynamo.optimize("eager")(f)
        c = 0
        a = opt_fn(torch.tensor(False), torch.tensor([0.25, 0.25]))
        self.assertTrue(same(torch.tensor([1.25, 1.25]), a))

    def test_map_side_effects(self):
        from functorch.experimental.control_flow import map

        class Module(torch.nn.Module):
            def __init__(self) -> None:
                super().__init__()
                self.w = torch.tensor(1)

            def forward(self, xs):
                def body(x):
                    self.w += 1
                    return x

                return map(body, xs)

        mod = Module()

        error_message = ""
        if torch._dynamo.config.inline_inbuilt_nn_modules:
            error_message = r"HigherOrderOperator: Mutating a variable not in the current scope \(SideEffects\)"
        else:
            error_message = "Can't inplace modify module params/buffers"

        with self.assertRaisesRegex(Unsupported, error_message):
            opt_fn = torch._dynamo.optimize("eager", nopython=True)(mod)
            opt_fn(torch.randn(3, 2))

    def test_cond_nested(self):
        from functorch.experimental.control_flow import cond

        def true_fn_nested(x):
            return x * 10

        def false_fn_nested(x):
            return x * -1

        def true_fn(pred2, x):
            return x.sin()

        def false_fn(pred2, x):
            return x + cond(pred2, true_fn_nested, false_fn_nested, [x])

        def f(pred, pred2, x):
            return cond(pred, true_fn, false_fn, [pred2, x])

        cc = torch._dynamo.testing.CompileCounter()
        opt_fn = torch._dynamo.optimize(cc)(f)
        true_true_sin = opt_fn(
            torch.tensor(True), torch.tensor(True), torch.tensor([0.25, 0.25])
        )
        self.assertTrue(same(torch.sin(torch.tensor([0.25, 0.25])), true_true_sin))

        true_false_sin = opt_fn(
            torch.tensor(True), torch.tensor(False), torch.tensor([0.25, 0.25])
        )
        self.assertTrue(same(torch.sin(torch.tensor([0.25, 0.25])), true_false_sin))

        false_true_sum_mult = opt_fn(
            torch.tensor(False), torch.tensor(True), torch.tensor([0.25, 0.25])
        )
        self.assertTrue(
            same(torch.tensor([2.75, 2.75]), false_true_sum_mult)
        )  # * 10 then add x

        false_false_sum_neg = opt_fn(
            torch.tensor(False), torch.tensor(False), torch.tensor([0.25, 0.25])
        )
        self.assertTrue(
            same(torch.tensor([0.0, 0.0]), false_false_sum_neg)
        )  # * -1 then add x
        self.assertTrue(cc.frame_count, 2)

    def test_cond_export(self):
        from functorch.experimental.control_flow import cond

        def true_fn_nested(x):
            return x * 10

        def false_fn_nested(x):
            return x * -1

        def true_fn(pred2, x):
            return x.sin()

        def false_fn(pred2, x):
            return x + cond(pred2, true_fn_nested, false_fn_nested, [x])

        def f(pred, pred2, x):
            return cond(pred, true_fn, false_fn, [pred2, x])

        graph, guard = torch._dynamo.export(f)(
            torch.tensor(False), torch.tensor(True), torch.tensor([0.25, 0.25])
        )
        true_true_sin = graph(
            torch.tensor(True), torch.tensor(True), torch.tensor([0.25, 0.25])
        )
        self.assertTrue(same(torch.sin(torch.tensor([0.25, 0.25])), true_true_sin))

        true_false_sin = graph(
            torch.tensor(True), torch.tensor(False), torch.tensor([0.25, 0.25])
        )
        self.assertTrue(same(torch.sin(torch.tensor([0.25, 0.25])), true_false_sin))

        false_true_sum_mult = graph(
            torch.tensor(False), torch.tensor(True), torch.tensor([0.25, 0.25])
        )
        self.assertTrue(
            same(torch.tensor([2.75, 2.75]), false_true_sum_mult)
        )  # * 10 then add x

        false_false_sum_neg = graph(
            torch.tensor(False), torch.tensor(False), torch.tensor([0.25, 0.25])
        )
        self.assertTrue(
            same(torch.tensor([0.0, 0.0]), false_false_sum_neg)
        )  # * -1 then add x

    def test_cond_export_single_arg(self):
        from functorch.experimental.control_flow import cond

        def true_fn(x):
            return x

        def false_fn(x):
            return x.sin()

        def f(pred, x):
            return cond(pred, true_fn, false_fn, [x])

        graph, guard = torch._dynamo.export(f)(
            torch.tensor(False), torch.tensor([0.25, 0.25])
        )
        true_mirror = graph(torch.tensor(True), torch.tensor([0.25, 0.25]))
        self.assertTrue(same(torch.tensor([0.25, 0.25]), true_mirror))
        true_mirror_2 = graph(torch.tensor(True), torch.tensor([0.33, 0.33, 0.33]))
        self.assertTrue(same(torch.tensor([0.33, 0.33, 0.33]), true_mirror_2))

        false_sin = graph(torch.tensor(False), torch.tensor([0.5, 0.5]))
        self.assertTrue(same(torch.sin(torch.tensor([0.5, 0.5])), false_sin))

    def test_enum_guards(self):
        class MyEnum(enum.Enum):
            FOO = 10
            BAR = 20

        def fn(x, y):
            if y == MyEnum.FOO:
                return x + 1
            else:
                return x - 1

        x = torch.rand(3)
        y = MyEnum.BAR
        ref = fn(x, y)
        opt_fn = torch.compile(backend="eager")(fn)
        res = opt_fn(x, y)
        self.assertTrue(same(ref, res))

    def test_duplicate_graph_break_log(self):
        torch._logging.set_logs(graph_breaks=True)

        @torch._dynamo.optimize("eager")
        def f1(a, b):
            f2(a, b)

        def f2(a, b):
            c = a + b
            print("break")
            return a + b + c

        @torch._dynamo.optimize("eager")
        def g1(a, b):
            g2(a, b)

        def g2(a, b):
            c = a + b
            print("break")
            return a + b + c

        def count_graph_break_msgs(msgs):
            return sum("Graph break in user code" in msg for msg in msgs)

        with self.assertLogs(
            logger="torch._dynamo", level=logging.DEBUG
        ) as log, torch._dynamo.config.patch(verbose=True):
            f1(torch.randn(10), torch.randn(10))
            self.assertGreater(count_graph_break_msgs(log.output), 1)

        with self.assertLogs(
            logger="torch._dynamo", level=logging.DEBUG
        ) as log, torch._dynamo.config.patch(verbose=False):
            g1(torch.randn(10), torch.randn(10))
            self.assertEqual(count_graph_break_msgs(log.output), 1)

        # reset logging state
        torch._logging.set_logs()

    def test_inplace_param_update(self):
        def fn(param, y):
            prev_grad = torch.is_grad_enabled()
            try:
                torch.set_grad_enabled(False)
                torch.set_grad_enabled(True)
                torch.set_grad_enabled(False)
                param.add_(y)
            finally:
                torch.set_grad_enabled(prev_grad)

        y = torch.randn(4)
        x = torch.nn.Parameter(torch.randn(4))
        fn(x, y)

        cnts = torch._dynamo.testing.CompileCounter()
        opt_fn = torch.compile(fn, backend=cnts, fullgraph=True)
        opt_fn(x, y)
        self.assertEqual(cnts.frame_count, 1)
        self.assertEqual(cnts.op_count, 3)

    @unittest.skipIf(
        not PLATFORM_SUPPORTS_FLASH_ATTENTION,
        "Can't run fused SDPA on this platform",
    )
    def test_parsing_sdpa(self):
        class MyModule(torch.nn.Module):
            def forward(self, query, key, value):
                out = F.scaled_dot_product_attention(query, key, value, None, 0, True)
                out = F.scaled_dot_product_attention(
                    query, key, value, None, 0, True, scale=8
                )
                out = F.scaled_dot_product_attention(
                    query=query,
                    key=key,
                    value=value,
                    attn_mask=None,
                    dropout_p=0,
                    is_causal=True,
                )
                out = F.scaled_dot_product_attention(
                    query,
                    key=key,
                    value=value,
                    attn_mask=None,
                    dropout_p=0,
                    is_causal=True,
                )
                out = F.scaled_dot_product_attention(
                    query, key, value, None, dropout_p=0, is_causal=True
                )
                out = F.scaled_dot_product_attention(query, key, value, None, scale=8)
                return out

        device = "cuda"
        dtype = torch.float16
        seq_len_q = 1
        seq_len_k = 1
        head_dim = 8
        query = torch.ones(
            1, 8, seq_len_q, head_dim, device=device, dtype=dtype, requires_grad=True
        )
        key = torch.ones(
            1, 8, seq_len_k, head_dim, device=device, dtype=dtype, requires_grad=True
        )
        value = torch.ones(
            1, 8, seq_len_k, head_dim, device=device, dtype=dtype, requires_grad=True
        )
        module = MyModule()
        opt_mod = torch._dynamo.optimize("inductor")(module)
        opt_mod(query, key, value)

    def test_generate_tensor_from_list_of_numpy_primitive_type(self):
        # Test sth like torch.LongTensor(list(np.int64, np.int64, ...))
        def fn():
            x = np.array([1, 2, 3, 4, 5, 6], dtype=np.int64)
            y = [x[0], x[2], x[4]]
            return torch.LongTensor(y)

        ref = fn()
        res = torch.compile(fullgraph=True)(fn)()
        self.assertEqual(ref, res)

    def test_object_classmethod(self):
        class C:
            @classmethod
            def fn(cls, x):
                return x + x

        @torch._dynamo.optimize("eager", nopython=True)
        def f():
            return C().fn(torch.ones(2, 3))

        self.assertTrue(torch.allclose(f(), torch.tensor([2.0])))

    def test_object_staticmethod(self):
        class C:
            @staticmethod
            def fn(x):
                return x + x

        @torch._dynamo.optimize("eager", nopython=True)
        def f():
            return C().fn(torch.ones(2, 3))

        self.assertTrue(torch.allclose(f(), torch.tensor([2.0])))

    def test_user_function_variable_supports_enum_argument(self):
        class Foo(enum.Enum):
            FOO = 0
            BAR = 1

        def gn(x, y=Foo.FOO):
            if y is Foo.FOO:
                return x
            else:
                return x + 1

        def fn(x):
            return gn(x)

        x = torch.randn(2, 3)
        ref = fn(x)
        opt_fn = torch._dynamo.optimize("eager", nopython=True)(fn)
        res = opt_fn(x)
        self.assertTrue(torch.allclose(ref, res))

    def test_user_function_variable_supports_type_abcmeta_argument(self):
        class Foo(metaclass=abc.ABCMeta):
            @abc.abstractclassmethod
            def read(self):  # noqa: B027
                pass

        class Bar(Foo):
            def read(self):
                return "Hello World!"

        class Baz:
            pass

        def gn(x, tys=(Bar, Baz)):
            if Bar in tys:
                return x - 1
            else:
                return x + 1

        def fn(x):
            return gn(x)

        x = torch.randn(2, 3)
        ref = fn(x)
        opt_fn = torch._dynamo.optimize("eager", nopython=True)(fn)
        res = opt_fn(x)
        self.assertTrue(torch.allclose(ref, res))

    def test_user_function_variable_supports_function_argument(self):
        # Test user defined function default arguments can be:
        # 1, user defined functions (e.g, add1)
        # 2, torch functions (e.g, torch.sin)
        # 3, python builtin functions (e.g, operator.neg)
        def add1(x):
            return x + 1

        def gn(x, f1=add1, f2=torch.sin, f3=operator.neg):
            return f3(f2(f1(x)))

        def fn(x):
            return gn(x)

        x = torch.randn(2, 3)
        ref = fn(x)
        opt_fn = torch._dynamo.optimize("eager", nopython=True)(fn)
        res = opt_fn(x)
        self.assertTrue(torch.allclose(ref, res))

    def test_typing_variable_isinstance(self):
        def fn(x, m):
            if isinstance(m, typing.Mapping):
                return x + 1
            else:
                return x - 1

        x = torch.randn(2, 3)
        m = {"x": torch.randn(3)}
        ref = fn(x, m)
        opt_fn = torch.compile(fn, backend="eager")
        res = opt_fn(x, m)
        self.assertTrue(torch.allclose(ref, res))

    @torch._dynamo.config.patch(guard_nn_modules=True)
    def test_repro_graph_breaks_in__get_item_by_idx(self):
        class Mod(torch.nn.Module):
            def __init__(self) -> None:
                super().__init__()
                self.mod = torch.nn.Sequential(
                    torch.nn.Linear(3, 3), torch.nn.Linear(3, 3)
                )

            def forward(self, x):
                return self.mod[0](x)

        m = Mod()
        graph, _ = torch._dynamo.export(m)(torch.randn(3, 3))

    @torch._dynamo.config.patch(guard_nn_modules=True)
    def test_nn_sequential_invocation(self):
        with freeze_rng_state():

            class TestModel(torch.nn.Module):
                def __init__(self) -> None:
                    super().__init__()
                    self.linears = torch.nn.Sequential(
                        torch.nn.Linear(2, 2),
                        torch.nn.Linear(2, 2),
                        torch.nn.Linear(2, 2),
                        torch.nn.Linear(2, 2),
                    )

                def forward(self, x):
                    all_but_last = self.linears[:-1]
                    return all_but_last(x)

            m = TestModel()
            x = torch.rand((2, 2))
            real = m(x)
            graph, _ = torch._dynamo.export(m)(x)
            dynamo_result = graph(x)
            self.assertTrue(same(real, dynamo_result))

    @torch._dynamo.config.patch(guard_nn_modules=True)
    def test_nn_sequential_invocation_reposition_indices(self):
        with freeze_rng_state():

            class TestModel(torch.nn.Module):
                def __init__(self) -> None:
                    super().__init__()
                    self.linears = torch.nn.Sequential(
                        torch.nn.Linear(2, 2),
                        torch.nn.Linear(2, 2),
                        torch.nn.Linear(2, 2),
                        torch.nn.Linear(2, 2),
                    )

                def forward(self, x):
                    all_but_last = self.linears[1:3]
                    return all_but_last(x)

            m = TestModel()
            x = torch.rand((2, 2))
            real = m(x)
            graph, _ = torch._dynamo.export(m)(x)
            dynamo_result = graph(x)
            self.assertTrue(same(real, dynamo_result))

    def test_error_on_nested_fx_trace(self):
        input = torch.rand(2, 3)

        def f(x):
            x + x

        real = f(input)

        optimized = torch._dynamo.optimize("eager")(f)
        self.assertTrue(same(optimized(input), real))

        with self.assertRaisesRegex(RuntimeError, "Detected that you are using FX"):
            gm = torch.fx.symbolic_trace(optimized)

    @patch.object(torch._dynamo.config, "error_on_nested_fx_trace", False)
    def test_no_error_on_nested_fx_trace(self):
        input = torch.rand(2, 3)

        def f(x):
            x + x

        real = f(input)

        optimized = torch._dynamo.optimize("eager")(f)
        self.assertTrue(same(optimized(input), real))

        # should not error
        gm = torch.fx.symbolic_trace(optimized)
        self.assertTrue(same(gm(input), real))

    def test_not_dynamic_scope(self):
        def f(y):
            x = 1

            def g():
                x = 2
                return lambda: x

            return y + g()()

        input = torch.zeros(1)
        real = f(input)
        optimized = torch._dynamo.optimize("eager")(f)
        opt = optimized(input)
        self.assertTrue(same(opt, real))

    def test_inference_mode(self):
        @torch.inference_mode()
        def func(x, y):
            return x.add(1.0) + y

        x = torch.ones(4, requires_grad=True)
        y = torch.ones(4, requires_grad=True)
        ref = func(x, y)
        opt_func = torch._dynamo.optimize("eager")(func)

        x1 = torch.ones(4, requires_grad=True)
        res = opt_func(x1, y)
        self.assertTrue(same(ref, res))
        self.assertTrue(same(x, x1))

    def test_if_cond_nn_mod1(self):
        class MockModule(torch.nn.Module):
            def __init__(self, output_relu=True):
                super().__init__()
                self.relu = torch.nn.ReLU() if output_relu else None

            def forward(self, x):
                x = torch.sin(x)
                if self.relu:
                    x = self.relu(x)
                return x

        model = MockModule()
        opt_model = torch._dynamo.optimize("eager", nopython=True)(model)

        x = torch.rand(4)
        ref = model(x)
        res = opt_model(x)
        self.assertTrue(same(ref, res))

        model = MockModule(output_relu=False)
        opt_model = torch._dynamo.optimize("eager", nopython=True)(model)

        x = torch.rand(4)
        ref = model(x)
        res = opt_model(x)
        self.assertTrue(same(ref, res))

    def test_if_cond_nn_mod2(self):
        class MockModule(torch.nn.Module):
            def __init__(self) -> None:
                super().__init__()
                self.layer = torch.nn.Sequential()

            def forward(self, x):
                if self.layer:
                    return x + 1
                else:
                    return x - 1

        model = MockModule()
        x = torch.rand(4)
        ref = model(x)
        opt_model = torch.compile(backend="eager")(model)
        res = opt_model(x)
        self.assertTrue(same(ref, res))

    def test_if_cond_nn_mod3(self):
        def fn(x):
            if torch.nn.ModuleList():
                return x + 1
            else:
                return x - 1

        x = torch.rand(4)
        ref = fn(x)
        opt_fn = torch.compile(backend="eager")(fn)
        res = opt_fn(x)
        self.assertTrue(same(ref, res))

    def test_if_cond_user_defined_object(self):
        # obj.__bool__ is not existed
        class A:  # noqa: B903
            def __init__(self, x):
                self.x = x

        # obj.__bool__ is function and returns bool type
        class B:
            def __init__(self, x):
                self.x = x

            def __bool__(self):
                return self.x > 0

        # obj.__bool__ is non-function
        class C:
            def __init__(self, x):
                self.x = x
                self.__bool__ = False

        def fn(x, obj):
            if not obj:
                return x + 1
            else:
                return x - 1

        x = torch.rand(4)
        cnts = torch._dynamo.testing.CompileCounter()
        opt_fn = torch.compile(fn, backend=cnts, fullgraph=True)
        obj1 = A(0.5)
        obj2 = B(0.5)
        obj3 = B(-0.5)
        obj4 = C(0.5)
        for obj in [obj1, obj2, obj3, obj4, obj3, obj2]:
            ref = fn(x, obj)
            res = opt_fn(x, obj)
            self.assertTrue(same(ref, res))
        self.assertEqual(cnts.frame_count, 4)

    def test_if_cond_user_defined_object2(self):
        # obj.__bool__ is function and returns non-bool type
        class MyObj:
            def __init__(self, x):
                self.x = x

            def __bool__(self):
                self.x = 1.2
                return self.x

        def fn(a, obj):
            if not obj:
                return a + obj.x
            else:
                return a - obj.x

        x = torch.rand(4)
        obj = MyObj(0.5)
        opt_fn = torch.compile(fn, backend="eager")
        try:
            opt_fn(x, obj)
            self.assertFalse(True)
        except TypeError as e:
            self.assertIn("__bool__ should return bool, returned float", str(e))

    def test_unpack_tensor_shape_mismatch(self):
        @torch.compile(backend="eager")
        def f1(x):
            a, b = x
            return torch.sin(a + b)

        x = torch.tensor(2.0)
        with self.assertRaisesRegex(AssertionError, "Can't unpack scalar tensors"):
            f1(x)

        x = torch.tensor([2.0])
        with self.assertRaisesRegex(
            AssertionError, "Can't unpack a tensor of 1 rows into a tuple of 2 elements"
        ):
            f1(x)

        @torch.compile(backend="eager")
        def f2(x):
            (a,) = x
            return torch.sin(a + 1)

        x = torch.tensor(2.0)
        with self.assertRaisesRegex(AssertionError, "Can't unpack scalar tensors"):
            f2(x)

        x = torch.tensor([2.0])
        self.assertTrue(same(f2(x), torch.sin(x[0] + 1)))

    def test_if_cond_user_defined_object3(self):
        # obj.__bool__ is not existed, but obj.__len__ exists
        class A:  # noqa: B903
            def __init__(self, x):
                self.x = x

            def __len__(self):
                return len(self.x)

        # obj.__bool__ takes precedence over obj.__len__
        class B:
            def __init__(self, x):
                self.x = x

            def __bool__(self):
                return False

            def __len__(self):
                return len(self.x)

        def fn(x, obj):
            if not obj:
                return x + 1
            else:
                return x - 1

        x = torch.rand(4)
        opt_fn = torch.compile(backend="eager", fullgraph=True)(fn)
        obj1 = A([1, 2, 3])
        obj2 = A([])
        obj3 = B([1, 2, 3])
        obj4 = B([])
        for obj in [obj1, obj2, obj3, obj4]:
            ref = fn(x, obj)
            res = opt_fn(x, obj)
            self.assertTrue(same(ref, res))

    def test_class_has_instancecheck_method(self):
        class A:
            pass

        class ExampleMeta(type):
            def __instancecheck__(cls, instance):
                return True

        class B(metaclass=ExampleMeta):
            pass

        def fn(x, obj):
            if isinstance(obj, B):
                return x + 1
            else:
                return x - 1

        x = torch.rand(4)
        obj = A()
        ref = fn(x, obj)
        opt_fn = torch._dynamo.optimize("eager", nopython=True)(fn)
        res = opt_fn(x, obj)
        self.assertTrue(same(ref, res))

    def test_torch_cuda_is_available(self):
        def fn(x):
            if torch.cuda.is_available():
                return x + 1
            else:
                return x - 1

        x = torch.rand(4)
        ref = fn(x)
        opt_fn = torch._dynamo.optimize("eager", nopython=True)(fn)
        res = opt_fn(x)
        self.assertTrue(same(ref, res))

    def test_variable_tracker_recursively_contains(self):
        # VariableTracker.recursively_contains should be updated correctly when mutation happens
        def fn(x):
            data = [[None] * 3] * 3
            for i in range(3):
                if i == 0:
                    data[0][i] = x
                else:
                    data[0][i] = data[0][i - 1] + 1
            return data[0][-1]

        x = torch.rand(4)
        ref = fn(x)
        opt_fn = torch._dynamo.optimize("eager", nopython=True)(fn)
        res = opt_fn(x)
        self.assertTrue(same(ref, res))

    @unittest.skipIf(not TEST_CUDA, "requires cuda")
    @unittest.skipIf(not torch.backends.cudnn.is_available(), "requires cudnn")
    def test_torch_cudnn_is_acceptable(self):
        def fn(x):
            if torch.backends.cudnn.is_acceptable(tensor=x):
                return x + 1
            return x

        x = torch.rand(4).cuda()
        ref = fn(x)
        opt_fn = torch._dynamo.optimize("eager", nopython=True)(fn)
        res = opt_fn(x)
        self.assertTrue(same(ref, res))

    @unittest.skipIf(not TEST_CUDA, "requires cuda")
    @unittest.skipIf(not torch.backends.cudnn.is_available(), "requires cudnn")
    def test_torch_cudnn_is_acceptable_bad_inputs(self):
        def fn1(x):
            if torch.backends.cudnn.is_acceptable("invalid"):
                return x + 1
            return x

        def fn2(x):
            if torch.backends.cudnn.is_acceptable(x, 3.14):
                return x + 1
            return x

        with self.assertRaisesRegex(
            AssertionError, "Expect input to cudnn.is_acceptable to be a tensor"
        ):
            x1 = torch.rand(4).cuda()
            opt_fn1 = torch._dynamo.optimize("eager", nopython=True)(fn1)
            res1 = opt_fn1(x1)

        with self.assertRaisesRegex(
            AssertionError, "Expect 1 input to cudnn.is_acceptable"
        ):
            x2 = torch.rand(4).cuda()
            opt_fn2 = torch._dynamo.optimize("eager", nopython=True)(fn2)
            res = opt_fn2(x2)

    @unittest.skipIf(not TEST_CUDA, "requires cuda")
    def test_get_device(self):
        def fn(x, y):
            x = x + 1
            y = y + 1
            return x.get_device(), y.get_device()

        x = torch.rand(4, device="cuda")
        y = torch.rand(4, device="cpu")
        ref = fn(x, y)
        opt_fn = torch._dynamo.optimize("eager", nopython=True)(fn)
        res = opt_fn(x, y)
        self.assertTrue(same(ref, res))

    def test_disable_flag(self):
        cnt = torch._dynamo.testing.CompileCounter()

        with patch.dict(os.environ, {"TORCH_COMPILE_DISABLE": "1"}):

            def fn(x, y):
                x = x + 1
                y = y + 1

            opt_fn = torch._dynamo.optimize(cnt)

        self.assertEqual(cnt.frame_count, 0)

    def test_is_compiling(self):
        def f1():
            if torch._dynamo.is_compiling():
                return torch.ones(2, 2)
            else:
                return torch.zeros(2, 2)

        def f2():
            if torch._utils.is_compiling():
                return torch.ones(2, 2)
            else:
                return torch.zeros(2, 2)

        def f3():
            if torch.compiler.is_compiling():
                return torch.ones(2, 2)
            else:
                return torch.zeros(2, 2)

        def f4():
            if torch.compiler.is_dynamo_compiling():
                return torch.ones(2, 2)
            else:
                return torch.zeros(2, 2)

        for f in [f1, f2, f3, f4]:
            opt_f = torch._dynamo.optimize("eager")(f)

            self.assertEqual(f(), torch.zeros(2, 2))
            self.assertEqual(opt_f(), torch.ones(2, 2))

    def test_torch_generator_set_state(self):
        def fn():
            default_state = torch.default_generator.get_state()
            x = torch.rand([2, 3])
            if default_state.dtype != "float32":
                x = x * 2
            torch._dynamo.graph_break()
            torch.default_generator.set_state(default_state)
            y = torch.rand([2, 3])
            return x, y

        opt_fn = torch.compile(fn, backend="eager")
        x, y = opt_fn()
        self.assertEqual(x, y * 2)

    def test_torch_distributions_lazy_property(self):
        def fn(x):
            return torch.distributions.Categorical(probs=x).entropy()

        opt_fn = torch.compile(fn, backend="eager")
        x = torch.rand([4, 4])
        self.assertEqual(opt_fn(x), fn(x))

    def test_guard_failure_fn(self):
        def fn(x, y, k):
            x = x + 1
            y = y + 1
            return x * y * k

        x = torch.tensor([0.5, 0.5])
        y = torch.tensor([1.0, 1.0])

        guard_failure = None

        def guard_failures(failure):
            nonlocal guard_failure
            guard_failure = failure

        opt_fn = torch._dynamo.optimize(
            "eager", nopython=True, guard_fail_fn=guard_failures
        )(fn)

        x2 = torch.tensor([0.5, 0.5, 1.0])
        y2 = torch.tensor([0.5, 0.5, 0.5])

        opt_fn(x, y, 3)
        opt_fn(x2, y2, 5)

        if (
            not torch._dynamo.config.specialize_int
            and not torch._dynamo.config.assume_static_by_default
        ):
            # we didn't actually test guard_failure_fn here but whatever,
            # nice to see no guard failure on the test
            self.assertTrue(guard_failure is None)
        else:
            self.assertTrue(guard_failure is not None)

    def test_guard_failure_fn_shape_control(self):
        def fn(x, y):
            if x.shape[0] < 4:
                if y.shape[0] < 3:
                    return x * y
                else:
                    return x + y
            else:
                return -1

        x = torch.randn([2, 2])
        y = torch.randn([2, 2])

        guard_failure = None

        def guard_failures(failure):
            nonlocal guard_failure
            guard_failure = failure

        opt_fn = torch._dynamo.optimize(
            "eager", nopython=True, guard_fail_fn=guard_failures
        )(fn)

        x2 = torch.randn([5, 5])
        y2 = torch.randn([5, 5])

        opt_fn(x, y)
        opt_fn(x2, y2)

        self.assertTrue(guard_failure is not None)
        first_guard_failure = guard_failure[0].partition("\n")[0]
        if torch._dynamo.config.assume_static_by_default:
            self.assertIn(
                """tensor 'L['x']' size mismatch at index 0. expected 2, actual 5""",
                first_guard_failure,
            )
        else:
            self.assertIn("""L['x'].size()[0] < 3""", first_guard_failure)

    def test_guard_failure_fn2(self):
        def fn(x, y):
            x = x + 1
            y = y + 1
            return x * y

        x = torch.tensor([0.5, 0.5])
        y = torch.tensor([1.0, 1.0])

        guard_failure = None

        def guard_failures(failure):
            nonlocal guard_failure
            guard_failure = failure

        opt_fn = torch._dynamo.optimize(
            "eager", nopython=True, guard_fail_fn=guard_failures
        )(fn)

        x2 = torch.tensor([0.5, 0.5, 1.0])
        y2 = torch.tensor([0.5, 0.5, 0.5])

        opt_fn(x, y)
        opt_fn(x2, y2)

        if torch._dynamo.config.assume_static_by_default:
            self.assertIn(
                """tensor 'L['x']' size mismatch at index 0. expected 2, actual 3""",
                guard_failure[0],
            )
        else:
            self.assertTrue(guard_failure is None)

    def test_guard_failure_fn_tensor_iter(self):
        def fn(x):
            for y in x:
                y.add_(1.0)
            return y

        guard_failure = None

        def guard_failures(failure):
            nonlocal guard_failure
            guard_failure = failure

        opt_fn = torch._dynamo.optimize(
            "eager", nopython=True, guard_fail_fn=guard_failures
        )(fn)

        args1 = torch.randn(10, 10)
        out = fn(args1)
        opt_out = opt_fn(args1)
        self.assertTrue(same(out, opt_out))

        args2 = torch.randn(9, 10)
        out = fn(args2)
        opt_out = opt_fn(args2)
        self.assertTrue(same(out, opt_out))

        # guard is expected for both static and dynamic shapes
        self.assertTrue(guard_failure is not None)
        self.assertIn(
            """len(L['x']) == 10""",
            guard_failure[0],
        )

    def test_no_guard_for_unused_sym_node_fstring(self):
        def fn(x):
            f"{x.shape[0]}"
            return x.sin()

        guard_failure = None

        def guard_failures(failure):
            nonlocal guard_failure
            guard_failure = failure

        opt_fn = torch._dynamo.optimize(
            "eager", guard_fail_fn=guard_failures, dynamic=True
        )(fn)
        args1 = torch.randn(10, 11)
        out = fn(args1)
        opt_out = opt_fn(args1)
        self.assertEqual(out, opt_out)

        # We change x.shape[0] to test whether it's guarded
        args2 = torch.randn(9, 11)
        out = fn(args2)
        opt_out = opt_fn(args2)
        self.assertEqual(out, opt_out)
        self.assertEqual(guard_failure, None)

    def test_guard_sym_node_fstring_when_used(self):
        def fn(x):
            # assign fstring to a variable causes the fstring to be used,
            # which realizes the variable tracker.
            f_str = f"{x.shape[0]}"
            return x.sin()

        guard_failure = None

        def guard_failures(failure):
            nonlocal guard_failure
            guard_failure = failure

        opt_fn = torch._dynamo.optimize(
            "eager", guard_fail_fn=guard_failures, dynamic=True
        )(fn)
        args1 = torch.randn(10, 11)
        out = fn(args1)
        opt_out = opt_fn(args1)
        self.assertEqual(out, opt_out)

        # We change x.shape[0] to test whether it's guarded
        args2 = torch.randn(9, 11)
        out = fn(args2)
        opt_out = opt_fn(args2)
        self.assertEqual(out, opt_out)
        self.assertTrue(guard_failure is not None)
        self.assertIn("""tensor 'L['x']' size mismatch at index 0""", guard_failure[0])

    def test_restore_graphstate(self):
        # This function does some guard accumulation,
        # and then rolls back due to control flow.
        # The idea is that if one were printing guards as they appear,
        # they would see this insert a guard that does not show up in the final set of
        # guards as we rolled back from it.
        def nested_fn(s):
            if x[0] < 10:
                return s * s
            return s

        def fn(x, y):
            x = x + 1
            y = nested_fn(y)
            y = y + 10
            return x * y

        all_guards = []

        def guard_export_print(guards):
            nonlocal all_guards
            all_guards.extend(guards)

        opt_fn = torch._dynamo.optimize("eager", guard_export_fn=guard_export_print)(fn)

        x = torch.tensor([0.5, 0.5])
        y = torch.tensor([1.0, 1.0])
        opt_fn(x, y)

        for guard in all_guards:
            # This guard was created
            self.assertTrue(guard.name != "nested_fn.__closure__[0].cell_contents")

    @unittest.skipIf(not torch.cuda.is_available(), "Test requires CUDA.")
    def test_symint_as_device_kwarg(self):
        def f(rank):
            # -2 to make device id 0 for easier testing on CI
            return torch.ones(10, device=rank.size(0) - 2)

        x = torch.randn(2)
        out = f(torch.randn(2))
        opt_out = torch.compile(backend="eager", dynamic=True, fullgraph=True)(f)(x)
        self.assertEqual(out, opt_out)

    @unittest.skipIf(not TEST_MULTIGPU, "need multiple GPU")
    def test_symint_as_device_kwarg_multi_gpu(self):
        def fn(rank):
            # -2 to make device id smaller for easier testing on CI
            return torch.ones(10, device=rank.size(0) - 2)

        x = torch.randn(2)
        out = fn(torch.randn(2))

        guard_failure = None

        def guard_failures(failure):
            nonlocal guard_failure
            guard_failure = failure

        opt_fn = torch._dynamo.optimize(
            "eager", guard_fail_fn=guard_failures, dynamic=True
        )(fn)
        self.assertEqual(out, opt_fn(x))

        x = torch.randn(3)
        self.assertEqual(fn(x), opt_fn(x))
        self.assertTrue(guard_failure is not None)
        self.assertIn(
            """tensor 'L['rank']' size mismatch at index 0""", guard_failure[0]
        )

    @unittest.skipIf(not torch.cuda.is_available(), "Test requires CUDA.")
    def test_symint_as_device_kwarg_non_strict_export(self):
        class Mod(torch.nn.Module):
            def forward(self, x):
                # -2 to make device id 0 for easier testing on CI
                return torch.ones(10, device=x.size(0) - 2)

        x = torch.randn(2)
        m = Mod()
        d1 = torch.export.Dim("d1", max=2048)
        with self.assertRaisesRegex(
            torch._dynamo.exc.UserError, r"Constraints violated \(d1\)"
        ):
            ep = torch.export.export(
                m, (x,), dynamic_shapes={"x": {0: d1}}, strict=False
            )

    def test_call_parent_non_class_methods_from_child(self):
        class A:
            a = 4

            def add(self, x):
                return x + 10

            def mul(self, x):
                return x * 0.1

        class B(A):
            coeff = 4

            def add(self, x):
                return x + 20

            @classmethod
            def cube(cls, x):
                return cls.coeff * x * x * x

            def mul(self, x):
                return super().mul(x) * x * 0.2

        class C(B):
            def add(self, x):
                b = super().cube(x)
                c = A.add(self, x)
                d = B.mul(self, x)
                e = super(B, self).add(x)
                f = super().a * x
                return b + c + d + e + f

        x = torch.rand(4)
        fn = C().add
        ref = fn(x)
        cnt = torch._dynamo.testing.CompileCounter()
        opt_fn = torch._dynamo.optimize(cnt, nopython=True)(fn)
        res = opt_fn(x)
        self.assertTrue(same(ref, res))
        self.assertEqual(cnt.frame_count, 1)

        # Check recompilation
        A.a = 5
        ref = fn(x)
        res = opt_fn(x)
        self.assertTrue(same(ref, res))
        # Ensure that super guard checks are working as expected
        res = opt_fn(x)
        self.assertEqual(cnt.frame_count, 2)

    def test_builder_for_class_with_metaclass(self):
        class ExampleMeta(type):
            pass

        class MyClass(metaclass=ExampleMeta):
            pass

        def fn(x, y):
            if isinstance(y, MyClass):
                return x + 1
            else:
                return x - 1

        x = torch.rand([4, 4])
        y = MyClass()
        ref = fn(x, y)
        opt_fn = torch.compile(fn, backend="eager")
        res = opt_fn(x, y)
        self.assertTrue(same(ref, res))

    def test_tuple_from_tuple_iter(self):
        def inner_fn(*args):
            acc = torch.ones(10, 10)
            for arg in args:
                acc.add_(arg)

            return acc

        @torch._dynamo.optimize("eager")
        def fn(inputs, params):
            y = tuple(inputs) + tuple(params)
            return inner_fn(*y)

        inputs = [torch.randn(10, 10) for _ in range(3)]

        fn(inputs, iter(tuple(inputs)))

        def fn(params):
            y = tuple(params)
            return inner_fn(*y)

        opt_fn = torch.compile(fn, backend="eager")
        inputs = [torch.randn(10, 10) for _ in range(3)]
        self.assertTrue(same(fn(iter(tuple(inputs))), opt_fn(iter(tuple(inputs)))))

        # Force recompilation
        inputs = [torch.randn(10, 10) for _ in range(4)]
        self.assertTrue(same(fn(iter(tuple(inputs))), opt_fn(iter(tuple(inputs)))))

    def test_torch_package_working_with_trace(self):
        # from torch._dynamo.test_case import run_tests

        inputs = [torch.randn([2, 2]), torch.randn([2, 2])]

        optimized_model = torch._dynamo.optimize(backend="eager")(
            MyPickledModule(torch.randn([2, 2]))
        )
        from torch import package

        tmp_root = tempfile.gettempdir()
        path = os.path.join(tmp_root, "MyPickledModule.pt")
        package_name = "MyPickledModule"
        resource_name = "MyPickledModule.pkl"

        model = MyPickledModule(torch.randn([2, 2]))

        with package.PackageExporter(path) as exp:
            exp.extern("**")
            exp.save_pickle(package_name, resource_name, model)

        imp = package.PackageImporter(path)
        loaded_model = imp.load_pickle(package_name, resource_name)

        optimized_loaded_model = torch._dynamo.optimize("eager")(loaded_model)(*inputs)

    def test_shape_and_tuple_equality(self):
        def fn(x, y, t):
            z = x * y
            if x.size() == t:
                return z.cos()
            return z.sin()

        torch._dynamo.optimize("eager", nopython=True)(fn)(
            torch.randn([4, 4]), torch.randn([4, 4]), (4, 4)
        )

    def test_int_list(self):
        # if assume_static_by_default == True: spec int list
        # otherwise: unspec int list
        def fn(x, y):
            return torch.sin(x + y[1] % 2)

        x = torch.randn(6)
        cnt = torch._dynamo.testing.CompileCounter()
        opt_fn = torch.compile(fn, backend=cnt)
        for i in range(10, 25, 3):
            y = [i, i + 1, i + 2]
            ref = fn(x, y)
            res = opt_fn(x, y)
            self.assertTrue(same(ref, res))
        if torch._dynamo.config.assume_static_by_default:
            if torch._dynamo.config.automatic_dynamic_shapes:
                self.assertExpectedInline(cnt.frame_count, """2""")
            else:
                self.assertExpectedInline(cnt.frame_count, """5""")
        else:
            self.assertExpectedInline(cnt.frame_count, """1""")

    def test_patched_builtin_functions(self):
        import builtins

        # Cache the original builtin function ids
        torch._dynamo.trace_rules._builtin_function_ids()

        class MyClass:
            pass

        builtin_isinstance = builtins.isinstance

        def patched_isinstance(obj, classinfo) -> bool:
            if builtin_isinstance(obj, MyClass):
                return False
            else:
                return builtin_isinstance(obj, classinfo)

        def fn(x, y):
            if isinstance(y, MyClass):
                return x + 1
            else:
                return x - 1

        x = torch.ones(2, 3)
        y = MyClass()

        try:
            ref = fn(x, y)
            # Monkey patch builtin function
            builtins.isinstance = patched_isinstance
            opt_fn = torch.compile(backend="eager", fullgraph=True)(fn)
            res = opt_fn(x, y)
            self.assertTrue(same(ref, x + 1))
            self.assertTrue(same(res, x - 1))
        finally:
            builtins.isinstance = builtin_isinstance

        # check recompilation because builtins is now unpatched
        opt_fn = torch.compile(backend="eager", fullgraph=True)(fn)
        res = opt_fn(x, y)
        self.assertTrue(same(res, x + 1))

    # specifically test for tensor.attribute -> torch.something()
    def test_real_imag_tensor_attribute(self):
        def fn(x, y):
            a = x.real
            b = x.imag
            return torch.mul(torch.add(a, y), b)

        x_real = torch.rand((4, 4))
        x_imag = torch.rand((4, 4))
        x = torch.complex(x_real, x_imag)
        y = torch.rand((4, 4))

        ref = fn(x, y)
        opt_fn = torch.compile(fn, backend="eager")
        res = opt_fn(x, y)
        self.assertTrue(same(ref, res))

    def test_cast(self):
        from typing import cast

        def fn(x):
            return cast(torch.Tensor, torch.add(x, 1.0))

        opt_fn = torch.compile(backend="eager", fullgraph=True)(fn)

        ref = fn(torch.ones(2, 2))
        res = opt_fn(torch.ones(2, 2))

        self.assertTrue(same(ref, res))

    def test_T_tensor_attribute(self):
        def fn(x, y):
            a = x.T
            return torch.add(a, y)

        x = torch.rand((4, 4))
        y = torch.rand((4, 4))

        ref = fn(x, y)
        opt_fn = torch.compile(fn, backend="eager")
        res = opt_fn(x, y)
        self.assertTrue(same(ref, res))

    def test_recursive_tensor_attribute(self):
        def fn(x, y):
            a = x.real.T
            b = x.imag
            return torch.mul(torch.add(a, y), b)

        x_real = torch.rand((4, 4))
        x_imag = torch.rand((4, 4))
        x = torch.complex(x_real, x_imag)
        y = torch.rand((4, 4))

        ref = fn(x, y)
        opt_fn = torch.compile(fn, backend="eager")
        res = opt_fn(x, y)
        self.assertTrue(same(ref, res))

    def test_assigning_function_to_object_attribute(self):
        # user-defined functions which are object's attributes are not converted to bound methods
        def my_add(*args):
            a, b = args
            return a + b

        class MyClass:
            def __init__(self, func):
                self.add = func

        obj = MyClass(my_add)

        def fn(x):
            return obj.add(x, 2)

        x = torch.rand(2, 3)
        ref = fn(x)
        opt_fn = torch.compile(backend="eager")(fn)
        res = opt_fn(x)
        self.assertTrue(same(ref, res))

    def test_assigning_function_to_class_attribute(self):
        # user-defined functions which are class's attributes are converted to bound methods
        def my_add(*args):
            obj, a, b = args
            return obj.x + a + b

        class MyClass:
            add = my_add

            def __init__(self, x):
                self.x = x

        obj = MyClass(0.5)

        def fn(x):
            return obj.add(x, 2)

        x = torch.rand(2, 3)
        ref = fn(x)
        opt_fn = torch.compile(backend="eager")(fn)
        res = opt_fn(x)
        self.assertTrue(same(ref, res))

    def test_tagging_tensors_simple(self):
        def foo(x, y):
            return x * y, x, y

        a = torch.randn([3, 3])
        a.tag = "a"
        b = torch.randn([3, 3])
        b.tag = "b"

        exported = torch._dynamo.export(foo)(a, b)
        out_graph = exported[0]

        nodes = list(out_graph.graph.nodes)
        placeholders = [node for node in nodes if node.op == "placeholder"]
        all_tags = []
        for placeholder in placeholders:
            if "tensor_dict" in placeholder.meta:
                all_tags.append(placeholder.meta["tensor_dict"]["tag"])

        self.assertEqual(all_tags, ["a", "b"])

    def test_tagging_tensors_mix_used_unused_structure(self):
        def pre_attention_state_ops(input, mems, state):
            lc_key = state[0]
            lc_val = state[1]
            bar = []
            for i in range(0, 4):
                bar2 = []
                for j in range(0, 3):
                    bar2.append(
                        lc_key + lc_val + torch.tensor([0.1, 0.25, 0.4, 0.5, 0.1])
                    )
                bar.append(bar2)

            return bar

        mems = torch.tensor([[[1.8364, 0.2724, -1.4917, -0.4367, 0.8640]]])
        state = [
            torch.tensor([[[1.0517, 0.3848, -0.6472, 0.0823, 0.9116]]]),
            torch.tensor([[[1.0517, 0.3848, -0.6472, 0.0823, 0.9116]]]),
        ]
        i = torch.tensor(
            [
                [0.0313, -0.1487, -0.3846, -0.5321],
                [-1.7073, 1.3331, -0.0890, -1.4935],
                [-0.8314, -0.1862, -0.5935, 1.5232],
            ]
        )

        mems.tag = "MEMS"
        i.tag = "FOO"
        state[0].tag = "STATE_0"
        state[1].tag = "HMMM"

        exported = torch._dynamo.export(pre_attention_state_ops)(i, mems, state)
        out_graph = exported[0]

        nodes = list(out_graph.graph.nodes)
        placeholders = [node for node in nodes if node.op == "placeholder"]
        all_tags = []
        for placeholder in placeholders:
            if "tensor_dict" in placeholder.meta:
                all_tags.append(placeholder.meta["tensor_dict"]["tag"])

        self.assertEqual(all_tags, ["STATE_0", "HMMM"])

    def test_get_custom_tensor_attribute(self):
        def fn(x):
            return x.custom_attr * x

        x = torch.rand((2, 2))
        x.custom_attr = 3.14
        ref = fn(x)
        opt_fn = torch.compile(fn, backend="eager")
        res = opt_fn(x)
        self.assertTrue(same(ref, res))

    def test_set_custom_tensor_attribute(self):
        def fn(x):
            x.custom_attr = 3.14
            return x.custom_attr * x

        x = torch.rand((2, 2))
        ref = fn(x)
        opt_fn = torch.compile(fn, backend="eager")
        res = opt_fn(x)
        self.assertTrue(same(ref, res))

    def test_unhandled_exception_in_dynamo(self):
        # traceback.format_exc() approximates an unhandled exception
        def f(a):
            a += 1
            raise RuntimeError("smoge")
            return a

        opt_fn = torch._dynamo.optimize("eager")(f)
        try:
            opt_fn(torch.ones(2))
        except RuntimeError as e:
            self.assertIn("smoge", traceback.format_exc())

    def test_unhandled_exception_in_dynamo2(self):
        # segfaults in python 3.11 if shadow frame is freed improperly
        from torch.testing import make_tensor

        def fn():
            # test that the errors are the same for dense and sparse versions
            def test1(*, is_sparse):
                # shapes must be compatible for matrix multiplication
                a = make_tensor((2, 3), dtype=torch.float32, device="cpu")
                if is_sparse:
                    a_sparse = a.to_sparse_csr()
                    return torch.addmm(a, a_sparse, a)
                else:
                    return torch.addmm(a, a, a)

            try:
                test1(is_sparse=False)
            except RuntimeError as msg:
                try:
                    test1(is_sparse=True)
                except RuntimeError as msg2:
                    raise RuntimeError("smoge")

        opt_fn = torch.compile(fn, backend="eager")
        try:
            opt_fn()
        except RuntimeError:
            self.assertIn("smoge", traceback.format_exc())

    def test_variable_access_in_exception(self):
        def fn():
            x = torch.ones(1)
            try:
                raise RuntimeError("bad")
            except RuntimeError:
                x += 1
            return x

        opt_fn = torch._dynamo.optimize("eager", nopython=True)(fn)
        self.assertEqual(opt_fn(), torch.tensor([2.0]))

    def test_nested_sequential_with(self):
        def fn(x):
            with torch.set_grad_enabled(True):
                with torch.set_grad_enabled(False):
                    x = x + 1
                with torch.set_grad_enabled(True):
                    x = x + 1
                return x

        opt_fn = torch.compile(fn, backend="eager")
        self.assertEqual(opt_fn(torch.ones(1)), torch.tensor([3.0]))

    def test_nested_sequential_try(self):
        def fn(x):
            try:
                try:
                    x = x + 1
                except:
                    pass
                try:
                    try:
                        x = x + 1
                    except:
                        pass
                except:
                    pass
            except:
                pass
            return x

        opt_fn = torch.compile(fn, backend="eager")
        self.assertEqual(opt_fn(torch.ones(1)), torch.tensor([3.0]))

    def test_nested_sequential_try_with(self):
        def fn(x):
            with torch.set_grad_enabled(True):
                try:
                    x = x + 1
                except:
                    pass
                try:
                    with torch.set_grad_enabled(False):
                        x = x + 1
                except:
                    pass
            return x

        opt_fn = torch.compile(fn, backend="eager")
        self.assertEqual(opt_fn(torch.ones(1)), torch.tensor([3.0]))

    def test_nested_sequential_try_with_graph_break(self):
        def fn(x, n):
            with torch.set_grad_enabled(True):
                with torch.set_grad_enabled(False):
                    x = x + 1
                    torch._dynamo.graph_break()
                try:
                    with torch.set_grad_enabled(False):
                        x = x + 1
                        if n == 0:
                            torch._dynamo.graph_break()
                except:
                    pass
                with torch.set_grad_enabled(False):
                    x = x + 1
                    torch._dynamo.graph_break()
                x = x + 1
            return x

        counter = CompileCounter()
        opt_fn = torch.compile(fn, backend=counter)
        self.assertEqual(opt_fn(torch.ones(1), 0), torch.tensor([5.0]))
        self.assertEqual(counter.frame_count, 1)

        torch._dynamo.reset()
        counter = CompileCounter()
        opt_fn = torch.compile(fn, backend=counter)
        self.assertEqual(opt_fn(torch.ones(1), 1), torch.tensor([5.0]))
        self.assertEqual(counter.frame_count, 3)

    def test_ordered_dict_alias_reconstruct(self):
        od = collections.OrderedDict

        def fn():
            d1 = dict()  # noqa: C408
            d1["a"] = 1
            d2 = od(d1)
            d2["b"] = 2
            torch._dynamo.graph_break()
            if isinstance(d2, od):
                return d2["a"] + d2["b"]
            else:
                return 0

        dis.dis(fn)
        self.assertEqual(torch.compile(fn, backend="eager")(), 3)

    # NOTE this test can be removed once multiline errors are in Python.
    # See https://github.com/python/cpython/issues/106922
    # Covered by test_logging.py:test_trace_call* tests in 3.13+
    @skipIfNotPy311
    @unittest.skipIf(sys.version_info >= (3, 13), "feature landed in 3.13")
    def test_get_instruction_source_311(self):
        def f():
            # flake8: noqa
            # fmt: off
            # test binary ops
            a = ( b   )   +   c
            a = (a + b) // (c - d)
            a = b    \
         +\
               c  # test
            a = (
                (b  # test +
                    )  \
                # +
            << (

                c  # test
                \
            )  # test
            )

            # test slice
            a = bbb   [  ccc    ]
            b = bbbbb \
                [  ccc # test

                 + ddd  \

                ] # test
            a = bbb[ccc][ddd][eee]

            # test nested and multiline function calls
            a = g(g(g(b)))
            a = g(h(
                g(b),
                c
            ))

            # test chained function calls
            a = (g(x).y)(
                z
            )(1)(2)

            # test unicode (match traceback behavior)
            a = ("🔥🔥🔥" +
                + "🔥🔥") + b

        from torch._dynamo.utils import get_instruction_source_311

        if sys.version_info >= (3, 12):
            # Offsets changed in 3.12, e.g. due to removal of PRECALL inst
            offsets = (3, 11, 15, 19, 23, 29, 35, 44, 53, 65)
        else:
            offsets = (3, 11, 15, 19, 23, 29, 35, 46, 58, 74)
        insts = list(dis.get_instructions(f))
        # uncomment to determine offsets
        # print(*enumerate(insts), sep="\n")
        all_sources = "\n".join(
            get_instruction_source_311(f.__code__, insts[offset]) for offset in offsets
        )
        self.assertExpectedInline(
            all_sources,
            """\
            a = ( b   )   +   c
                ~~~~~~~~~~^~~~~

            a = (a + b) // (c - d)
                ~~~~~~~~^^~~~~~~~~

            a = b    \\
                ~~~~~~
         +\\
         ^~
               c  # test
               ~

                (b  # test +
                ~~~~~~~~~~~~
                    )  \\
                    ~~~~
                # +
                ~~~
            << (
            ^^~~


                c  # test
                ~~~~~~~~~
                \\
                ~
            )  # test
            ~

            a = bbb   [  ccc    ]
                ~~~~~~^^^^^^^^^^^

            b = bbbbb \\
                ~~~~~~~
                [  ccc # test
                ^^^^^^^^^^^^^


                 + ddd  \\
                 ^^^^^^^^


                ] # test
                ^

            a = bbb[ccc][ddd][eee]
                ~~~~~~~~^^^^^

            a = g(g(g(b)))
                  ~^^^^^^

            a = g(h(
                  ~^
                g(b),
                ^^^^^
                c
                ^
            ))
            ^

            a = (g(x).y)(
                ~~~~~~~~~
                z
                ~
            )(1)(2)
            ~^^^
""",
        )
        # test unicode (since assertExpectedInline doesn't support unicode)
        op_offset = 74 if sys.version_info >= (3, 12) else 84
        self.assertEqual(
            get_instruction_source_311(f.__code__, insts[op_offset]),
            """\
            a = ("🔥🔥🔥" +
                ~~~~~~~~
                + "🔥🔥") + b
                ~~~~~~~~^~~
""",
        )

    def test_raise_guard_full_constraint(self):
        y = torch.randn([3, 3, 3])

        def my_dyn_fn(x):
            if x.shape[0] == 3:
                return x.sin()
            return x.cos()

        torch._dynamo.mark_dynamic(y, 0)
        with self.assertRaises(ConstraintViolationError):
            torch._dynamo.optimize("eager")(my_dyn_fn)(y)

    def test_raise_guard_indirect_full_constraint(self):
        y = torch.randn([3, 3, 3])

        def dyn_fn(x):
            if x.shape[0] > 3:
                return x.cos()
            if x.shape[0] < 3:
                return x * 2
            return x.sin()

        torch._dynamo.mark_dynamic(y, 0)
        with self.assertRaises(ConstraintViolationError):
            torch._dynamo.optimize("eager")(dyn_fn)(y)

    @torch._dynamo.config.patch(capture_scalar_outputs=True)
    def test_sym_constrain_range_on_replaced_unbacked_symbol(self):
        # Tests the following case:
        # Deferred runtime asserts adds sym_constrain_range(u0).
        # However, u0 is replaced with s0 + s1.
        # So, now we have sym_constrain_range(s0 + s1).
        def fn(x, y, z):
            z += 7  # to avoid creating unspecified symbol instead of unbacked symbol
            u0 = z.item()
            s0 = x.size(0)
            s1 = y.size(0)
            torch._check(s0 < 100)
            torch._check(s1 < 100)
            torch._check(u0 == s0 + s1)
            return x, y, z

        inputs = (x := torch.randn(16, 10), y := torch.randn(16, 10), torch.tensor(32))
        torch._dynamo.mark_dynamic(x, 0)
        torch._dynamo.mark_dynamic(y, 0)
        opt = torch._dynamo.optimize(nopython=True)(fn)
        opt(*inputs)

    @torch._dynamo.config.patch(capture_scalar_outputs=True)
    def test_symint_fold_nontrivial_product_modulo(self):
        @torch.compile(fullgraph=True)
        def f(x):
            u0, u1 = x.tolist()
            torch._check_is_size(u0)
            # The condition should fold to true.
            if ((u0 + 10) * (u0 + 10)) % (u0 + 10) == 0:
                return torch.tensor(True)
            return torch.tensor(False)

        res = f(torch.tensor([20, 21]))
        self.assertEqual(torch.tensor(True), res)

    # Translation validation changes the exception type, don't run with it
    @torch.fx.experimental._config.patch(translation_validation=False)
    def test_mark_dynamic_with_ranges(self):
        y = torch.randn([8, 3, 3])

        def my_dyn_fn(x):
            if x.shape[0] == 3:
                return x.sin()
            return x.cos()

        torch._dynamo.mark_dynamic(y, 0, min=2, max=5)
        with self.assertRaises(ConstraintViolationError):
            torch._dynamo.optimize("eager")(my_dyn_fn)(y)

    def test_mark_static(self):
        counter = CompileCounter()

        def my_dyn_fn(x):
            return x.cos()

        y = torch.randn([3])
        torch._dynamo.mark_static(y, 0)
        torch._dynamo.optimize(counter)(my_dyn_fn)(y)

        z = torch.randn([4])
        torch._dynamo.optimize(counter)(my_dyn_fn)(z)

        self.assertEqual(counter.frame_count, 2)

    def test_no_raise_guard_partial_constraint(self):
        y = torch.randn([3, 3, 3])

        def my_dyn_fn(x):
            if x.shape[0] > 3:
                return x.sin()
            return x.cos()

        torch._dynamo.optimize("eager")(my_dyn_fn)(y)
        torch._dynamo.mark_dynamic(y, 0)
        torch._dynamo.reset()
        torch._dynamo.optimize("eager")(my_dyn_fn)(y)

    def test_no_raise_guard_partial_constraint_across_break(self):
        y = torch.randn([3, 3, 3])

        def my_dyn_fn(x, y):
            z = x * y

            torch._dynamo.graph_break()
            if z.shape[0] > 2:
                return z.cos()

            return x.cos()

        torch._dynamo.optimize("eager")(my_dyn_fn)(y, y)
        torch._dynamo.mark_dynamic(y, 0)
        torch._dynamo.reset()
        torch._dynamo.optimize("eager")(my_dyn_fn)(y, y)

    # Sadly, this does not throw - we do not prop correctly across the graph break
    @unittest.expectedFailure
    def test_raise_guard_partial_constraint_across_break(self):
        y = torch.randn([3, 3, 3])

        def my_dyn_fn(x, y):
            z = x * y

            torch._dynamo.graph_break()
            if z.shape[0] == 3:
                return z.cos()

            return x.cos()

        torch._dynamo.optimize("eager")(my_dyn_fn)(y, y)
        torch._dynamo.mark_dynamic(y, 0)
        torch._dynamo.reset()
        with self.assertRaisesRegex(
            Exception,
        ):
            torch._dynamo.optimize("eager")(my_dyn_fn)(y, y)

    def test_raise_guard_partial_constraint_no_graph_break(self):
        y = torch.randn([3, 3, 3])

        def my_dyn_fn(x, y):
            z = x * y

            if z.shape[0] == 3:
                return z.cos()

            return x.cos()

        torch._dynamo.mark_dynamic(y, 0)
        with self.assertRaises(ConstraintViolationError):
            torch._dynamo.optimize("eager")(my_dyn_fn)(y, y)

    def test_cannot_trace_mark_dynamic(self):
        y = torch.randn([3, 3, 3])

        def my_dyn_fn(x):
            torch._dynamo.mark_dynamic(x, 0)
            return x * x

        with self.assertRaisesRegex(
            AssertionError, "Attempt to trace forbidden callable"
        ):
            torch._dynamo.optimize("eager")(my_dyn_fn)(y)

    def test_cannot_trace_mark_dynamic_safe_unreached(self):
        y = torch.randn([3, 3, 3])

        def my_dyn_fn(x):
            if x.shape[0] == 3:
                return x
            print("Running", torch._dynamo.mark_dynamic(x, 0))
            return x * x

        torch._dynamo.optimize("eager")(my_dyn_fn)(y)

    def test_anomaly_aot_autograd(self):
        def fail():
            raise AssertionError("fail")

        @allow_in_graph
        def h(a):
            r = a.sum()
            # Trigger an exception in backwards
            r.register_hook(lambda x: fail())
            return r

        @torch.compile(backend="aot_eager")
        def f(a):
            return h(a)

        with warnings.catch_warnings(record=True) as w, self.assertRaises(
            torch._dynamo.exc.BackendCompilerFailed
        ):
            f(torch.randn(2, 2, requires_grad=True))

        # Suppress unrelated pkg_resources warnings
        self.assertIn("forward call that caused the error", str(w[-1].message))

    def test_py_guards_mark_dynamic(self):
        def my_dyn_fn(a):
            if a.shape[0] > 2:
                return a.cos()
            return a.sin()

        counter = CompileCounter()

        # Run with dynamic
        x0 = torch.randn([3, 3, 3])
        torch._dynamo.mark_dynamic(x0, 0)
        torch._dynamo.optimize(counter)(my_dyn_fn)(x0)
        self.assertEqual(counter.frame_count, 1)

        # Run without dynamic, no recompile
        x = torch.randn([3, 3, 3])
        torch._dynamo.optimize(counter)(my_dyn_fn)(x)
        self.assertEqual(counter.frame_count, 1)

        # Mark a new dim, 1, as dynamic
        x1 = torch.randn([3, 3, 3])
        torch._dynamo.mark_dynamic(x1, 1)
        torch._dynamo.optimize(counter)(my_dyn_fn)(x1)
        # Recompile triggered because we marked a new dym as dynamic
        self.assertEqual(counter.frame_count, 2)

        # Reset
        torch._dynamo.reset()
        # Reset counter
        counter = CompileCounter()

        # Run with dynamic 1
        torch._dynamo.optimize(counter)(my_dyn_fn)(x1)
        self.assertEqual(counter.frame_count, 1)

        # Run with dynamic 0, not subset
        torch._dynamo.optimize(counter)(my_dyn_fn)(x0)
        self.assertEqual(counter.frame_count, 2)

        # Run with dynamic 0, 1, 2, not subset
        x012 = torch.randn([3, 3, 3])
        torch._dynamo.mark_dynamic(x012, 0)
        torch._dynamo.mark_dynamic(x012, 1)
        torch._dynamo.mark_dynamic(x012, 2)
        torch._dynamo.optimize(counter)(my_dyn_fn)(x012)
        self.assertEqual(counter.frame_count, 3)

    def test_recompile_on_global_state_change(self):
        last_state = []
        cnt = 0

        def my_compiler(gm, _):
            nonlocal cnt
            cnt += 1
            state = read_state()

            def inner(*args):
                last_state[:] = state
                return gm(*args)

            return inner

        def read_state():
            return [
                torch.is_grad_enabled(),
                torch.are_deterministic_algorithms_enabled(),
                torch._C._get_cublas_allow_tf32(),
            ]

        def write_state(state):
            torch.set_grad_enabled(state[0]),
            torch.use_deterministic_algorithms(state[1])
            torch._C._set_cublas_allow_tf32(state[2]),

        @torch.compile(backend=my_compiler)
        def fn(x):
            return x + 1

        initial_state = read_state()
        y = torch.randn(10)
        try:
            for round in range(3):
                for i in range(len(initial_state)):
                    new_state = [False] * len(initial_state)
                    new_state[i] = True
                    write_state(new_state)
                    assert read_state() == new_state
                    last_state.clear()
                    fn(y)
                    assert last_state == new_state
                    if round == 0:
                        assert cnt == i + 1
                    else:
                        assert cnt == len(initial_state)
        finally:
            write_state(initial_state)

    def test_grad_state_mutated(self):
        prior = torch.is_grad_enabled()
        value = None
        cnt = CompileCounter()

        @torch._dynamo.allow_in_graph
        def check_state():
            nonlocal value
            value = torch.is_grad_enabled()

        @torch.compile(backend=cnt, fullgraph=True)
        def fn(x):
            check_state()
            torch.set_grad_enabled(False)
            return x + 1

        try:
            torch.set_grad_enabled(True)
            fn(torch.randn(10))
            assert value is True
            assert torch.is_grad_enabled() is False

            value = None
            torch.set_grad_enabled(True)
            fn(torch.randn(10))
            assert value is True
            assert torch.is_grad_enabled() is False

            assert cnt.frame_count == 1
        finally:
            torch.set_grad_enabled(prior)

    def test_deterministic_algorithms_mutated(self):
        prior = torch.are_deterministic_algorithms_enabled()
        prior_warn_only = torch.is_deterministic_algorithms_warn_only_enabled()
        value = None
        warn_only = None
        cnt = CompileCounter()

        @torch._dynamo.allow_in_graph
        def check_state():
            nonlocal value
            nonlocal warn_only
            value = torch.are_deterministic_algorithms_enabled()
            warn_only = torch.is_deterministic_algorithms_warn_only_enabled()

        @torch.compile(backend=cnt, fullgraph=True)
        def fn(x):
            check_state()
            torch.use_deterministic_algorithms(False, warn_only=False)
            return x + 1

        def run_fn():
            torch.use_deterministic_algorithms(True, warn_only=True)
            fn(torch.randn(10))
            assert value is True
            assert warn_only is True
            assert torch.are_deterministic_algorithms_enabled() is False
            assert torch.is_deterministic_algorithms_warn_only_enabled() is False

        try:
            run_fn()
            value, warn_only = None, None
            run_fn()
            assert cnt.frame_count == 1
        finally:
            torch.use_deterministic_algorithms(prior, warn_only=prior_warn_only)

    def test_torch_compile_ctx_on_forward_and_training_step(self):
        class MyModel(torch.nn.Module):
            def forward(self):
                ...

            def training_step(self):
                self()

        model = MyModel()
        compiled_model = torch.compile(model)

        model.forward = compiled_model.dynamo_ctx(model.forward)
        model.training_step = compiled_model.dynamo_ctx(model.training_step)

        model.training_step()

    def test_torch_guards_stack_frame_register_inlining(self):
        x = torch.tensor([0.5, 0.5])
        y = torch.tensor([0.75, 0.75, 0.75, 0.75])
        z = torch.tensor([0.25, 0.25, 0.25, 0.25, 0.25, 0.25, 0.25, 0.25])

        def uwu_inline_me(x, y, z):
            r = torch.cat((x, x)) + y
            r2 = torch.cat((y, y)) + z
            return r, r2

        def fn(x, y, z):
            r, r2 = uwu_inline_me(x, y, z)
            return torch.mul(r, r), torch.mul(r2, r2)

        seen_frames = []
        import contextlib

        @contextlib.contextmanager
        def global_context_capture_fn(frame_summary):
            if frame_summary is not None:
                seen_frames.append(frame_summary)
            yield

        with mock.patch(
            "torch._guards.TracingContext.current_frame",
            side_effect=global_context_capture_fn,
        ):
            torch.compile(fn, backend="eager")(x, y, z)

        self.assertEqual(len(seen_frames), 1)
        self.assertEqual(seen_frames[0].name, "fn")
        self.assertEqual(seen_frames[0].line, "r, r2 = uwu_inline_me(x, y, z)")

    def test_torch_guards_stack_frame_register_inlining_deep(self):
        x = torch.tensor([0.5, 0.5])
        y = torch.tensor([0.75, 0.75, 0.75, 0.75])
        z = torch.tensor([0.25, 0.25, 0.25, 0.25, 0.25, 0.25, 0.25, 0.25])

        def uwu_inline_me_deep(x, y):
            return torch.cat((x, x)) + y

        def uwu_inline_me(x, y, z):
            r = uwu_inline_me_deep(x, y)
            r2 = uwu_inline_me_deep(y, z)
            return r, r2

        def fn(x, y, z):
            r, r2 = uwu_inline_me(x, y, z)
            return torch.mul(r, r), torch.mul(r2, r2)

        seen_frames = []
        import contextlib

        @contextlib.contextmanager
        def global_context_capture_fn(frame_summary):
            if frame_summary is not None:
                seen_frames.append(frame_summary)
            yield

        with mock.patch(
            "torch._guards.TracingContext.current_frame",
            side_effect=global_context_capture_fn,
        ):
            torch.compile(fn, backend="eager")(x, y, z)

        self.assertEqual(len(seen_frames), 3)
        self.assertEqual(seen_frames[0].name, "fn")
        self.assertEqual(seen_frames[1].name, "uwu_inline_me")
        self.assertEqual(seen_frames[2].line, "r2 = uwu_inline_me_deep(y, z)")

    def test_error_on_recompile(self):
        @torch._dynamo.optimize("eager")
        def fn(a, b):
            return a + b

        with unittest.mock.patch("torch._dynamo.config.error_on_recompile", True):
            with self.assertRaises(torch._dynamo.exc.RecompileError):
                fn(torch.rand(2, 3), torch.rand(2, 3))
                fn(torch.rand(2, 3), (1, 2, 3))

    def test_guards_strip_function_call(self):
        from torch._dynamo.guards import strip_function_call

        test_case = [
            ("___odict_getitem(a, 1)", "a"),
            ("a.layers[slice(2)][0]._xyz", "a"),
            ("getattr(a.layers[slice(2)][0]._abc, '0')", "a"),
            ("getattr(getattr(a.x[3], '0'), '3')", "a"),
            ("a.layers[slice(None, -1, None)][0]._xyz", "a"),
            ("a.layers[func('offset', -1, None)][0]._xyz", "a"),
        ]
        # strip_function_call should extract the object from the string.
        for name, expect_obj in test_case:
            self.assertEqual(strip_function_call(name), expect_obj)

    def test_int_neg(self):
        def int_neg(a, b):
            x = a.shape[0]
            y = b.shape[0]
            return -x * -y * a * b

        torch._dynamo.testing.standard_test(self, int_neg, 2)

    def test_hash_getitem_slice(self):
        s = GetItemSource(LocalSource("foo"), slice(None, -1, None))
        s2 = GetItemSource(LocalSource("foo"), slice(None, -1, None))
        s3 = GetItemSource(LocalSource("foo"), slice(None, -1, 2))
        some_set = set()

        self.assertTrue(s not in some_set)
        self.assertTrue(s2 not in some_set)
        self.assertTrue(s3 not in some_set)

        some_set.add(s)

        self.assertTrue(s in some_set)
        # s and s2 should hash the  same
        self.assertTrue(s2 in some_set)
        # s3 should be different
        self.assertTrue(s3 not in some_set)

        self.assertTrue(s == s2)
        self.assertTrue(s != s3)

    def test_inline_dict_function(self):
        def _result_type_dict(dtype):
            return {bool: torch.float32}[dtype]

        @torch.compile
        def f():
            return torch.ones(3, dtype=_result_type_dict(bool))

        self.assertEqual(f(), torch.ones(3, dtype=torch.float32))

    def test_inline_dict_function_passed_as_arg(self):
        @torch.compile
        def fn(d, x, y):
            if d[x] is torch.float32:
                return y.cos()
            else:
                return y.sin()

        dd = {bool: torch.float32, int: torch.int64}
        self.assertEqual(fn(dd, bool, torch.ones(4)), torch.ones(4).cos())
        self.assertEqual(fn(dd, int, torch.ones(4)), torch.ones(4).sin())

    def test_add_sizes(self):
        def func(x):
            y = x.size()
            return y + y

        eager_out = func(torch.ones(10, 10, 3))
        compile_out = torch._dynamo.optimize("eager")(func)(torch.ones(10, 10, 3))
        self.assertTrue(isinstance(compile_out, torch.Size))
        self.assertEqual(eager_out, compile_out)

    @unittest.skipIf(not TEST_MULTIGPU, "need multiple GPU")
    def test_cuda_set_device(self):
        def fn():
            a = torch.ones(2, device="cuda")
            torch.cuda.set_device(1)
            return a + 1

        with torch.cuda.device(0):
            counter = CompileCounter()
            opt_fn = torch.compile(fn, backend=counter)
            res = opt_fn()
            self.assertEqual(res.device.type, "cuda")
            self.assertEqual(res.device.index, 0)
            self.assertEqual(counter.frame_count, 2)

    def test_nested_function_resuming_with_correct_globals(self):
        # https://github.com/pytorch/pytorch/issues/99665
        try:
            from .utils import outer_func
        except ImportError:
            from utils import outer_func

        def gn(x, y):
            return x + y

        def fn(x, y):
            return outer_func(gn)(x, y)

        x = torch.rand([3])
        y = torch.rand([3])
        opt_fn = torch.compile(backend="eager")(fn)
        ref = fn(x, y)
        res = opt_fn(x, y)
        self.assertTrue(same(ref, res))

    @dataclasses.dataclass
    class CSETestCase:
        expr: str
        preface: typing.List[str] = dataclasses.field(default_factory=list)
        expected: typing.Optional[str] = None
        expected_py38: typing.Optional[str] = None

    def _is_py38(self) -> bool:
        return sys.version_info[:2] <= (3, 8)

    def _has_ast_unparse(self) -> bool:
        from torch._dynamo.guards import HAS_UNPARSE_FUNCTIONS

        return HAS_UNPARSE_FUNCTIONS

    def test_guards_cse_pass_single(self):
        if not self._has_ast_unparse():
            if IS_FBCODE:
                raise RuntimeError("Needs astunparse or Python-3.9+")
            raise unittest.SkipTest("Needs astunparse or Python-3.9+")
        from torch._dynamo.guards import PyExprCSEPass

        testcase = self.CSETestCase
        testcases = [
            # Nothing gets CSE-d, since the only repeated sub-expression is 'x'.
            # i.e. not a node type we are interested on.
            testcase(expr="x[0].a"),
            testcase(expr="x[1].a"),
            testcase(expr="x[2].a"),
            # 'a.b.c' gets CSE-d, since it's a sub-expression used more than 'PyExprCSEPass.USE_THRESHOLD'.
            testcase(
                expr="a.b.c[0].d.e",
                preface=["_var0 = a.b", "_var1 = _var0.c"],
                expected="_var1[0].d.e",
            ),
            testcase(expr="a.b.c[1].d.e", expected="_var1[1].d.e"),
            testcase(expr="a.b.c[2].d.e", expected="_var1[2].d.e"),
            # 'm.n[0]' gets CSE-d, since it is a sub-expression used more than 'PyExprCSEPass.USE_THRESHOLD'.
            testcase(
                expr="f(m.n[0], '0').x.y.z",
                preface=["_var2 = m.n", "_var3 = _var2[0]"],
                expected="f(_var3, '0').x.y.z",
            ),
            testcase(expr="f(m.n[0], '1').x.y.z", expected="f(_var3, '1').x.y.z"),
            testcase(expr="f(m.n[0], '2').x.y.z", expected="f(_var3, '2').x.y.z"),
            # The whole expressiong gets CSE-d, as well as all of its sub-expressions.
            testcase(
                expr="self.g(a, b).k",
                preface=["_var4 = self.g", "_var5 = _var4(a, b)", "_var6 = _var5.k"],
                expected="_var6",
            ),
            testcase(expr="self.g(a, b).k", expected="_var6"),
            testcase(expr="self.g(a, b).k", expected="_var6"),
        ]
        csepass = PyExprCSEPass()
        csepass.count([t.expr for t in testcases])

        for t in testcases:
            preface, expr = csepass.replace(t.expr)
            self.assertEqual(preface, t.preface)
            expected = t.expected if t.expected is not None else t.expr
            self.assertEqual(expr, expected)

    def test_guards_cse_pass_multiple(self):
        if not self._has_ast_unparse():
            raise unittest.SkipTest("Needs astunparse or Python-3.9+")
        from torch._dynamo.guards import PyExprCSEPass

        testcase = self.CSETestCase
        testcases = [
            testcase(
                expr="x[0].a < x[1].a * (3 - x[2].a)",
                expected="x[0].a < x[1].a * (3 - x[2].a)",
                expected_py38="(x[0].a < (x[1].a * (3 - x[2].a)))",
            ),
            testcase(
                expr="a.b.c[0].d.e + a.b.c[1].d.e * a.b.c[2].d.e > 0",
                preface=["_var0 = a.b", "_var1 = _var0.c"],
                expected="_var1[0].d.e + _var1[1].d.e * _var1[2].d.e > 0",
                expected_py38="((_var1[0].d.e + (_var1[1].d.e * _var1[2].d.e)) > 0)",
            ),
            testcase(
                expr="f(m.n[0], '0').x.y.z * f(m.n[0], '1').x.y.z * f(m.n[0], '2').x.y.z < 512",
                preface=["_var2 = m.n", "_var3 = _var2[0]"],
                expected="f(_var3, '0').x.y.z * f(_var3, '1').x.y.z * f(_var3, '2').x.y.z < 512",
                expected_py38="(((f(_var3, '0').x.y.z * f(_var3, '1').x.y.z) * f(_var3, '2').x.y.z) < 512)",
            ),
            testcase(
                expr="self.g(a, b).k + (1 - self.g(a, b).k) <= m[0].a + self.g(a, b).k",
                preface=["_var4 = self.g", "_var5 = _var4(a, b)", "_var6 = _var5.k"],
                expected="_var6 + (1 - _var6) <= m[0].a + _var6",
                expected_py38="((_var6 + (1 - _var6)) <= (m[0].a + _var6))",
            ),
        ]

        csepass = PyExprCSEPass()
        csepass.count([t.expr for t in testcases])

        for t in testcases:
            preface, expr = csepass.replace(t.expr)
            self.assertEqual(preface, t.preface)
            expected = t.expected_py38 if self._is_py38() else t.expected
            expected = expected if expected is not None else t.expr
            self.assertEqual(expr, expected)

    def test_guard_function_builder_with_cse(self):
        from torch._dynamo.guards import build_guard_function

        exprs = [
            "x[0].a < x[1].a * (3 - x[2].a)",
            "a.b.c[0].d.e + a.b.c[1].d.e * a.b.c[2].d.e > 0",
            "f(m.n[0], '0').x.y.z * f(m.n[0], '1').x.y.z * f(m.n[0], '2').x.y.z < 512",
            "self.g(a, b).k + (1 - self.g(a, b).k) <= m[0].a + self.g(a, b).k",
        ]

        _, pycode = build_guard_function(exprs, "")
        expected = """\
def ___make_guard_fn():
    def guard(L):
        if not (x[0].a < x[1].a * (3 - x[2].a)):
            return False
        _var0 = a.b
        _var1 = _var0.c
        if not (_var1[0].d.e + _var1[1].d.e * _var1[2].d.e > 0):
            return False
        _var2 = m.n
        _var3 = _var2[0]
        if not (f(_var3, '0').x.y.z * f(_var3, '1').x.y.z * f(_var3, '2').x.y.z < 512):
            return False
        _var4 = self.g
        _var5 = _var4(a, b)
        _var6 = _var5.k
        if not (_var6 + (1 - _var6) <= m[0].a + _var6):
            return False
        return True
    return guard
"""
        expected_38 = """\
def ___make_guard_fn():
    def guard(L):
        if not ((x[0].a < (x[1].a * (3 - x[2].a)))):
            return False
        _var0 = a.b
        _var1 = _var0.c
        if not (((_var1[0].d.e + (_var1[1].d.e * _var1[2].d.e)) > 0)):
            return False
        _var2 = m.n
        _var3 = _var2[0]
        if not ((((f(_var3, '0').x.y.z * f(_var3, '1').x.y.z) * f(_var3, '2').x.y.z) < 512)):
            return False
        _var4 = self.g
        _var5 = _var4(a, b)
        _var6 = _var5.k
        if not (((_var6 + (1 - _var6)) <= (m[0].a + _var6))):
            return False
        return True
    return guard
"""
        expected_38_no_astunparse = """\
def ___make_guard_fn():
    def guard(L):
        if not (x[0].a < x[1].a * (3 - x[2].a)):
            return False
        if not (a.b.c[0].d.e + a.b.c[1].d.e * a.b.c[2].d.e > 0):
            return False
        if not (f(m.n[0], '0').x.y.z * f(m.n[0], '1').x.y.z * f(m.n[0], '2').x.y.z < 512):
            return False
        if not (self.g(a, b).k + (1 - self.g(a, b).k) <= m[0].a + self.g(a, b).k):
            return False
        return True
    return guard
"""

        if self._is_py38():
            expected = (
                expected_38 if self._has_ast_unparse() else expected_38_no_astunparse
            )
        self.assertEqual(expected, pycode)

    def test_dynamo_compiling_fake_tensor_to_vararg_int(self):
        class MyModule(torch.nn.Module):
            def __init__(self) -> None:
                super().__init__()

            def forward(self, x):
                # use numpy int so it's wrapped as fake tensor in dynamo
                shape = np.int_(16)
                # test shape as fake tensor, which param type is
                # Sequence[Union[_int, SymInt]]
                return x.reshape(shape)

        x = torch.rand([4, 4])
        model = MyModule()
        orig_out = model(x)
        opt_model = torch._dynamo.optimize("eager")(MyModule())
        opt_out = opt_model(x)
        self.assertTrue(same(orig_out, opt_out))

    def test_scalar_tensor_is_equivalent_to_symint_argument(self):
        class GumbelTopKSampler(torch.nn.Module):
            def __init__(self, T, k):
                super().__init__()
                self.T = torch.nn.Parameter(
                    torch.tensor(T, dtype=torch.float32), requires_grad=False
                )
                self.k = torch.nn.Parameter(
                    torch.tensor(k, dtype=torch.int32), requires_grad=False
                )

            def sample_discrete(self, logits):
                threshold = torch.topk(logits, self.k, sorted=True)[0][..., -1]
                samples = torch.ge(logits.squeeze(1), threshold).float()
                return samples

            def forward(self, logits):
                dsamples = self.sample_discrete(logits)
                return dsamples

        x = torch.rand([4, 4, 4, 4])
        m = GumbelTopKSampler(T=4, k=4)
        orig_out = m(x)
        opt_m = torch.compile(backend="eager")(m)
        opt_out = opt_m(x)
        self.assertTrue(same(orig_out, opt_out))

    def test_scalar_tensor_is_equivalent_to_symint_list_argument(self):
        class Jitter(torch.nn.Module):
            def __init__(self, jitter_val):
                super().__init__()
                self.jitter_val = jitter_val

            def roll_tensor(self, input):
                h_shift = self.jitter_val - 1
                w_shift = self.jitter_val + 1
                return torch.roll(
                    torch.roll(input, shifts=h_shift, dims=2), shifts=w_shift, dims=3
                )

            def forward(self, input):
                return self.roll_tensor(input)

        x = torch.rand([4, 4, 4, 4])
        m = Jitter(jitter_val=4)
        orig_out = m(x)
        opt_m = torch.compile(backend="eager")(m)
        opt_out = opt_m(x)
        self.assertTrue(same(orig_out, opt_out))

    def test_scalar_tensor_is_equivalent_to_int_list_argument(self):
        class MyModel(torch.nn.Module):
            def forward(self, input):
                permute = torch.tensor([0, 2, 1])
                x = input.permute(*permute)
                return x

        x = torch.randn(2, 3, 4)
        m = MyModel()
        orig_out = m(x)
        opt_m = torch.compile(backend="eager")(m)
        opt_out = opt_m(x)
        self.assertTrue(same(orig_out, opt_out))

    def test_torch_variable_hasattr(self):
        def fn(x):
            if hasattr(torch.nn, "Module"):
                return x * x
            return x + 1

        compiled_fn = torch.compile(backend="eager", fullgraph=True)(fn)

        x = torch.rand([4, 4])
        fn_out = fn(x)
        compiled_out = compiled_fn(x)
        self.assertTrue(same(fn_out, compiled_out))

    def test_list_hasattr1(self):
        def fn(x):
            if hasattr(x, "foo"):
                return x[0] + 1
            return x[0] - 1

        compiled_fn = torch.compile(backend="eager", fullgraph=True)(fn)

        x = [torch.randn(3)]
        fn_out = fn(x)
        compiled_out = compiled_fn(x)
        self.assertTrue(same(fn_out, compiled_out))

    def test_list_hasattr2(self):
        def fn():
            x = [torch.zeros(3)]
            if hasattr(x, "__len__"):
                return x[0] + 1
            return x[0] - 1

        compiled_fn = torch.compile(backend="eager", fullgraph=True)(fn)

        fn_out = fn()
        compiled_out = compiled_fn()
        self.assertTrue(same(fn_out, compiled_out))

    def test_tuple_hasattr(self):
        def fn(x):
            if hasattr(x, "foo"):
                return x[0] + 1
            return x[1] - 1

        compiled_fn = torch.compile(backend="eager", fullgraph=True)(fn)

        x = (torch.randn(3), torch.randn(3))
        fn_out = fn(x)
        compiled_out = compiled_fn(x)
        self.assertTrue(same(fn_out, compiled_out))

    def test_fn_hasattr__name__1(self):
        def fn():
            foo = lambda x: x + 1
            return hasattr(foo, "__name__")

        compiled_fn = torch.compile(backend="eager", fullgraph=True)(fn)

        fn_out = fn()
        compiled_out = compiled_fn()
        self.assertEqual(fn_out, compiled_out)
        self.assertTrue(fn_out)

    def test_fn_hasattr__name__2(self):
        def bar(x):
            return torch.sin(x)

        def fn():
            return hasattr(bar, "__name__")

        compiled_fn = torch.compile(backend="eager", fullgraph=True)(fn)

        fn_out = fn()
        compiled_out = compiled_fn()
        self.assertEqual(fn_out, compiled_out)
        self.assertTrue(fn_out)

    def test_fn_hasattr__name__3(self):
        def bar(x, y):
            return torch.sin(x) + torch.cos(y)

        baz = functools.partial(bar, y=4)

        def fn():
            return hasattr(baz, "__name__")

        compiled_fn = torch.compile(backend="eager", fullgraph=True)(fn)

        fn_out = fn()
        compiled_out = compiled_fn()
        self.assertEqual(fn_out, compiled_out)
        self.assertFalse(fn_out)

    def test_torch_objects_as_keys(self):
        remap = {torch.float16: torch.float32}

        def fn():
            return torch.randn(3, dtype=remap[torch.float16])

        opt = torch.compile(fn, backend="eager")
        opt()

    def test_tracing_py_tree(self):
        def fn(xs):
            flat_xs, spec = pytree.tree_flatten(xs)
            res = [x.clone() for x in flat_xs]
            return pytree.tree_unflatten(res, spec)

        xs = [torch.tensor(i) for i in range(3)]

        counter = CompileCounter()
        torch._dynamo.optimize(counter, nopython=True)(fn)(xs)
        self.assertEqual(counter.frame_count, 1)
        self.assertEqual(counter.op_count, 3)

    def test_tracing_nested_py_tree(self):
        import torch.utils._pytree as pytree

        def fn(xs):
            flat_xs, spec = pytree.tree_flatten(xs)
            res = [x.clone() for x in flat_xs]
            return pytree.tree_unflatten(res, spec)

        xs = [torch.tensor(i) for i in range(3)]
        xsl = [xs, xs, xs, xs]

        counter = CompileCounter()
        comp_out = torch._dynamo.optimize(counter, nopython=True)(fn)(xsl)
        real_out = fn(xsl)
        self.assertEqual(comp_out, real_out)
        self.assertEqual(counter.frame_count, 1)
        self.assertEqual(counter.op_count, 12)

    def test_tracing_nested_py_tree_tuples(self):
        import torch.utils._pytree as pytree

        def fn(xs):
            flat_xs, spec = pytree.tree_flatten(xs)
            res = [x.clone() for x in flat_xs]
            return pytree.tree_unflatten(res, spec)

        xs = [torch.tensor(i) for i in range(3)]
        xsl = (xs, xs, xs, xs)

        counter = CompileCounter()
        comp_out = torch._dynamo.optimize(counter, nopython=True)(fn)(xsl)
        real_out = fn(xsl)
        self.assertEqual(comp_out, real_out)
        self.assertEqual(counter.frame_count, 1)
        self.assertEqual(counter.op_count, 12)

    def test_tracing_nested_py_tree_dicts(self):
        import torch.utils._pytree as pytree

        def fn(xs):
            flat_xs, spec = pytree.tree_flatten(xs)
            res = [x.clone() for x in flat_xs]
            return pytree.tree_unflatten(res, spec)

        xs = [torch.tensor(i) for i in range(3)]
        xsl = {
            "a": xs,
            "b": xs,
            "c": xs,
        }

        counter = CompileCounter()
        comp_out = torch._dynamo.optimize(counter, nopython=True)(fn)(xsl)
        real_out = fn(xsl)
        self.assertEqual(comp_out, real_out)
        self.assertEqual(counter.frame_count, 1)
        self.assertEqual(counter.op_count, 9)

    def test_dynamic_one_hot(self):
        def fn(x):
            x = x + 1
            # graph break from data-dependent output shape
            x = torch.nn.functional.one_hot(x)
            x = x + 1
            return x

        inp = torch.arange(20) % 4
        counter = CompileCounter()
        real_out = fn(inp)
        comp_out = torch.compile(fn, backend=counter)(inp)
        self.assertEqual(comp_out, real_out)
        self.assertEqual(counter.frame_count, 2)
        self.assertEqual(counter.op_count, 2)

    def test_tracing_nested_py_tree_mixed_all(self):
        import torch.utils._pytree as pytree

        def fn(xs):
            flat_xs, spec = pytree.tree_flatten(xs)
            res = [x.clone() for x in flat_xs]
            return pytree.tree_unflatten(res, spec)

        xs = [torch.tensor(i) for i in range(3)]
        xsa = (xs, xs)
        xsb = {"aa": xsa, "ab": xs}
        xsl = {
            "a": xs,
            "b": xsa,
            "c": xsb,
        }

        counter = CompileCounter()
        comp_out = torch._dynamo.optimize(counter, nopython=True)(fn)(xsl)
        real_out = fn(xsl)
        self.assertEqual(comp_out, real_out)
        self.assertEqual(counter.frame_count, 1)
        self.assertEqual(counter.op_count, 18)

    def test_any_all_symnode(self):
        cnt = CompileCounter()

        @torch.compile(backend=cnt, fullgraph=True, dynamic=True)
        def fn(x):
            t = x.size(0) >= 10
            f = x.size(0) >= 100
            if any([]) or any([f]) or any([f, f]):
                return x - 1
            if all([f]) or all([t, f]) or all([f, t]) or all([f, f]):
                return x - 2
            if not (all([]) and all([t]) and all([t, t])):
                return x - 3
            if not (any([t]) and any([t, f]) and any([f, t])):
                return x - 4
            return x + 1

        y1 = torch.randn(16)
        y2 = torch.randn(18)
        self.assertEqual(fn(y1), y1 + 1)
        self.assertEqual(fn(y2), y2 + 1)
        self.assertEqual(cnt.frame_count, 1)
        y3 = torch.randn(5)
        self.assertEqual(fn(y3), y3 - 3)
        self.assertEqual(cnt.frame_count, 2)

    def test_tracing_py_tree_tensor_subclass(self):
        import torch.utils._pytree as pytree
        from torch.testing._internal.two_tensor import TwoTensor
        from torch.utils.checkpoint import checkpoint

        def fn(xs):
            nested_xs = [[xs]]
            flat_xs, spec = pytree.tree_flatten(xs)
            return flat_xs[0].clone()

        # use checkpoint to trigger a "sourceless" tensor subclass
        def checkpoint_fn(xs):
            return checkpoint(fn, xs, use_reentrant=True)

        xs = TwoTensor(torch.ones(2, 2), torch.ones(2, 2))

        counter = CompileCounter()
        torch._dynamo.optimize(counter, nopython=True)(checkpoint_fn)(xs)
        self.assertEqual(counter.frame_count, 1)
        self.assertEqual(counter.op_count, 2)

    def test_tracing_tree_map_only(self):
        import torch.utils._pytree as pytree

        def fn(xs):
            def mapper(x):
                return x.clone()

            y = pytree.tree_map_only(torch.Tensor, mapper, xs)
            return y

        xs = [torch.tensor(i) for i in range(3)] + ["hi"]
        xsa = (xs, xs)
        xsb = {"aa": xsa, "ab": xs}

        counter = CompileCounter()
        comp_out = torch._dynamo.optimize(counter, nopython=True)(fn)(xsb)
        real_out = fn(xsb)

        self.assertEqual(comp_out, real_out)
        self.assertEqual(counter.frame_count, 1)
        self.assertEqual(counter.op_count, 9)

    @torch._dynamo.config.patch(
        capture_scalar_outputs=True, capture_dynamic_output_shape_ops=True
    )
    def test_unbacked_symint(self):
        @torch.compile(backend="eager")
        def f(lengths, values):
            sizes = lengths.tolist()
            for s in sizes:
                torch._check_is_size(s)
                torch._check(s >= 2)
                torch._check(s <= 100)
            return torch.split(values, sizes)

        f(torch.tensor([2, 3, 4]), torch.randn(9))

    @torch._dynamo.config.patch(
        capture_scalar_outputs=True, capture_dynamic_output_shape_ops=True
    )
    def test_out_variant_custom_op(self):
        with torch.library._scoped_library("mylib", "FRAGMENT") as lib:
            lib.define(
                "split_with_sizes_copy(Tensor all_gather_output, SymInt[] all_gather_input_split_sizes, int dim=0, *, Tensor(a!)[] out) -> ()"
            )

            @torch.library.impl(lib, "split_with_sizes_copy", "Meta")
            @torch.library.impl(lib, "split_with_sizes_copy", "CPU")
            def split_with_sizes_copy(
                all_gather_output: torch.Tensor,
                all_gather_input_split_sizes: typing.List[int],
                dim: int,
                out: typing.List[torch.Tensor],
            ) -> None:
                torch.split_with_sizes_copy(
                    all_gather_output, all_gather_input_split_sizes, dim=dim, out=out
                )

            @torch.compile(backend="eager", fullgraph=True)
            def f1(all_gather_output, all_gather_input_split_sizes, dim, out):
                return torch.ops.mylib.split_with_sizes_copy(
                    all_gather_output, all_gather_input_split_sizes, dim, out=out
                )

            all_gather_output = torch.randn(2, 272)
            all_gather_input_split_sizes = [128, 8, 128, 8]
            dim = 1
            out = [
                torch.empty(2, 128),
                torch.empty(2, 8),
                torch.empty(2, 128),
                torch.empty(2, 8),
            ]
            f1(all_gather_output, all_gather_input_split_sizes, dim, out)

        with torch.library._scoped_library("mylib", "FRAGMENT") as lib:
            lib.define(
                "chunk_cat(Tensor[] tensors, int dim, int num_chunks, *, Tensor(a!) out) -> ()"
            )

            @torch.library.impl(lib, "chunk_cat", "Meta")
            @torch.library.impl(lib, "chunk_cat", "CPU")
            def chunk_cat(
                tensors: typing.List[torch.Tensor],
                dim: int,
                num_chunks: int,
                out: torch.Tensor,
            ) -> None:
                torch._chunk_cat(tensors, dim, num_chunks, out=out)

            @torch.compile(backend="eager", fullgraph=True)
            def f2(tensors, dim, num_chunks, out):
                return torch.ops.mylib.chunk_cat(tensors, dim, num_chunks, out=out)

            x = torch.zeros(100, dtype=torch.int64)
            tensors = [
                torch.randn(16, 16),
                torch.randn(16),
                torch.randn(16, 16),
                torch.randn(16),
            ]
            dim = 0
            num_chunks = 2
            out = torch.empty(2, 272)
            f2(tensors, dim, num_chunks, out)

    @torch._dynamo.config.patch(capture_scalar_outputs=True)
    def test_runtime_assert_replacement(self):
        @torch.compile(backend="eager")
        def fn(x, y):
            z = y.item()
            torch._check(z == 3)
            return x + z

        fn(torch.randn(4), torch.tensor([3]))
        self.assertRaises(RuntimeError, lambda: fn(torch.randn(4), torch.tensor([4])))

    @torch._dynamo.config.patch(capture_scalar_outputs=True)
    def test_cat_unbacked(self):
        @torch.compile(backend="eager")
        def fn(x, y):
            z = y.item()
            return torch.cat([x, torch.ones(z)])

        self.assertRaises(
            RuntimeError, lambda: fn(torch.randn(2, 3), torch.tensor([0]))
        )
        self.assertRaises(
            RuntimeError, lambda: fn(torch.randn(2, 3), torch.tensor([1]))
        )

    @torch._dynamo.config.patch(
        capture_scalar_outputs=True, capture_dynamic_output_shape_ops=True
    )
    def test_aot_autograd_propagate_unbacked_symints_shape(self):
        @torch.compile(backend="aot_eager")
        def f(x):
            return torch.nonzero(x)

        f(torch.tensor([1, 0, 3, 2, 0]))

    def test_simple_set_usage(self):
        def foo(x, y):
            setty = {x, y}
            return setty.pop() * setty.pop()

        counter = CompileCounter()
        foo = torch._dynamo.optimize(counter, nopython=True)(foo)
        x = torch.randn(10, 10)
        y = torch.randn(10, 10)
        foo(x, y)
        self.assertEqual(counter.frame_count, 1)

    def test_add_to_set(self):
        def foo(x, y):
            setty = set()
            setty.add(x[0])
            setty.add(x[1])
            setty.add(x[2])
            setty.add(y)
            return y * len(setty)

        x = torch.randn(10, 10)
        y = torch.randn(2, 2)
        eager_result = foo([x, x, x, x, y], y)

        counter = CompileCounter()
        foo = torch._dynamo.optimize(counter, nopython=True)(foo)
        result = foo([x, x, x, x, y], y)
        self.assertEqual(counter.frame_count, 1)
        self.assertEqual(result, eager_result)

    def test_remove_set(self):
        def fn(x):
            set_a = set((4, 5))
            set_a.remove(4)
            return x * len(set_a)

        opt_fn = torch.compile(fn, backend="eager", fullgraph=True)
        x = torch.randn(4)
        ref = fn(x)
        res = opt_fn(x)
        self.assertEqual(ref, res)

    def test_iter_set(self):
        def foo(x, y):
            setty = set()
            for t in x:
                setty.add(t)
            return y * len(setty)

        x = torch.randn(10, 10)
        y = torch.randn(2, 2)
        eager_result = foo([x, x, x, x, y], y)

        counter = CompileCounter()
        foo = torch._dynamo.optimize(counter, nopython=True)(foo)
        result = foo([x, x, x, x, y], y)
        self.assertEqual(counter.frame_count, 1)
        self.assertEqual(result, eager_result)

    def test_input_set_graph_break(self):
        def foo(x):
            return x.pop() * x.pop()

        x = torch.randn(10, 10)
        y = torch.randn(10, 10)

        counter = CompileCounter()

        inp = {x, x, x, x, y, y}
        foo = torch._dynamo.optimize(counter, nopython=True)(foo)

        # There's a lot of stuff about sets that cannot work without a good deal of exertion on our part.
        # Specifically, getting a set as input won't ever work with how GetItemSource works (Can't arbitrary access set contents)
        # and so the guard story for the objects passed into input just isn't there atm.
        with self.assertRaisesRegex(
            torch._dynamo.exc.Unsupported,
            "^call_method UserDefinedObjectVariable\\(set\\).*",
        ):
            foo(inp)

        foo = torch._dynamo.optimize(counter, nopython=False)(foo)
        foo(inp)
        self.assertEqual(counter.frame_count, 1)

    def test_reconstruct_set_across_graph_break(self):
        def foo(x, y):
            setty = set()
            for t in x:
                setty.add(t)
            print("Break!")
            return y * len(setty)

        x = torch.randn(10, 10)
        y = torch.randn(2, 2)

        counter = CompileCounter()
        foo = torch._dynamo.optimize(counter)(foo)
        result = foo([x, x, x, x, y], y)

    def test_set_aliasing_recompiles(self):
        g1 = torch.randn(10)
        g2 = torch.randn(10)
        g3 = torch.randn(10)
        g4 = torch.randn(10)

        def foo(a, b, c):
            myset = {g1, a, b, c}
            return a + len(myset)

        counter = CompileCounter()
        foo = torch._dynamo.optimize(counter)(foo)
        # first call with no aliasing
        foo(g2, g3, g4)
        self.assertEqual(counter.frame_count, 1)

        # no aliasing again
        foo(g3, g2, g4)
        # assert no recompile
        self.assertEqual(counter.frame_count, 1)

        # aliasing changes, we should recompile
        foo(g2, g2, g2)
        self.assertEqual(counter.frame_count, 2)

        # same aliasing, different tensor
        foo(g3, g3, g3)
        self.assertEqual(counter.frame_count, 2)

        # aliasing between global and arg, should recompile again
        foo(g1, g1, g1)
        self.assertEqual(counter.frame_count, 3)

        # Reset
        torch._dynamo.reset()

        # aliasing between global and arg, first call
        foo(g1, g1, g1)
        self.assertEqual(counter.frame_count, 4)

        # same aliasing, different tensor, all local, recompile
        foo(g3, g3, g3)
        self.assertEqual(counter.frame_count, 5)

        # aliasing same tensor, we shouldn't recompile
        foo(g2, g2, g2)
        self.assertEqual(counter.frame_count, 5)

        # No aliasing
        foo(g2, g3, g4)
        self.assertEqual(counter.frame_count, 6)

        # No aliasing again
        foo(g3, g2, g4)
        # assert no recompile
        self.assertEqual(counter.frame_count, 6)

    def test_str_format_return1(self):
        @torch.compile(backend="eager", fullgraph=True)
        def fn(img):
            x = torch.sin(img)
            y = f"shape {img.shape[-2:]} batch size {img.shape[0]}"
            return img + x, y

        img1 = torch.randn(1, 1, 8, 8)
        res, msg = fn(img1)
        self.assertEqual(msg, "shape torch.Size([8, 8]) batch size 1")
        self.assertEqual(res, img1 + torch.sin(img1))

    def test_str_format_return2(self):
        @torch.compile(backend="eager", fullgraph=True)
        def fn(img):
            x = torch.sin(img)
            y = "shape {} batch size {y:.2f}".format(img.shape[-2:], y=img.shape[0])
            return img + x, y

        img1 = torch.randn(1, 1, 8, 8)
        res, msg = fn(img1)
        self.assertEqual(msg, "shape torch.Size([8, 8]) batch size 1.00")
        self.assertEqual(res, img1 + torch.sin(img1))

    # Compiling autograd.Function traces fwd function twice, but the same unbacked symints were not identified
    # as the same across the two tracings. This is an unlikely situation in real use cases, so we add another
    # `test_validate_outputs_unbacked_by_custom_op` to mitigate it and keep this one as expected failure
    # until we have a proper fix.
    @unittest.expectedFailure
    @torch._dynamo.config.patch(capture_scalar_outputs=True)
    def test_validate_outputs_unbacked(self):
        class SillyCat(torch.autograd.Function):
            @staticmethod
            def forward(ctx, x0, x1, i):
                ctx.save_for_backward(i)
                return torch.cat([x0, x1])

            @staticmethod
            def backward(ctx, grad_out):
                (i,) = ctx.saved_tensors
                i0, i1 = i.tolist()
                g_x0, g_x1 = grad_out.split([i0, i1])
                return g_x0, g_x1, None

        @torch.compile(backend="aot_eager", fullgraph=True)
        def f(x, i):
            i0, i1 = i.tolist()
            x0, x1 = x.split([i0, i1])
            return SillyCat.apply(x0, x1, i)

        f(torch.randn(9, requires_grad=True), torch.tensor([3, 6]))

    @torch._dynamo.config.patch(capture_scalar_outputs=True)
    def test_validate_outputs_unbacked_by_custom_op(self):
        with torch.library._scoped_library("mylib", "FRAGMENT") as lib:
            torch.library.define(
                "mylib::foo",
                "(Tensor a, Tensor b) -> (Tensor)",
                tags=torch.Tag.pt2_compliant_tag,
                lib=lib,
            )

            @torch.library.impl("mylib::foo", "cpu", lib=lib)
            @torch.library.register_fake("mylib::foo")
            def foo_impl(x, y):
                return torch.cat([x, y])

            @torch.compile(backend="aot_eager", fullgraph=True)
            def f(x, i):
                i0, i1 = i.tolist()
                x0, x1 = x.split([i0, i1])
                return torch.ops.mylib.foo(x0, x1)

            f(torch.randn(9, requires_grad=True), torch.tensor([3, 6]))

    def test_str_format_assert1(self):
        @torch.compile(backend="eager", fullgraph=True)
        def fn(img):
            x = torch.sin(img)
            val = x.shape[-2:]
            torch._assert(len(val) == 2, f"shape {img.shape}")
            return img + x

        img1 = torch.randn(1, 1, 8, 8)
        res = fn(img1)
        self.assertEqual(res, img1 + torch.sin(img1))

    def test_str_format_assert2(self):
        cnt = CompileCounter()

        @torch.compile(backend=cnt)
        def fn(img):
            x = torch.sin(img)
            torch._assert(
                img.shape[-2] == 8 and img.shape[-1] == 16, f"shape {img.shape}"
            )
            return img + x

        img1 = torch.randn(1, 3, 8, 16)
        res = fn(img1)
        self.assertEqual(res, img1 + torch.sin(img1))
        self.assertEqual(cnt.frame_count, 1)

        # trigger a recompile and graph break
        img2 = torch.randn(1, 3, 8, 15)
        self.assertRaises(AssertionError, lambda: fn(img2))

    def test_tolist_scalar(self):
        def fn(x):
            new_list = []
            for i in x.tolist():
                new_list.append(i * 4)
            return new_list

        x = torch.tensor([3])
        eager = fn(x)
        counter = CompileCounter()
        compiled = torch._dynamo.optimize(counter, nopython=True)(fn)(x)
        self.assertEqual(eager, compiled)
        self.assertEqual(counter.frame_count, 1)

    def test_tolist_1d(self):
        def fn(x):
            new_list = []
            for i in x.tolist():
                new_list.append(i * 4)
            return new_list

        x = torch.tensor([2, 1])
        eager = fn(x)
        counter = CompileCounter()
        compiled = torch._dynamo.optimize(counter, nopython=True)(fn)(x)
        self.assertEqual(eager, compiled)
        self.assertEqual(counter.frame_count, 1)

    def test_tolist_kd(self):
        def fn(x):
            new_list = []
            for i in x.tolist():
                new_list.append(i * 4)
            return new_list

        x = torch.tensor([[[2, 1], [2, 1], [2, 1]], [[2, 1], [2, 1], [2, 1]]])
        eager = fn(x)
        counter = CompileCounter()
        compiled = torch._dynamo.optimize(counter, nopython=True)(fn)(x)
        self.assertEqual(eager, compiled)
        self.assertEqual(counter.frame_count, 1)

    @patch.object(torch._dynamo.config, "specialize_int", True)
    def test_tolist_0d(self):
        def fn(x):
            new_list = []
            i = x.tolist()
            new_list.append(i * 4)
            return new_list

        x = torch.tensor(42)
        eager = fn(x)
        counter = CompileCounter()
        compiled = torch._dynamo.optimize(counter, nopython=True)(fn)(x)
        self.assertEqual(eager, compiled)
        self.assertEqual(counter.frame_count, 1)

    @patch.object(torch._dynamo.config, "assume_static_by_default", False)
    @patch.object(torch._dynamo.config, "automatic_dynamic_shapes", False)
    def test_tolist_kd_dynamic(self):
        def fn(x):
            new_list = []
            i = x.tolist()
            new_list.append(i * 4)
            return new_list

        x = torch.randint(3, 5, [5, 5])
        eager = fn(x)
        counter = CompileCounter()
        compiled_fn = torch._dynamo.optimize(counter, nopython=True)(fn)
        compiled = compiled_fn(x)
        self.assertEqual(eager, compiled)
        self.assertEqual(counter.frame_count, 1)

        # Value change, no recompiles
        x = torch.randint(7, 9, [5, 5])
        compiled_fn(x)
        self.assertEqual(counter.frame_count, 1)

        # Size change, forced recompiles
        x = torch.randint(3, 5, [3, 3])
        compiled_fn(x)
        self.assertEqual(counter.frame_count, 2)

    def test_tolist_float(self):
        def fn(x):
            new_list = []
            for i in x.tolist():
                new_list.append(i * 4)
            return new_list

        x = torch.tensor(
            [[[2.0, 1.0], [2.0, 1.0], [2.0, 1.0]], [[2.0, 1.0], [2.0, 1.0], [2.0, 1.0]]]
        )
        eager = fn(x)
        counter = CompileCounter()
        compiled = torch.compile(fn, backend=counter)(x)
        self.assertEqual(eager, compiled)
        # Nothing to compile here
        self.assertEqual(counter.frame_count, 0)

    def test_inline_closure_not_loaded_by_parent(self):
        def outer(a):
            return a + 1

        def indirect(x):
            return direct(x)

        def direct(x):
            def deep2(c):
                return outer(c)

            def deep(c):
                return deep2(c)

            return deep(x)

        x = torch.randn(3)
        eager = indirect(x)
        counter = CompileCounter()
        compiled = torch._dynamo.optimize(counter)(indirect)(x)
        self.assertEqual(eager, compiled)
        self.assertEqual(counter.frame_count, 1)

    def test_inline_closure_returned_by_another_function_and_captures(self):
        x = torch.ones(1)

        def fn():
            def inner():
                return x + 2

            return inner

        @torch.compile
        def start():
            # Obtain the `inner` function, which holds reference to `x`.
            inner = fn()

            # When we call `inner`, we end up looking up `x` from our inlining
            # tracer, Dynamo must make sure it still has some modeling of `x` at
            # that point.
            res = inner()
            return res

        res = start()
        self.assertEqual(torch.ones(1) * 3, res)

    def test_deque_input(self):
        a = torch.randn([2, 3])
        b = torch.randn([2, 3])
        d1 = collections.deque([a, b])
        d1.insert(0, "foo")

        d2 = collections.deque([a, b])
        d2.insert(0, "foo")

        def fn(q):
            a = q.pop()
            b = q.pop()
            return a * b

        eager = fn(d1)
        counter = CompileCounter()
        compiled = torch.compile(fn, backend=counter)(d2)
        self.assertEqual(eager, compiled)
        self.assertEqual(counter.frame_count, 1)

    def test_deque_append_left(self):
        d1 = collections.deque([10, 10])
        d1.insert(0, "foo")

        d2 = collections.deque([10, 10])
        d2.insert(0, "foo")

        def fn(q, a, b):
            q.appendleft(a)
            q.appendleft(b)
            return q.popleft() * q.popleft()

        a = torch.randn([3, 3])
        b = torch.randn([3, 3])
        eager = fn(d1, a, b)
        counter = CompileCounter()
        compiled = torch.compile(fn, backend=counter)(d2, a, b)
        self.assertEqual(eager, compiled)
        self.assertEqual(counter.frame_count, 1)
        self.assertTrue(isinstance(compiled, torch.Tensor))

    def test_yield_from(self):
        def yield_from_fn(t_list, k):
            def yield_from_gen(l):
                l2 = [t * k for t in l]
                yield from l2

            return [t * k for t in yield_from_gen(t_list)]

        t_list = [torch.randn([2, 3]) for _ in range(3)]
        eager = yield_from_fn(t_list, 2)
        counter = CompileCounter()
        compiled = torch._dynamo.optimize(counter)(yield_from_fn)(t_list, 2)
        self.assertEqual(eager, compiled)
        self.assertEqual(counter.frame_count, 1)

    def test_yield_from_in_a_loop(self):
        def gen2():
            yield 1

        def gen1():
            for value in range(5):
                yield from gen2()

        def fn(x):
            c = 0
            for i in gen1():
                c = c + i
            return x + c

        opt_fn = torch.compile(fn, backend="eager")
        x = torch.zeros(4)
        self.assertEqual(fn(x), opt_fn(x))

    def test_yield_gen_and_from(self):
        def populate_and_multiply_sequence(n, multiplier):
            # Inline generator
            def tensor_generator():
                for i in range(n):
                    yield torch.tensor([i])

            # Use 'yield from' to iterate over tensors and multiply
            t_list = [tensor * multiplier for tensor in tensor_generator()]

            def yield_from_gen():
                yield from t_list

            return [t for t in yield_from_gen()]

        multiplier = torch.tensor([10])
        eager = populate_and_multiply_sequence(5, multiplier)
        counter = CompileCounter()
        compiled = torch._dynamo.optimize(counter)(populate_and_multiply_sequence)(
            5, multiplier
        )
        self.assertEqual(eager, compiled)
        self.assertEqual(counter.frame_count, 1)

    def test_yield_from_user_stop_iteration(self):
        class MyIter:
            def __init__(self, seq):
                self.seq = seq
                self.index = 0

            def __iter__(self):
                return self

            def __next__(self):
                self.index += 1
                if self.index <= len(self.seq):
                    return self.seq[self.index - 1]
                raise StopIteration(self.index)

        def yield_from_iter_fn(seq):
            def gen(seq):
                yield from MyIter(seq)

            return [i for i in gen(seq)]

        seq = [torch.randn([2, 3]) for _ in range(3)]
        eager = yield_from_iter_fn(seq)
        counter = CompileCounter()
        compiled = torch._dynamo.optimize(counter)(yield_from_iter_fn)(seq)
        self.assertEqual(eager, compiled)
        self.assertEqual(counter.frame_count, 0)

    def test_yield_send_to_subgenerator_graph_break(self):
        def subgenerator(tensor):
            multiplier = yield
            yield tensor * multiplier

        def main_generator(t_list):
            for tensor in t_list:
                subgen = subgenerator(tensor)
                next(subgen)
                yield from subgen.send(torch.tensor([10]))

        t_list = [torch.tensor([i]) for i in range(5)]
        eager = list(main_generator(t_list))

        counter = CompileCounter()
        compiled_fn = torch._dynamo.optimize(counter)(main_generator)
        compiled = list(compiled_fn(t_list))

        self.assertEqual(eager, compiled)
        self.assertEqual(counter.frame_count, 0)

    def test_derpy_nn_module_usage(self):
        def ff1(x):
            self = mod1
            return torch.sigmoid(self.mod2(x) + self.param1)

        def ff2(x):
            self = mod2
            return torch.cos(torch.sin(x) * self.param2 + 10)

        mod1 = torch.nn.Module()
        mod2 = torch.nn.Module()
        mod1.register_module("mod2", mod2)
        mod1.register_parameter("param1", torch.nn.Parameter(torch.randn(10)))
        mod1.forward = ff1
        mod2.register_parameter("param2", torch.nn.Parameter(torch.randn(10)))
        mod2.forward = ff2
        mod1.eval()

        x = torch.randn(10)
        expected = mod1(x)
        counter = CompileCounter()
        actual = torch.compile(mod1, backend=counter, fullgraph=True)(x)
        self.assertEqual(actual, expected)
        self.assertEqual(counter.op_count, 6)

    def test_default_args_device_dtype(self):
        class Foo:
            def __init__(
                self,
                dtype: torch.dtype = torch.float16,
                device: torch.device = torch.device("cpu"),
            ) -> None:
                self.value = torch.tensor(10, dtype=dtype, device=device)

        def fn():
            return Foo().value + 1

        opt_func = torch._dynamo.optimize("eager", nopython=True)(fn)
        ref = fn()
        res = opt_func()
        self.assertEqual(ref, res)

    def test_torch_device_python_type(self):
        for device, device_type, index in [
            ("cpu", "cpu", None),
            ("cuda:0", "cuda", 0),
        ]:
            if device == "cuda:0" and not TEST_CUDA:
                continue

            def fn(target):
                target_device = target.device
                a = torch.zeros(2, 3, device=target_device)
                # Constant assert at trace time
                assert isinstance(target_device, torch.device)
                assert target_device.type == device_type
                assert target_device.index == index
                b = torch.zeros(2, 3, device=target_device)
                c = torch.zeros(2, 3, device=target_device)
                return a + b + c

            from torch._dynamo.variables import ConstantVariable

            device = torch.device(device)
            expected_variable = ConstantVariable(device)
            self.assertEqual(expected_variable.python_type(), type(device))

            opt_func = torch._dynamo.optimize("eager", nopython=True)(fn)
            a = torch.tensor([2, 3], device=device)
            res = opt_func(a)
            self.assertIsInstance(res, torch.Tensor)

    def test_torch_dtype_python_type(self):
        def fn(target):
            target_dtype = target.dtype
            a = torch.zeros(2, 3, dtype=target_dtype)
            # Constant assert at trace time
            assert isinstance(target_dtype, torch.dtype)
            b = torch.zeros(2, 3, dtype=target_dtype)
            c = torch.zeros(2, 3, dtype=target_dtype)
            return a + b + c

        from torch._dynamo.variables import ConstantVariable

        dtype = torch.float16
        expected_variable = ConstantVariable(dtype)
        self.assertEqual(expected_variable.python_type(), type(dtype))

        opt_func = torch._dynamo.optimize("eager", nopython=True)(fn)
        a = torch.tensor([2, 3], dtype=dtype)
        res = opt_func(a)
        self.assertIsInstance(res, torch.Tensor)

    def test_iterator_limit(self):
        def fn(x):
            def gen():
                while True:
                    yield x

            return list(gen())

        x = torch.randn([0, 1, 2, 3, 4, 5])
        compiled_fn = torch._dynamo.optimize(backend="eager", nopython=True)(fn)
        with self.assertRaisesRegex(
            torch._dynamo.exc.Unsupported, "infinite generator"
        ):
            compiled_fn(x)

        # FIXME(XuehaiPan): do not inline infinite generator if it does not raise errors in eager mode
        def fn(x):
            def gen():
                while True:
                    yield x

            return list(zip(range(10), gen()))

        x = torch.randn([0, 1, 2, 3, 4, 5])
        compiled_fn = torch._dynamo.optimize(backend="eager", nopython=True)(fn)
        with self.assertRaisesRegex(
            torch._dynamo.exc.Unsupported, "infinite generator"
        ):
            compiled_fn(x)

    def test_itertools_islice(self):
        counters.clear()

        def fn(x):
            return itertools.islice(x, 2, 5, 2)

        x = torch.randn([0, 1, 2, 3, 4, 5])
        eager = fn(x)

        compiled_fn = torch._dynamo.optimize(backend="eager", nopython=True)(fn)
        compiled = compiled_fn(x)

        self.assertEqual(list(eager), list(compiled))
        self.assertEqual(len(counters["graph_break"]), 0)

    def test_itertools_islice_default_step(self):
        counters.clear()

        def fn(x):
            return itertools.islice(x, 2, 5)

        x = torch.randn([0, 1, 2, 3, 4, 5])
        eager = fn(x)

        compiled_fn = torch._dynamo.optimize(backend="eager", nopython=True)(fn)
        compiled = compiled_fn(x)

        self.assertEqual(list(eager), list(compiled))
        self.assertEqual(len(counters["graph_break"]), 0)

    def test_itertools_islice_default_end(self):
        counters.clear()

        def fn(x):
            return itertools.islice(x, 2)

        x = torch.randn([0, 1, 2, 3, 4, 5])
        eager = fn(x)

        compiled_fn = torch._dynamo.optimize(backend="eager", nopython=True)(fn)
        compiled = compiled_fn(x)

        self.assertEqual(list(eager), list(compiled))
        self.assertEqual(len(counters["graph_break"]), 0)

    def test_itertools_repeat(self):
        counters.clear()

        def fn(x):
            r = itertools.repeat(100.0, 5)
            for i in r:
                x += i
            return x

        x = torch.randn([2, 5])
        eager = fn(x)

        compiled_fn = torch._dynamo.optimize(backend="eager", nopython=True)(fn)
        compiled = compiled_fn(x)

        self.assertEqual(list(eager), list(compiled))
        self.assertEqual(len(counters["graph_break"]), 0)

    def test_itertools_infinite_repeat(self):
        counters.clear()

        def fn(x):
            r = itertools.repeat(100.0)
            idx = 0
            for i in r:
                x += i
                idx += 1
                if idx > 10:
                    break
            return x

        x = torch.randn([2, 5])
        eager = fn(x)

        compiled_fn = torch._dynamo.optimize(backend="eager", nopython=True)(fn)
        compiled = compiled_fn(x)

        self.assertEqual(list(eager), list(compiled))
        self.assertEqual(len(counters["graph_break"]), 0)

    def test_itertools_infinite_repeat_mutation(self):
        counters.clear()

        def fn(x):
            r = itertools.repeat(x)
            idx = 0
            for i in r:
                x += i
                i += 1
                idx += 1
                if idx > 10:
                    break
            return x

        x = torch.randn([2, 5])
        eager = fn(x)

        compiled_fn = torch._dynamo.optimize(backend="eager", nopython=True)(fn)
        compiled = compiled_fn(x)

        self.assertEqual(list(eager), list(compiled))
        self.assertEqual(len(counters["graph_break"]), 0)

    def test_itertools_infinite_count(self):
        for args in ([], [10], [5, -1]):
            counters.clear()

            def fn(x):
                r = itertools.count(*args)
                idx = 0
                for i in r:
                    x += i
                    idx += 1
                    if idx > 10:
                        break
                return x

            x = torch.randn([2, 5])
            eager = fn(x)

            compiled_fn = torch._dynamo.optimize(backend="eager", nopython=True)(fn)
            compiled = compiled_fn(x)

            self.assertEqual(list(eager), list(compiled))
            self.assertEqual(len(counters["graph_break"]), 0)

    def test_itertools_infinite_cycle(self):
        counters.clear()

        def fn(x):
            for iterator in (
                iter([]),
                iter([10, 11.0]),
                itertools.repeat(-1, 3),
                itertools.count(10),
            ):
                r = itertools.cycle(iterator)
                idx = 0
                x += 1
                for i in r:
                    x += i
                    idx += 1
                    if idx > 10:
                        break
            return x

        x = torch.randn([2, 5])
        eager = fn(x)

        compiled_fn = torch._dynamo.optimize(backend="eager", nopython=True)(fn)
        compiled = compiled_fn(x)

        self.assertEqual(list(eager), list(compiled))
        self.assertEqual(len(counters["graph_break"]), 0)

    def test_itertools_accumulate_symint_default_sum(self):
        # https://github.com/pytorch/pytorch/issues/110287
        counters.clear()

        def fn(x):
            r = itertools.accumulate([x.size(0), x.size(1)])
            for i in r:
                x *= i
            return x

        x = torch.randn(2, 3)
        eager = fn(x)

        compiled_fn = torch._dynamo.optimize(backend="eager", nopython=True)(fn)
        compiled = compiled_fn(x)

        self.assertEqual(list(eager), list(compiled))
        self.assertEqual(len(counters["graph_break"]), 0)

    def test_itertools_accumulate_tensors_default_sum(self):
        counters.clear()

        def fn(a, b, c, d, x):
            l = [a, b, c, d, x]
            for i, t in enumerate(l):
                l[i] = t * x
            return itertools.accumulate(l)

        t_list = [torch.tensor([i + 1]) for i in range(4)]
        x = torch.tensor([[1, 2], [3, 4]])
        eager = fn(*t_list, x)

        compiled_fn = torch._dynamo.optimize(backend="eager", nopython=True)(fn)
        compiled = compiled_fn(*t_list, x)

        self.assertEqual(list(eager), list(compiled))
        self.assertEqual(len(counters["graph_break"]), 0)

    def test_itertools_accumulate_tensors_builtins(self):
        for builtin_op in [operator.mul, operator.sub, operator.pow]:
            counters.clear()

            def fn(a, b, c, d, x):
                l = [a, b, c, d, x]
                for i, t in enumerate(l):
                    l[i] = t * x
                return itertools.accumulate(l, builtin_op)

            t_list = [torch.tensor([i + 1]) for i in range(4)]
            x = torch.tensor([[1, 2], [3, 4]])
            eager = fn(*t_list, x)

            compiled_fn = torch._dynamo.optimize(backend="eager", nopython=True)(fn)
            compiled = compiled_fn(*t_list, x)

            self.assertEqual(list(eager), list(compiled))
            self.assertEqual(len(counters["graph_break"]), 0)

    def test_itertools_accumulate_tensors_kwargs(self):
        from torch._dynamo.utils import counters

        for kwargs in [
            {"func": operator.mul},
            {"initial": 100},
            {"func": operator.sub, "initial": -1},
        ]:
            counters.clear()

            def fn(a, b, c, d, x):
                l = [a, b, c, d, x]
                for i, t in enumerate(l):
                    l[i] = t * x
                return itertools.accumulate(l, **kwargs)

            t_list = [torch.tensor([i + 1]) for i in range(4)]
            x = torch.tensor([[1, 2], [3, 4]])

            compiled_fn = torch._dynamo.optimize(backend="eager", nopython=True)(fn)
            compiled = compiled_fn(*t_list, x)
            eager = fn(*t_list, x)

            self.assertEqual(list(eager), list(compiled))
            self.assertEqual(len(counters["graph_break"]), 0)

    def test_packaging_version_parse(self):
        from packaging import version

        @torch.compile(backend="eager", fullgraph=True)
        def fn():
            x = torch.zeros(1)
            if version.parse(torch.__version__) >= version.parse("2.0.0"):
                return x + 1
            return x

        self.assertEqual(fn().item(), 1)

    def test_itertools_accumulate_tensors_user_defined(self):
        def udo_fn_0(a, b):
            return -1

        rando = random.randint(0, 1)

        def udo_fn_1(a, b):
            return a * rando + b * rando

        seen = []

        def udo_fn_2(a, b):
            seen.append(a)
            seen.append(b)
            return a * len(seen)

        for udo_fn in [udo_fn_0, udo_fn_1, udo_fn_2]:
            counters.clear()
            torch._dynamo.reset()

            def fn(a, b, c, d, x):
                l = [a, b, c, d, x]
                for i, t in enumerate(l):
                    l[i] = t * x
                return itertools.accumulate(l, udo_fn)

            t_list = [torch.tensor([i]) for i in range(4)]
            x = torch.tensor([[1, 2], [3, 4]])
            eager = fn(*t_list, x)

            compiled_fn = torch._dynamo.optimize(backend="eager", nopython=True)(fn)
            compiled = compiled_fn(*t_list, x)

            self.assertEqual(list(eager), list(compiled))
            self.assertEqual(len(counters["graph_break"]), 0)

    def test_pure_python_accumulate(self):
        def accumulate(iterable, func=lambda x, y: x + y):
            it = iter(iterable)
            try:
                # Initialize the accumulator with the first value from the iterable
                accumulator = next(it)
            except StopIteration:
                # If the iterable is empty, return an empty generator
                return
            yield accumulator

            for element in it:
                accumulator = func(accumulator, element)
                yield accumulator

        def fn(it):
            return accumulate(it)

        t_list = [torch.tensor([i]) for i in range(4)]
        eager = fn(t_list)

        counter = CompileCounter()
        compiled_fn = torch.compile(fn, backend=counter)
        compiled = compiled_fn(t_list)

        self.assertEqual(list(eager), list(compiled))
        self.assertEqual(counter.frame_count, 1)

    def test_itertools_groupby_pure_python_default_identify_func(self):
        counters.clear()

        def fn(l):
            return [(k, list(g)) for k, g in itertools.groupby(l)]

        l = [1, 2, 2, 3, 4, 4, 4, 1, 2]
        eager = fn(l)

        compiled_fn = torch._dynamo.optimize(backend="eager", nopython=True)(fn)
        compiled = compiled_fn(l)

        self.assertEqual(eager, compiled)
        self.assertEqual(len(counters["graph_break"]), 0)

    def test_itertools_groupby_pure_python_key_func(self):
        counters.clear()

        def fn(l):
            return [(k, list(g)) for k, g in itertools.groupby(l, key=operator.neg)]

        l = [1, 2, -2, 3, 4, 4, -4, 0, -2]
        eager = fn(l)

        compiled_fn = torch._dynamo.optimize(backend="eager", nopython=True)(fn)
        compiled = compiled_fn(l)

        self.assertEqual(eager, compiled)
        self.assertEqual(len(counters["graph_break"]), 0)

    def test_itertools_tee(self):
        counters.clear()

        def fn(l):
            a, b = itertools.tee(l)
            return list(a), list(b)

        l = [1, 2, 2, 3, 4, 4, 4, 1, 2]
        eager = fn(l)

        compiled_fn = torch._dynamo.optimize(backend="eager", nopython=True)(fn)
        compiled = compiled_fn(l)

        self.assertEqual(eager, compiled)
        self.assertEqual(len(counters["graph_break"]), 0)

    def test_list_iterator_contains(self):
        def fn(x):
            it = iter(["my_weight", "not_my_weight"])
            next(it)
            if "my_weight" in it:
                return x + 2
            return x + 1

        x = torch.zeros(3)
        compiled_fn = torch._dynamo.optimize(backend="eager", nopython=True)(fn)

        self.assertEqual(fn(x), compiled_fn(x))

    def test_storage_return(self):
        @torch.compile(backend="eager", fullgraph=True)
        def fn(x):
            y = torch.sin(x + 1)
            storage = x.untyped_storage()
            storage.resize_(0)
            y = torch.cos(y)
            return y, storage

        x = torch.randn(10)
        expected = torch.cos(torch.sin(x + 1))
        y, s = fn(x)
        self.assertEqual(y, expected)
        self.assertEqual(x.untyped_storage().size(), 0)
        self.assertIs(s, x.untyped_storage())

    def test_flat_name_to_original_fqn(self):
        class FooBarModule(torch.nn.Module):
            def __init__(self) -> None:
                super().__init__()
                self.register_parameter("0", torch.nn.Parameter(torch.randn(3, 4)))
                self.test_buf = torch.nn.Buffer(torch.randn(3, 4))
                self.register_parameter(
                    "test_param", torch.nn.Parameter(torch.randn(3, 4))
                )

            def forward(self, x):
                return ((x + self.test_buf) * getattr(self, "0")) / self.test_param

        class TestModule(torch.nn.Module):
            def __init__(self) -> None:
                super().__init__()
                self.foo_bar = FooBarModule()
                self.register_parameter(
                    "test_param", torch.nn.Parameter(torch.randn(3, 4))
                )
                self.test_buf = torch.nn.Buffer(torch.randn(3, 4))

            def forward(self, x):
                return (self.foo_bar(x) + self.test_param) * self.test_buf

        gm, _ = torch._dynamo.export(TestModule(), torch.randn(3, 4))
        self.assertIn("dynamo_flat_name_to_original_fqn", gm.meta)
        expected_fqn = {
            "L__self___test_param": "test_param",
            "L__self___test_buf": "test_buf",
            "getattr_L__self___foo_bar___0__": "foo_bar.0",
            "L__self___foo_bar_test_param": "foo_bar.test_param",
            "L__self___foo_bar_test_buf": "foo_bar.test_buf",
        }
        self.assertEqual(expected_fqn, gm.meta["dynamo_flat_name_to_original_fqn"])

    def test_proxy_frozen_dataclass(self):
        @dataclasses.dataclass(frozen=True)
        class TestDataClass:
            x: torch.Tensor
            y: torch.Tensor

        @allow_in_graph
        def inner_fn(dc):
            return dc.x + dc.y

        def fn(x, y):
            dc = TestDataClass(x, y)
            return inner_fn(dc)

        fn_opt = torch.compile(fullgraph=True)(fn)
        inps = (torch.ones(2, 2), torch.ones(2, 2))
        actual = fn_opt(*inps)
        expected = fn(*inps)

        self.assertEqual(actual, expected)

    def test_reconstruct_frozen_dataclass(self):
        @dataclasses.dataclass(frozen=True)
        class TestDataClass:
            x: torch.Tensor
            y: torch.Tensor

        def fn(x, y):
            dc = TestDataClass(x, y)
            torch._dynamo.graph_break()
            return dc.x + dc.y

        fn_opt = torch.compile()(fn)
        inps = (torch.ones(2, 2), torch.ones(2, 2))
        actual = fn_opt(*inps)
        expected = fn(*inps)

    def test_frozen_dataclass_default_value(self):
        @dataclasses.dataclass(frozen=True)
        class TestDataClass:
            x: torch.Tensor
            y: torch.Tensor
            z: int = dataclasses.field(default=5)
            a: int = 6

        @allow_in_graph
        def inner_fn(dc):
            return dc.x + dc.y + dc.z + dc.a

        def fn(x, y):
            dc = TestDataClass(x, y)
            return inner_fn(dc)

        fn_opt = torch.compile(fullgraph=True)(fn)
        inps = (torch.ones(2, 2), torch.ones(2, 2))
        actual = fn_opt(*inps)
        expected = fn(*inps)

        self.assertEqual(actual, expected)

    def test_frozen_dataclass_default_factory(self):
        @dataclasses.dataclass(frozen=True)
        class TestDataClass:
            x: torch.Tensor
            y: torch.Tensor
            z: int = dataclasses.field(default_factory=list)
            a: int = dataclasses.field(default_factory=lambda: [5])

        @allow_in_graph
        def inner_fn(dc):
            return dc.x + dc.y + dc.a[0]

        def fn(x, y):
            dc = TestDataClass(x, y)
            return inner_fn(dc)

        fn_opt = torch.compile(fullgraph=True)(fn)
        inps = (torch.ones(2, 2), torch.ones(2, 2))
        actual = fn_opt(*inps)
        expected = fn(*inps)

        self.assertEqual(actual, expected)

    @requiresPy310
    def test_frozen_dataclass_kw_only(self):
        @dataclasses.dataclass(frozen=True)
        class TestDataClass:
            x: torch.Tensor
            y: torch.Tensor
            z: int = dataclasses.field(kw_only=True)
            a: int = dataclasses.field(kw_only=True)

        @allow_in_graph
        def inner_fn(dc):
            return dc.x + dc.y + dc.a + dc.z

        def fn(x, y):
            dc = TestDataClass(x, y, z=5, a=2)
            return inner_fn(dc)

        fn_opt = torch.compile(fullgraph=True)(fn)
        inps = (torch.ones(2, 2), torch.ones(2, 2))
        actual = fn_opt(*inps)
        expected = fn(*inps)

        self.assertEqual(actual, expected)

    def test_pytree_tree_leaves(self):
        implemtations = [("python", pytree)]

        for name, module in implemtations:
            with self.subTest(f"pytree implement: {name}"):

                def fn(x):
                    tree = {
                        "a": [x, x - 1],
                        "b": x + 2,
                        "c": (
                            x,
                            3.0,
                            collections.deque([0.0, -x, 1, 2], maxlen=3),
                        ),
                        "d": collections.OrderedDict(
                            {
                                "e": torch.return_types.qr((2 * x, None)),
                                "f": MyTuple(x, x + 1, torch.zeros(4, 3)),
                            },
                        ),
                    }
                    leaves = module.tree_leaves(tree)
                    return leaves

                x = torch.randn(3, 2)
                expected = fn(x)
                fn_opt = torch.compile(fullgraph=True)(fn)
                actual = fn_opt(x)

                self.assertEqual(actual, expected)

    def test_pytree_tree_flatten_unflatten(self):
<<<<<<< HEAD
        implemtations = [("python", python_pytree)]
        if cxx_pytree is not None:
            implemtations.append(("cxx", cxx_pytree))
=======
        implemtations = [("python", pytree)]
>>>>>>> 9012e7a6

        for name, module in implemtations:
            with self.subTest(f"pytree implement: {name}"):

                def fn(x, y):
                    tree = {
                        "a": [x, x - 1],
                        "b": x + 2,
                        "c": (
                            x,
                            3.0,
                            collections.deque([0.0, -x, 1, 2], maxlen=3),
                        ),
                        "d": collections.OrderedDict(
                            {
                                "e": torch.return_types.qr((2 * x, None)),
                                "f": MyTuple(x, x + 1, torch.zeros(4, 3)),
                            },
                        ),
                    }
                    leaves, treespec = module.tree_flatten(tree)
                    new_leaves = [
                        x - 1,
                        y,
                        x * y,
                        3.0,
                        y - 2,
                        1,
                        torch.zeros(2, 2),
                        2 * y,
                        -y,
                        x + y,
                        x - y,
                        torch.ones(3, 2),
                        1,
                    ]
                    new_tree = module.tree_unflatten(new_leaves, treespec)
                    return leaves, new_tree

            x = torch.randn(3, 2)
            y = torch.randn(3, 2)
            expected = fn(x, y)
            fn_opt = torch.compile(fullgraph=True)(fn)
            actual = fn_opt(x, y)

            self.assertEqual(actual, expected)

    def test_pytree_tree_map(self):
<<<<<<< HEAD
        implemtations = [("python", python_pytree)]
        if cxx_pytree is not None:
            implemtations.append(("cxx", cxx_pytree))
=======
        implemtations = [("python", pytree)]
>>>>>>> 9012e7a6

        for name, module in implemtations:
            with self.subTest(f"pytree implement: {name}"):

                def fn(x, y):
                    tree1 = {
                        "a": [x, x - 1],
                        "b": x + 2,
                        "c": (
                            x,
                            3.0,
                            collections.deque([0.0, -x, 1, 2], maxlen=3),
                        ),
                        "d": collections.OrderedDict(
                            {
                                "e": torch.return_types.qr((2 * x, None)),
                                "f": MyTuple(x, x + 1, torch.zeros(4, 3)),
                            },
                        ),
                    }
                    tree2 = collections.OrderedDict(
                        [
                            ("c", (y, 3.0, collections.deque([1, -y, 10.0]))),
                            ("a", [y, y + 1]),
                            ("b", y + 2),
                            (
                                "d",
                                {
                                    "f": MyTuple(torch.ones(4, 3), -y, y + 1),
                                    "e": torch.return_types.qr((2 * y, None)),
                                },
                            ),
                        ],
                    )
                    return module.tree_map(lambda u, v: (u, v), tree1, tree2)

                x = torch.randn(3, 2)
                y = torch.randn(3, 2)
                expected = fn(x, y)
                fn_opt = torch.compile(fullgraph=True)(fn)
                actual = fn_opt(x, y)

                self.assertEqual(actual, expected)

    def test_shape_env_no_recording(self):
        main = ShapeEnv(should_record_events=False)

        # The main ShapeEnv should have no event recorded.
        self.assertEqual(len(main.events), 0)

        # Call create_symbolic_sizes_strides_storage_offset on both of them.
        r = main.create_symbolic_sizes_strides_storage_offset(
            torch.randn(3, 2), ConstantSource("x")
        )

        # Create a guard: size[0] == 3 (call evaluate_expr)
        #   - +1 guard entry
        #   - +1 replacement entry
        size = r[0]
        bool(size[0] == 3)

        # The main ShapeEnv should remain with no event recorded.
        self.assertEqual(len(main.events), 0)

        if torch.fx.experimental.validator.translation_validation_enabled():
            from torch.fx.experimental.symbolic_shapes import (
                CURRENT_NODE_KEY,
                SHAPEENV_EVENT_KEY,
            )

            # Check that we don't store any recording metadata on nodes
            # from the symbolic shape FX graph.
            for n in main.graph.nodes:
                self.assertFalse(SHAPEENV_EVENT_KEY in n.meta)
                self.assertFalse(CURRENT_NODE_KEY in n.meta)

    def _replay_and_check(self, shape_env: ShapeEnv):
        if shape_env.should_record_events:
            replayed = replay_shape_env_events(shape_env.events)
            shape_env.check_equal(replayed)

    def test_shape_env_equal_empty(self):
        main, other = ShapeEnv(), ShapeEnv()
        main.check_equal(other)
        self._replay_and_check(main)

    @onlyIfTranslationValidation
    def test_shape_env_equal_constructor(self):
        main, other = ShapeEnv(allow_scalar_outputs=False), ShapeEnv()
        self.assertExpectedRaisesInline(
            NotEqualError,
            lambda: main.check_equal(other),
            """\
ShapeEnv not equal: field values don't match:

==> settings: values don't match.
  >  Left: ShapeEnvSettings(allow_scalar_outputs=False, allow_dynamic_output_shape_ops=True, assume_static_by_default=False, specialize_zero_one=True, duck_shape=True, prefer_deferred_runtime_asserts_over_guards=False, allow_complex_guards_as_runtime_asserts=False)
  > Right: ShapeEnvSettings(allow_scalar_outputs=True, allow_dynamic_output_shape_ops=True, assume_static_by_default=False, specialize_zero_one=True, duck_shape=True, prefer_deferred_runtime_asserts_over_guards=False, allow_complex_guards_as_runtime_asserts=False)
""",
        )
        self._replay_and_check(main)

    @onlyIfTranslationValidation
    def test_shape_env_equal_create_symbolic_sizes_strides_storage_offset(self):
        main, other = ShapeEnv(), ShapeEnv()
        main.create_symbolic_sizes_strides_storage_offset(
            torch.randn(3, 2), ConstantSource("x")
        )
        self.assertExpectedRaisesInline(
            NotEqualError,
            lambda: main.check_equal(other),
            """\
ShapeEnv not equal: field values don't match:

==> name_to_node: values don't match.
  >  Left: {x_size_0_, x_size_1_, x_storage_offset, x_stride_0_, x_stride_1_}
  > Right: {}
==> source_to_symbol: values don't match.
  >  Left: {x.size()[0]: x.size()[0], x.size()[1]: x.size()[1], x.storage_offset(): x.storage_offset(), x.stride()[0]: x.stride()[0], x.stride()[1]: x.stride()[1]}
  > Right: {}
==> source_to_var: values don't match.
  >  Left: {x.size()[0]: s0, x.size()[1]: s1}
  > Right: {}
==> val_to_var: values don't match.
  >  Left: {0: 0, 1: 1, 2: s1, 3: s0}
  > Right: {0: 0, 1: 1}
==> var_to_range: values don't match.
  >  Left: {s0: VR[2, int_oo], s1: VR[2, int_oo]}
  > Right: {}
==> var_to_sources: values don't match.
  >  Left: {s0: [TensorPropertySource(base=ConstantSource(source_name='x'), prop=<TensorProperty.SIZE: 0>, idx=0)], s1: [TensorPropertySource(base=ConstantSource(source_name='x'), prop=<TensorProperty.SIZE: 0>, idx=1)]}
  > Right: {}
==> var_to_val: values don't match.
  >  Left: {s0: 3, s1: 2}
  > Right: {}
""",
        )
        self._replay_and_check(main)

    @onlyIfTranslationValidation
    def test_shape_env_equal_unbacked(self):
        main, other = ShapeEnv(), ShapeEnv()
        main.create_unbacked_symint()
        main.create_unbacked_symfloat()
        main.create_unbacked_symbool()
        self.assertExpectedRaisesInline(
            NotEqualError,
            lambda: main.check_equal(other),
            """\
ShapeEnv not equal: field values don't match:

==> name_to_node: values don't match.
  >  Left: {u0, u1, zuf0}
  > Right: {}
==> unbacked_symfloat_counter: values don't match.
  >  Left: 1
  > Right: 0
==> unbacked_symint_counter: values don't match.
  >  Left: 2
  > Right: 0
==> var_to_range: values don't match.
  >  Left: {u0: VR[-int_oo, int_oo], u1: VR[0, 1], zuf0: VR[-oo, oo]}
  > Right: {}
""",
        )
        self._replay_and_check(main)

    @onlyIfTranslationValidation
    def test_shape_env_equal_evaluate_expr_divisible(self):
        main, other = ShapeEnv(), ShapeEnv()

        # Call create_symbolic_sizes_strides_storage_offset on both of them.
        r = main.create_symbolic_sizes_strides_storage_offset(
            torch.randn(3, 2), ConstantSource("x")
        )
        other.create_symbolic_sizes_strides_storage_offset(
            torch.randn(3, 2), ConstantSource("x")
        )

        # Create a guard: size[0] % 3 == 0 (only in the main ShapeEnv)
        #   - +1 guard entry
        #   - +1 divisible entry
        size = r[0]
        bool(size[0] % 3 == 0)

        self.assertExpectedRaisesInline(
            NotEqualError,
            lambda: main.check_equal(other),
            """\
ShapeEnv not equal: field values don't match:

==> axioms: values don't match.
  >  Left: {(Mod(s0, 3)) < 0: False, (Mod(s0, 3)) <= 0: True, 0 < (Mod(s0, 3)): False, 0 <= (Mod(s0, 3)): True, Eq(0, Mod(s0, 3)): True, Eq(Mod(s0, 3), 0): True, Ne(0, Mod(s0, 3)): False, Ne(Mod(s0, 3), 0): False}
  > Right: {}
==> divisible: values don't match.
  >  Left: {Mod(s0, 3)}
  > Right: {}
==> guards: values don't match.
  >  Left: [Eq(Mod(s0, 3), 0)]
  > Right: []
==> name_to_node: values don't match.
  >  Left: {_assert, eq, mod, x_size_0_, x_size_1_, x_storage_offset, x_stride_0_, x_stride_1_}
  > Right: {x_size_0_, x_size_1_, x_storage_offset, x_stride_0_, x_stride_1_}
""",
        )
        self._replay_and_check(main)

    @onlyIfTranslationValidation
    def test_shape_env_equal_evaluate_expr_replacement(self):
        main, other = ShapeEnv(), ShapeEnv()

        # Call create_symbolic_sizes_strides_storage_offset on both of them.
        r = main.create_symbolic_sizes_strides_storage_offset(
            torch.randn(3, 2), ConstantSource("x")
        )
        other.create_symbolic_sizes_strides_storage_offset(
            torch.randn(3, 2), ConstantSource("x")
        )

        # Create a guard: size[0] == 3 (only in the main ShapeEnv)
        #   - +1 guard entry
        #   - +1 replacement entry
        size = r[0]
        bool(size[0] == 3)

        self.assertExpectedRaisesInline(
            NotEqualError,
            lambda: main.check_equal(other),
            """\
ShapeEnv not equal: field values don't match:

==> axioms: values don't match.
  >  Left: {False: False, True: True}
  > Right: {}
==> guards: values don't match.
  >  Left: [Eq(s0, 3)]
  > Right: []
==> name_to_node: values don't match.
  >  Left: {_assert, eq, x_size_0_, x_size_1_, x_storage_offset, x_stride_0_, x_stride_1_}
  > Right: {x_size_0_, x_size_1_, x_storage_offset, x_stride_0_, x_stride_1_}
==> replacements: values don't match.
  >  Left: {s0: 3}
  > Right: {}
==> var_to_range: values don't match.
  >  Left: {s0: VR[3, 3], s1: VR[2, int_oo]}
  > Right: {s0: VR[2, int_oo], s1: VR[2, int_oo]}
""",
        )
        self._replay_and_check(main)

    @onlyIfTranslationValidation
    def test_shape_env_equal_evaluate_expr_refinement(self):
        main, other = ShapeEnv(), ShapeEnv()

        # Call create_symbolic_sizes_strides_storage_offset on both of them.
        r = main.create_symbolic_sizes_strides_storage_offset(
            torch.randn(3, 2), ConstantSource("x")
        )
        other.create_symbolic_sizes_strides_storage_offset(
            torch.randn(3, 2), ConstantSource("x")
        )

        # Create a guard: size[0] >= 3 (only in the main ShapeEnv)
        #   - +1 guard entry
        #   - +1 var_to_guard entry
        #   - Change: var_to_range
        size = r[0]
        bool(size[0] >= 3)

        self.assertExpectedRaisesInline(
            NotEqualError,
            lambda: main.check_equal(other),
            """\
ShapeEnv not equal: field values don't match:

==> axioms: values don't match.
  >  Left: {3 <= s0: True, s0 < 3: False}
  > Right: {}
==> guards: values don't match.
  >  Left: [s0 >= 3]
  > Right: []
==> name_to_node: values don't match.
  >  Left: {_assert, ge, x_size_0_, x_size_1_, x_storage_offset, x_stride_0_, x_stride_1_}
  > Right: {x_size_0_, x_size_1_, x_storage_offset, x_stride_0_, x_stride_1_}
==> var_to_range: values don't match.
  >  Left: {s0: VR[3, int_oo], s1: VR[2, int_oo]}
  > Right: {s0: VR[2, int_oo], s1: VR[2, int_oo]}
""",
        )
        self._replay_and_check(main)

    @onlyIfTranslationValidation
    def test_shape_env_equal_runtime_assert(self):
        main, other = ShapeEnv(), ShapeEnv()

        # Call create_unbacked_symint on both of them.
        r = main.create_unbacked_symint()
        other.create_unbacked_symint()

        # Create a runtime assert: r % 3 == 0 (only in the main ShapeEnv)
        #   - +1 deferred_runtime_asserts entry
        #   - Change: num_deferred_runtime_asserts
        expect_true(r % 3 == 0)

        self.assertExpectedRaisesInline(
            NotEqualError,
            lambda: main.check_equal(other),
            """\
ShapeEnv not equal: field values don't match:

==> axioms: values don't match.
  >  Left: {(PythonMod(u0, 3)) < 0: False, (PythonMod(u0, 3)) <= 0: True, 0 < (PythonMod(u0, 3)): False, 0 <= (PythonMod(u0, 3)): True, Eq(0, PythonMod(u0, 3)): True, Eq(PythonMod(u0, 3), 0): True, Ne(0, PythonMod(u0, 3)): False, Ne(PythonMod(u0, 3), 0): False}
  > Right: {}
==> deferred_runtime_asserts: values don't match.
  >  Left: {u0: [Eq(PythonMod(u0, 3), 0)]}
  > Right: {}
==> name_to_node: values don't match.
  >  Left: {_assert, eq, mod, u0}
  > Right: {u0}
==> num_deferred_runtime_asserts: values don't match.
  >  Left: 1
  > Right: 0
""",
        )
        self._replay_and_check(main)

    def test_shape_env_recorded_function_fallback(self):
        # Make sure the record/replay mechanism for ShapeEnv will fallback
        # if no ShapeEnv instance is found.
        constrain_range(5, min=2, max=10)
        constrain_unify(5, 5)

        self.assertExpectedRaisesInline(
            AssertionError,
            lambda: _constrain_range_for_size(5, min=2, max=10),
            """can only constrain range for SymInt""",
        )

    def test_default_dtype_change(self):
        @torch.compile
        def foo():
            def inner(a, b, res_dtype):
                print(a, b, res_dtype)
                self.assertEqual(torch.result_type(a, b), res_dtype)

            inner(torch.tensor(1, device="cpu"), 1.0, torch.get_default_dtype())

        with set_default_dtype(torch.float):
            foo()
        with set_default_dtype(torch.double):
            foo()

    def test_numpy_ufunc_out(self):
        @torch.compile(backend="eager")
        def foo():
            x = np.arange(5)
            out = np.empty((x.shape[0], x.shape[0]))
            res_out = np.sin(x, out=out)
            assert res_out is out

        foo()

    # Unfortunately, we don't currently preserve the ids of
    # res_out and out correctly across the graph break
    @unittest.expectedFailure
    def test_numpy_ufunc_out_graph_break(self):
        @torch.compile(backend="eager")
        def foo():
            x = np.arange(5)
            out = np.empty((x.shape[0], x.shape[0]))
            res_out = np.sin(x, out=out)
            torch._dynamo.graph_break()
            assert res_out is out

        foo()

    def test_dict_subclass_cannot_be_initialized_in_graph(self):
        for super_class in (
            collections.OrderedDict,
            dict,
        ):

            class CustomDict(super_class):
                def __init__(self, *args, **kwargs):
                    super().__init__(*args, **kwargs)

            def fn(x):
                c = CustomDict()
                c["key"] = x
                assert "key" in c
                return c["key"] + 1

            fn_opt = torch.compile(fn, backend="eager", fullgraph=True)
            with self.assertRaisesRegex(
                torch._dynamo.exc.Unsupported, "call_function UserDefinedClassVariable"
            ):
                print(fn_opt(torch.zeros(1)))

    @wrapDeterministicFlagAPITest
    def test_backward_deterministic_mode_mismatch_warning(self):
        @torch.compile
        def func(a, b):
            return a + b

        for forward_deterministic, backward_deterministic in itertools.product(
            [True, False], [True, False]
        ):
            torch.use_deterministic_algorithms(forward_deterministic)
            a = torch.randn(10, requires_grad=True)
            res = func(a, 1)
            grad = torch.ones_like(res)
            torch.use_deterministic_algorithms(backward_deterministic)

            if not forward_deterministic and backward_deterministic:
                with self.assertRaisesRegex(
                    RuntimeError,
                    r"^This compiled backward function is being run with torch\.use_deterministic_algorithms",
                ):
                    res.backward(grad)

            else:
                res.backward(grad)

    @skipIfWindows(
        msg="AssertionError: False is not true : Encountered an unexpected fallback to 'aten pow' in dynamo compiled code"
    )
    def test_torch_dynamo_codegen_pow(self):
        def pow(x):
            return x**2

        x = np.arange(8)
        pow_opt = torch.compile(pow)

        actual, source_code = run_and_get_code(pow_opt, x)
        expect = pow(x)

        self.assertEqual(expect, actual)

        self.assertTrue(
            all("aten.pow" not in code for code in source_code),
            msg="Encountered an unexpected fallback to 'aten pow' in dynamo compiled code",
        )

    def test_graph_break_compilation_metrics(self):
        def fn(x):
            x.cos()
            torch._dynamo.graph_break()
            x.sin()
            torch._dynamo.graph_break()
            return x.cos()

        torch._dynamo.utils.clear_compilation_metrics()
        x = torch.rand((4, 4))
        f = torch.compile(fn, backend="eager")
        f(x)
        metrics = torch._dynamo.utils.get_compilation_metrics()
        # Should only be one restart per event
        (restart_reason,) = metrics[0].restart_reasons
        self.assertTrue(
            "skip function graph_break" in restart_reason,
            "Should have logged graph break reason",
        )
        self.assertTrue(
            metrics[0].dynamo_time_before_restart_s
            <= metrics[0].entire_frame_compile_time_s
        )

        (restart_reason,) = metrics[1].restart_reasons
        self.assertTrue(
            "skip function graph_break" in restart_reason,
            "Should have logged graph break reason",
        )
        self.assertTrue(
            metrics[1].dynamo_time_before_restart_s
            <= metrics[1].entire_frame_compile_time_s
        )

        # No restarts
        self.assertTrue(
            len(metrics[2].restart_reasons) == 0, "Last compile has no graph break"
        )
        self.assertTrue(metrics[2].dynamo_time_before_restart_s == 0)

    def test_graph_break_compilation_metrics_on_failure(self):
        def fn(x):
            return x.sin()

        def broken_backend(gm, example_inputs):
            raise RuntimeError("broken backend")

        x = torch.rand((4, 4))
        f = torch.compile(fn, backend=broken_backend)
        with unittest.mock.patch("torch._dynamo.config.suppress_errors", True):
            torch._dynamo.utils.clear_compilation_metrics()
            f(x)
            metrics = torch._dynamo.utils.get_compilation_metrics()
            for metric in metrics:
                self.assertTrue(metric.dynamo_time_before_restart_s > 0)
                self.assertTrue(
                    "RuntimeError: broken backend" in metric.fail_reason,
                    "Should have logged fail reason",
                )

    def test_compilation_metrics_size_limit(self):
        def fn1(x):
            return x.relu()

        def fn2(x):
            return x.cos()

        def fn3(x):
            return x.sin()

        def fn4(x):
            return x.exp()

        import contextlib

        @contextlib.contextmanager
        def metrics_limit_ctx():
            try:
                torch._dynamo.utils.set_compilation_metrics_limit(3)
                yield
            finally:
                torch._dynamo.utils.set_compilation_metrics_limit(
                    torch._dynamo.utils.DEFAULT_COMPILATION_METRICS_LIMIT
                )

        x = torch.rand((4, 4))
        torch._dynamo.reset()
        torch.compile(fn1, backend="eager")(x)
        torch.compile(fn2, backend="eager")(x)
        torch.compile(fn3, backend="eager")(x)
        torch.compile(fn4, backend="eager")(x)

        with metrics_limit_ctx():
            torch._dynamo.utils.clear_compilation_metrics()
            torch._dynamo.reset()
            self.assertEqual(0, len(torch._dynamo.utils.get_compilation_metrics()))
            torch.compile(fn1, backend="eager")(x)
            self.assertEqual(1, len(torch._dynamo.utils.get_compilation_metrics()))
            torch.compile(fn2, backend="eager")(x)
            self.assertEqual(2, len(torch._dynamo.utils.get_compilation_metrics()))
            torch.compile(fn3, backend="eager")(x)
            self.assertEqual(3, len(torch._dynamo.utils.get_compilation_metrics()))
            torch.compile(fn4, backend="eager")(x)
            self.assertEqual(3, len(torch._dynamo.utils.get_compilation_metrics()))

    @skipIfWindows(
        msg="TypeError: sequence item 0: expected str instance, NoneType found"
    )
    def test_funcname_cache(self):
        src = """\
import torch
if True:
    test = 3

class AAA:
    class DUMMY:
        class DUMMY2:
            pass

    def dummy(self):
        def dummy2():
            pass
    class BBB:
        @staticmethod
        def CCC():
            class DDD:
                if True:
                    @staticmethod
                    def EEE():
                        x = [torch.ones(3, 3) for _ in range(5)]
                        return x
            return DDD
def fn():
    return 3
"""
        with tempfile.NamedTemporaryFile(mode="w") as f:
            f.write(src)
            f.flush()
            from torch._dynamo.funcname_cache import get_funcname

            names = [get_funcname(f.name, i + 1) for i in range(src.count("\n") + 1)]

        self.assertExpectedInline(
            "\n".join(names),
            """\




AAA
AAA.DUMMY
AAA.DUMMY.DUMMY2
AAA.DUMMY.DUMMY2
AAA.DUMMY.DUMMY2
AAA.dummy
AAA.dummy.dummy2
AAA.dummy.dummy2
AAA.BBB
AAA.BBB
AAA.BBB.CCC
AAA.BBB.CCC.DDD
AAA.BBB.CCC.DDD
AAA.BBB.CCC.DDD
AAA.BBB.CCC.DDD.EEE
AAA.BBB.CCC.DDD.EEE
AAA.BBB.CCC.DDD.EEE
AAA.BBB.CCC
fn
fn
""",
        )

    def test_return_dict_with_graph_break_and_update(self):
        def create():
            torch._dynamo.graph_break()
            return {0: torch.tensor(3)}

        def fn():
            return {**create()}

        opt_fn = torch.compile(backend="eager")(fn)
        result = opt_fn()
        self.assertIn(0, result)
        self.assertTrue(same(result[0], torch.tensor(3)))

    def test_dynamo_reset_clears_cache(self):
        """Test that dynamo bytecode cache is freed
        when dynamo reset is called
        """

        def fn(x):
            return torch.sin(x)

        opt_fn = torch.compile(backend="eager")(fn)
        opt_fn(torch.randn(3, 3))

        c1 = _debug_get_cache_entry_list(fn.__code__)
        self.assertEqual(len(c1), 1)

        torch._dynamo.reset()
        c2 = _debug_get_cache_entry_list(fn.__code__)
        self.assertEqual(len(c2), 0)

    def test_guard_size_oblivious_simplification(self):
        @torch.compile(backend="eager", fullgraph=True)
        def fn(x):
            u0, u1 = x.tolist()
            torch._check_is_size(u0)
            torch._check_is_size(u1)
            torch._check((2 * u0) % (u0 + u1) == 0)
            torch._check((2 * u0) // (u0 + u1) != 0)
            if guard_size_oblivious((2 * u0) // (u0 + u1) == 0):
                return torch.tensor(True)
            else:
                return torch.tensor(False)

        fn(torch.tensor([3, 3]))

    @torch._dynamo.config.patch(capture_scalar_outputs=True)
    def test_guard_size_oblivious(self):
        # This code, in fact, does NOT work in eager
        @torch.compile(backend="eager", fullgraph=True)
        def fn(x):
            y = torch.zeros(x.item())
            if guard_size_oblivious(y.size(0) == 0):
                assert False
            return y

        self.assertEqual(fn(torch.tensor([0])), torch.zeros(0))

    def test_guard_size_oblivious_backed(self):
        @torch.compile(backend="eager", fullgraph=True)
        def f(x):
            y = x.size(0)
            # This doesn't actually do anything
            if guard_size_oblivious(y == 0):
                return torch.randn(1)
            else:
                return torch.randn(2)

        # Should not fail in either case
        self.assertEqual(f(torch.randn(0)).shape, (1,))
        self.assertEqual(f(torch.randn(2)).shape, (2,))

    def _test_compile_model_free(self, model_inp_ctr, weakref_watch):
        """
        Args:
        model_inp_ctr
            - constructor that returns a new model and inputs to that model
        weakref_watch
            - function that returns a layer of the model for weakref to
              finalize on, so we can check that the layer is freed after
              the model goes out of scope
        """
        cleared = False

        def finalize():
            nonlocal cleared
            cleared = True

        def run():
            mod, inp = model_inp_ctr()
            weakref.finalize(weakref_watch(mod), finalize)
            torch.compile(mod, backend="eager")(inp)

        run()
        gc.collect()
        self.assertTrue(cleared)

    def test_custom_module_free(self):
        """Test that a model is freed when it goes out of scope"""

        class Mod(torch.nn.Module):
            def __init__(self) -> None:
                super(Mod, self).__init__()
                self.fc = torch.nn.Linear(100, 100)

            def forward(self, out):
                return self.fc(out)

        self._test_compile_model_free(
            lambda: (Mod(), torch.randn(100, 100)),
            lambda mod: mod.fc,
        )

    def test_sequential_module_free(self):
        self._test_compile_model_free(
            lambda: (
                torch.nn.Sequential(
                    torch.nn.Linear(100, 100),
                    torch.nn.ReLU(),
                ),
                torch.randn(100, 100),
            ),
            lambda mod: mod[0],
        )

    def test_linear_module_free(self):
        self._test_compile_model_free(
            lambda: (torch.nn.Linear(100, 100), torch.randn(100, 100)),
            lambda mod: mod,
        )

    def test_outside_linear_module_free(self):
        # Compared to test_linear_module_free, the linear
        # layer is not the code object that is directly compiled.

        # This test does not use _test_compile_model_free because of difficulty
        # in handling variable fc.

        cleared = False

        def finalize():
            nonlocal cleared
            cleared = True

        def run():
            fc = torch.nn.Linear(100, 100)

            class Mod(torch.nn.Module):
                def __init__(self) -> None:
                    super().__init__()
                    self.fc_ref = fc

                def forward(self, x):
                    return self.fc_ref(x)

            mod = Mod()
            inp = torch.randn(100, 100)
            weakref.finalize(fc, finalize)
            torch.compile(mod, backend="eager")(inp)

        run()
        # del fc  # This should delete all the references
        gc.collect()
        self.assertTrue(cleared)

    def test_parameter_free(self):
        def model_inp_ctr():
            param = torch.nn.Parameter(torch.randn(100, 100))

            class Mod(torch.nn.Module):
                def __init__(self) -> None:
                    super().__init__()
                    self.param = param

                def forward(self, x):
                    return self.param * x[0]

            # return param to keep it alive in _test_compile_model_free
            return Mod(), (torch.randn(100, 100), param)

        self._test_compile_model_free(model_inp_ctr, lambda mod: mod.param)

    def test_conditional_list_comp_in_context(self):
        def fn(inp):
            try:
                return [torch.sin(x) for x in inp if x is not None]
            except Exception:
                pass

        inp = [torch.randn(3, 3) for _ in range(3)] + [None]
        opt_fn = torch.compile(fn, backend="eager")
        opt_fn(inp)

    def test_312_binary_slice_with_graph_break1(self):
        l1 = torch.nn.Linear(5, 5)
        l2 = torch.nn.Linear(5, 5)

        def fn(x):
            # causes a graph break with items in the stack
            n = torch.nn.Sequential(l1, l2)
            out = n[1:](x)
            return out

        opt_fn = torch.compile(fn, backend="eager")
        opt_fn(torch.randn(5, 5))

    def test_312_binary_slice_with_graph_break2(self):
        class Foo:
            def __setitem__(self, key, val):
                pass

            def __getitem__(self, key):
                torch._dynamo.graph_break()
                return 1

        foo = Foo()

        def fn(x):
            # graph break in a STORE_SLICE instruction
            foo[:] = x
            # graph break in BINARY_SLICE with has_backedge check
            x = x + foo[:]
            if x is None:
                x = x + 1
            else:
                x = x + 1
            return x

        opt_fn = torch.compile(fn, backend="eager")
        opt_fn(torch.randn(5, 5))

    def test_super_after_graph_break(self):
        class Foo(torch.nn.Sequential):
            def __init__(self, layers):
                torch._dynamo.graph_break()
                super().__init__(*layers)

        def fn(x):
            layers = [torch.nn.Linear(3, 3) for _ in range(3)]
            mod = Foo(layers)
            return mod(x)

        opt_fn = torch.compile(fn, backend="eager")
        opt_fn(torch.randn(3, 3))

    def test_load_fast_and_clear_graph_break(self):
        # Can result in a segfault in 3.12+ if LOAD_FAST_AND_CLEAR
        # is not handled properly in a graph break
        def fn():
            out = torch.cat([torch.randn(r, 5) for r in range(3)])
            torch._dynamo.graph_break()
            out = torch.cat([torch.randn(r, 5) for r in range(3)])
            return out

        self.assertEqual(torch.compile(fn, backend="eager")().shape, (3, 5))

    def test_raises_importerror1(self):
        @torch.compile(backend="eager")
        def fn(x):
            try:
                import some_module_that_surely_does_not_exist

                return
            except ImportError:
                pass
            return x.sin()

        x = torch.randn(8)
        self.assertEqual(fn(x), x.sin())

    def test_raises_importerror2(self):
        @torch.compile(backend="eager")
        def fn(x):
            import some_module_that_surely_does_not_exist

            return x + 1

        x = torch.randn(8)
        with self.assertRaises(ImportError):
            fn(x)

    def test_dynamo_cache_move_to_front(self):
        def fn(x, const):
            return x + const

        # dynamic=False forces Dynamo to recompile
        opt_fn = torch.compile(fn, backend="eager", dynamic=False)

        inp = torch.randn(3, 3)

        # NOTE: assumes that each cache entry is guarded
        # on unique Mod instance
        opt_fn(inp, 1)
        opt_fn(inp, 2)
        opt_fn(inp, 3)

        c1 = _debug_get_cache_entry_list(fn.__code__)
        self.assertEqual(len(c1), 3)

        # move cache entry to front
        opt_fn(inp, 2)
        c2 = _debug_get_cache_entry_list(fn.__code__)
        self.assertIs(c1[1], c2[0])

    @torch._dynamo.config.patch(inline_inbuilt_nn_modules=False)
    def test_dynamo_cache_invalidate(self):
        DeletedGuardManagerWrapper = torch._dynamo.guards.DeletedGuardManagerWrapper

        class Mod(torch.nn.Module):
            def __init__(self) -> None:
                super(Mod, self).__init__()
                self.fc = torch.nn.Linear(3, 3)

            def forward(self, out):
                return self.fc(out)

        def fn(x, mod):
            return mod(x)

        opt_fn = torch.compile(fn, backend="eager")

        m1 = Mod()
        m2 = Mod()
        m3 = Mod()
        inp = torch.randn(3, 3)

        # NOTE: assumes that each cache entry is guarded
        # on unique Mod instance
        opt_fn(inp, m1)
        opt_fn(inp, m2)
        opt_fn(inp, m3)

        c1 = _debug_get_cache_entry_list(fn.__code__)
        self.assertEqual(len(c1), 3)

        # move cache entry to front
        opt_fn(inp, m2)
        c2 = _debug_get_cache_entry_list(fn.__code__)
        self.assertIs(c1[1], c2[0])

        # delete center of cache
        del m3
        c3 = _debug_get_cache_entry_list(fn.__code__)
        self.assertEqual(len(c3), 3)
        self.assertTrue(isinstance(c3[2].guard_manager, DeletedGuardManagerWrapper))

        # delete end of cache
        del m1
        c4 = _debug_get_cache_entry_list(fn.__code__)
        self.assertEqual(len(c4), 3)
        self.assertTrue(isinstance(c4[1].guard_manager, DeletedGuardManagerWrapper))
        self.assertTrue(isinstance(c4[2].guard_manager, DeletedGuardManagerWrapper))

        del m2
        c5 = _debug_get_cache_entry_list(fn.__code__)
        self.assertTrue(isinstance(c5[0].guard_manager, DeletedGuardManagerWrapper))
        self.assertTrue(isinstance(c5[1].guard_manager, DeletedGuardManagerWrapper))
        self.assertTrue(isinstance(c5[2].guard_manager, DeletedGuardManagerWrapper))

    def test_inspect_signature_bind(self):
        import inspect

        def inner(a, b, *ar, c=10, d=11, **kw):
            pass

        def fn(x, apply_defaults):
            sig = inspect.signature(inner)
            bound = sig.bind(1, 2, 3, d=12, e=15)
            bound.arguments["d"] = 13
            if apply_defaults:
                bound.apply_defaults()
            return (
                sig,
                bound.signature,
                bound,
                bound.arguments,
                bound.args,
                bound.kwargs,
                x + 1,
            )

        opt_fn = torch.compile(fn, backend="eager", fullgraph=True)

        for apply_defaults in (True, False):
            _, _, bound0, arguments0, args0, kwargs0, _ = fn(
                torch.ones(3, 3), apply_defaults
            )
            _, _, bound1, arguments1, args1, kwargs1, _ = opt_fn(
                torch.ones(3, 3), apply_defaults
            )

            self.assertEqual(bound0, bound1)
            self.assertEqual(arguments0, arguments1)
            self.assertEqual(args0, args1)
            self.assertEqual(kwargs0, kwargs1)
            self.assertTrue(args1)
            self.assertTrue(kwargs1)

    def test_inspect_signature_bind_non_user_function(self):
        import inspect

        class Foo:
            def __init__(self, a, b, *ar, c=10, d=11, **kw):
                pass

        def fn(x):
            sig = inspect.signature(Foo)
            bound = sig.bind(1, 2, 3, d=12, e=15)
            return bound, x + 1

        opt_fn = torch.compile(fn, backend="eager")
        bound0, _ = fn(torch.ones(3, 3))
        bound1, _ = opt_fn(torch.ones(3, 3))

        self.assertEqual(bound0, bound1)

        import traceback

        # choose a function that is skipped but has defaults
        self.assertTrue(hasattr(traceback.print_exc, "__kwdefaults__"))
        self.assertIs(
            torch._dynamo.trace_rules.lookup(traceback.print_exc),
            torch._dynamo.variables.SkipFunctionVariable,
        )

        def gn(x):
            sig = inspect.signature(traceback.print_exc)
            bound = sig.bind()
            return bound, x + 1

        opt_gn = torch.compile(gn, backend="eager", fullgraph=True)
        bound0, _ = gn(torch.ones(3, 3))
        bound1, _ = opt_gn(torch.ones(3, 3))

        self.assertEqual(bound0, bound1)

    def test_inspect_signature_parameters(self):
        import inspect

        def fn(x, gn):
            d = inspect.signature(gn).parameters
            if d["a"].default is inspect.Parameter.empty:
                return torch.sin(x + 1)
            else:
                return torch.cos(x + 1)

        def gn(a: torch.Tensor, b: int) -> torch.Tensor:
            return a + b

        x = torch.randn(2, 3)
        opt_fn = torch.compile(backend="eager", fullgraph=True)(fn)
        self.assertEqual(fn(x, gn), opt_fn(x, gn))

    def test_grad_none(self):
        def fn(x, y):
            x.grad = torch.abs(y)
            x.grad.add_(y)
            return torch.abs(y)

        y = torch.arange(4).reshape(2, 2).to(torch.float)
        x = torch.randn(2, 2)
        x.grad = None

        z = fn(x, y)
        ref_y = torch.clone(z).detach()
        ref_x_grad = torch.clone(x.grad).detach()

        y = torch.arange(4).reshape(2, 2).to(torch.float)
        x = torch.randn(2, 2)
        x.grad = None

        opt_fn = torch.compile(fn, backend="eager")
        z = opt_fn(x, y)
        self.assertEqual(z, ref_y)
        self.assertEqual(x.grad, ref_x_grad)

    def test_grad_non_none(self):
        def fn(x, y):
            x.grad.add_(y)
            return torch.abs(y)

        y = torch.ones(2, 2)
        x = torch.randn(2, 2)
        x.grad = torch.arange(4).reshape(2, 2).to(torch.float)

        z = fn(x, y)
        ref_y = torch.clone(z).detach()
        ref_x_grad = torch.clone(x.grad).detach()

        y = torch.ones(2, 2)
        x = torch.randn(2, 2)
        x.grad = torch.arange(4).reshape(2, 2).to(torch.float)

        cnt = torch._dynamo.testing.CompileCounterWithBackend("eager")
        opt_fn = torch.compile(fn, backend=cnt)
        z = opt_fn(x, y)

        # Ensure that the generated graph returns only one output. We want the
        # add_ on the grad to be part of the graph itself, so that inductor can
        # theoretically move the add_ and resutling copy_ nodes at the right
        # place to free memory.
        self.assertEqual(len(list(cnt.graphs[0].graph.nodes)[-1].all_input_nodes), 1)
        self.assertEqual(z, ref_y)
        self.assertEqual(x.grad, ref_x_grad)

    def test_new_with_int_list(self):
        # Make sure torch.Tensor.new(int argument list) behaves the same on dynamo.
        def fn(x):
            return x.new(*x.size()) + 5

        optfn = torch.compile(backend="eager")(fn)

        x = torch.arange(10).view(2, 5)

        expected = fn(x)
        actual = optfn(x)

        self.assertEqual(expected.dtype, actual.dtype)
        self.assertEqual(expected.shape, actual.shape)
        self.assertEqual(expected.stride(), actual.stride())
        self.assertEqual(expected.storage_offset(), actual.storage_offset())

    def test_dynamic_shapes_as_strided(self):
        def fn(t, new_size, new_stride):
            tmp = t.as_strided(new_size, new_stride)
            tmp = tmp.view(-1)
            return t * tmp.sum()

        optfn = torch.compile(backend="eager", dynamic=True)(fn)

        x = torch.randn(3)
        new_size = [0, 3]
        new_stride = [3, 1]

        expected = fn(x, new_size, new_stride)
        actual = optfn(x, new_size, new_stride)

        self.assertEqual(expected.dtype, actual.dtype)
        self.assertEqual(expected.shape, actual.shape)
        self.assertEqual(expected.stride(), actual.stride())
        self.assertEqual(expected.storage_offset(), actual.storage_offset())

    @torch._dynamo.config.patch(guard_nn_modules=True)
    def test_hasattr_nn_module_guard(self):
        class M(torch.nn.Module):
            def __init__(self) -> None:
                super().__init__()
                self.a = torch.nn.Linear(3, 3)

            def forward(self, x):
                if hasattr(self, "a"):
                    return self.a(x)
                else:
                    return x

        m = M()
        x = torch.randn(3, 3)
        ref = m(x)

        opt_m = torch.compile(backend="eager")(m)
        res = opt_m(x)
        self.assertEqual(ref, res)

    def test_ordered_dict_move_to_end(self):
        d = {
            "foo": 1,
            "bar": 2,
        }

        d = collections.OrderedDict(d)
        d.move_to_end("foo")

        @torch.compile(backend="eager")
        def fn(x, d):
            return x * d["foo"] * d["bar"]

        fn(torch.randn(4), d)
        with unittest.mock.patch("torch._dynamo.config.error_on_recompile", True):
            fn(torch.randn(4), d)

    def test_defaultdict(self):
        d = collections.defaultdict()
        d["foo"] = 1
        d["bar"] = 2

        @torch.compile(backend="eager")
        def fn(x, d):
            return x * d["foo"] * d["bar"]

        fn(torch.randn(4), d)
        with unittest.mock.patch("torch._dynamo.config.error_on_recompile", True):
            fn(torch.randn(4), d)

    def test_custom_dict(self):
        class MyDict(dict):
            pass

        d = {
            "foo": 1,
            "bar": 2,
        }

        d = MyDict(d)

        @torch.compile(backend="eager")
        def fn(x, d):
            return x * d["foo"] * d["bar"]

        fn(torch.randn(4), d)
        with unittest.mock.patch("torch._dynamo.config.error_on_recompile", True):
            fn(torch.randn(4), d)

    @unittest.skipIf(not TEST_CUDA, "requires cuda")
    @torch._dynamo.config.patch(
        capture_scalar_outputs=True, capture_dynamic_output_shape_ops=True
    )
    @torch._functorch.config.patch(fake_tensor_propagate_real_tensors=True)
    def test_interpolate_propagate_real_tensors(self):
        @torch.compile(backend="eager", fullgraph=True)
        def f(mask, box):
            # u0, u1 = mask.tolist()
            mask = torch.randn(1, 1, 30, 30, device="cuda")
            h, w = box.tolist()
            return torch.nn.functional.interpolate(
                mask, (h, w), mode="bilinear", align_corners=False
            )

        f(torch.tensor([30, 30], device="cuda"), torch.tensor([68, 32], device="cuda"))

    def test_custom_iter_dict(self):
        class ReversedDict(dict):
            def __iter__(self):
                return reversed(list(self.keys()))

        d = {
            "foo": 1,
            "bar": 2,
        }

        d = ReversedDict(d)

        @torch.compile(backend="eager")
        def fn(x, d):
            return x * d["foo"] * d["bar"]

        fn(torch.randn(4), d)
        with unittest.mock.patch("torch._dynamo.config.error_on_recompile", True):
            fn(torch.randn(4), d)

    def test_custom_keys_iter_dict(self):
        class ReversedDict(dict):
            def keys(self):
                return ["bar", "foo"]

        d = {
            "foo": 1,
            "bar": 2,
        }

        d = ReversedDict(d)

        @torch.compile(backend="eager")
        def fn(x, d):
            return x * d["foo"] * d["bar"]

        fn(torch.randn(4), d)
        with unittest.mock.patch("torch._dynamo.config.error_on_recompile", True):
            fn(torch.randn(4), d)

    def test_dict_guard_on_keys_order(self):
        d = {
            2: 4,
            3: 5,
        }

        cnts = torch._dynamo.testing.CompileCounter()

        def fn(x, d):
            for key, value in d.items():
                x = x * key + value
            return x

        opt_fn = torch.compile(fn, backend=cnts)
        opt_fn(torch.randn(4), d)
        opt_fn(torch.randn(4), d)
        # No recompilation
        self.assertEqual(cnts.frame_count, 1)

        # move 2 to the end
        d[2] = d.pop(2)

        x = torch.randn(4)
        res = opt_fn(x, d)
        # Check recompilation
        self.assertEqual(cnts.frame_count, 2)
        self.assertEqual(res, fn(x, d))

    def test_dict_guard_on_keys_order2(self):
        d = {
            2: 4,
            3: 5,
        }

        cnts = torch._dynamo.testing.CompileCounter()

        def fn(x, d):
            for key in d:
                value = d[key]
                x = x * key + value
            return x

        opt_fn = torch.compile(fn, backend=cnts)
        opt_fn(torch.randn(4), d)
        opt_fn(torch.randn(4), d)
        # No recompilation
        self.assertEqual(cnts.frame_count, 1)

        # move 2 to the end
        d[2] = d.pop(2)

        x = torch.randn(4)
        res = opt_fn(x, d)
        # Check recompilation
        self.assertEqual(cnts.frame_count, 2)
        self.assertEqual(res, fn(x, d))

    def test_contains_dunder_dict(self):
        class UserDefined:
            def __init__(self) -> None:
                self.a = 3
                self.b = 5

            def run(self, x):
                if "a" in self.__dict__:
                    x = x * self.a
                if "b" in self.__dict__:
                    x = x * self.b
                self.c = 7
                if "c" in self.__dict__:
                    x = x * self.c
                return x * self.__dict__.get("a") * self.__dict__.get("z", 2)

        obj = UserDefined()

        def fn(x):
            return obj.run(x)

        x = torch.randn(4)
        ref = fn(x)
        opt_fn = torch.compile(fn, backend="eager", fullgraph=True)
        res = opt_fn(x)
        self.assertEqual(ref, res)

    def test_iter_type(self):
        @torch.compile(fullgraph=True)
        def fn(y):
            x = iter([])
            if isinstance(x, list):
                return y + 1
            else:
                return y + 2

        res = fn(torch.ones(2))
        self.assertEqual(torch.ones(2) + 2, res)

    def test_descriptor(self):
        class lazy_property:
            def __init__(self, wrapped):
                self.wrapped = wrapped

            def __get__(self, instance, obj_type=None):
                value = self.wrapped(instance)
                setattr(instance, self.wrapped.__name__, value)
                return value

        class UserDefined:
            def __init__(self) -> None:
                self.a = 3

            @lazy_property
            def length(self):
                return 3

            def run(self, x):
                return x * self.length

        obj = UserDefined()

        def fn(x):
            return obj.run(x)

        opt_fn = torch.compile(fn, backend="eager", fullgraph=True)
        x = torch.randn(4)
        # Opt_fn is deliberately called first to trigger the __get__ function.
        # Otherwise, the setattr removes the lazy property.
        ref = opt_fn(x)
        res = fn(x)
        self.assertEqual(ref, res)
        ref = opt_fn(x)
        res = fn(x)
        self.assertEqual(ref, res)

    def test_assert_size_stride(self):
        x = torch.randn(2, 3, 4)
        with self.assertRaisesRegex(
            AssertionError,
            "expected size 2==5, stride 12==9 at dim=0; expected size 3==6, stride 4==9 at dim=1; expected size 4==7, stride 1==10 at dim=2",
        ):
            torch._C._dynamo.guards.assert_size_stride(x, (5, 6, 7), (9, 9, 10))

    def test_module_dunder_dict(self):
        class MyModule(torch.nn.Module):
            def __init__(self) -> None:
                super().__init__()
                self.foo = 1
                self.bar = 2
                self.baz = 3

            def forward(self, x):
                if "foo" in self.__dict__:
                    return x * self.bar
                return x * self.baz

        mod = MyModule()
        x = torch.randn(10)
        opt_mod = torch.compile(mod, backend="eager", fullgraph=True)
        self.assertEqual(mod(x), opt_mod(x))

    def test_frozen_dict(self):
        # A pattern from StableDiffusion
        class FrozenDict(collections.OrderedDict):
            def __init__(self, *args, **kwargs):
                super().__init__(*args, **kwargs)

                for key, value in self.items():
                    setattr(self, key, value)

                self.__frozen = True

            def __delitem__(self, *args, **kwargs):
                raise Exception(
                    f"You cannot use ``__delitem__`` on a {self.__class__.__name__} instance."
                )

            def setdefault(self, *args, **kwargs):
                raise Exception(
                    f"You cannot use ``setdefault`` on a {self.__class__.__name__} instance."
                )

            def pop(self, *args, **kwargs):
                raise Exception(
                    f"You cannot use ``pop`` on a {self.__class__.__name__} instance."
                )

            def update(self, *args, **kwargs):
                raise Exception(
                    f"You cannot use ``update`` on a {self.__class__.__name__} instance."
                )

            def __setattr__(self, name, value):
                if hasattr(self, "__frozen") and self.__frozen:
                    raise Exception(
                        f"You cannot use ``__setattr__`` on a {self.__class__.__name__} instance."
                    )
                super().__setattr__(name, value)

            def __setitem__(self, name, value):
                if hasattr(self, "__frozen") and self.__frozen:
                    raise Exception(
                        f"You cannot use ``__setattr__`` on a {self.__class__.__name__} instance."
                    )
                super().__setitem__(name, value)

        d = {"a": 1}
        frozen_d = FrozenDict(d)

        @torch.compile(backend="eager", fullgraph=True)
        def fn(x):
            dict(frozen_d).items()
            return torch.sin(x)

        fn(torch.randn(4))

    def test_tuple_class(self):
        cnts = torch._dynamo.testing.CompileCounter()

        def fn(x):
            updated_x = []
            for v in x:
                updated_x.append(v + 1)
            return x.__class__(updated_x)

        opt_fn = torch.compile(fn, backend=cnts, fullgraph=True)

        d1 = torch.zeros(2, 2)
        d2 = torch.ones(2, 2)

        r = opt_fn((d1, d2))
        self.assertEqual(r.__class__, tuple)
        r1, r2 = r
        self.assertEqual(r1, torch.ones(2, 2))
        self.assertEqual(r2, torch.ones(2, 2) + 1)
        self.assertEqual(cnts.frame_count, 1)

    def test_list_class(self):
        cnts = torch._dynamo.testing.CompileCounter()

        def fn(x):
            updated_x = []
            for v in x:
                updated_x.append(v + 1)
            return x.__class__(updated_x)

        opt_fn = torch.compile(fn, backend=cnts, fullgraph=True)

        d1 = torch.zeros(2, 2)
        d2 = torch.ones(2, 2)

        r = opt_fn([d1, d2])
        self.assertEqual(r.__class__, list)
        self.assertEqual(len(r), 2)
        self.assertEqual(r[0], torch.ones(2, 2))
        self.assertEqual(r[1], torch.ones(2, 2) + 1)
        self.assertEqual(cnts.frame_count, 1)

    def test_namedtuple_class(self):
        import collections

        cnts = torch._dynamo.testing.CompileCounter()

        def fn(x):
            updated_x = []
            for v in x:
                updated_x.append(v + 1)
            return x.__class__(*updated_x)

        opt_fn = torch.compile(fn, backend=cnts, fullgraph=True)

        d1 = torch.zeros(2, 2)
        d2 = torch.ones(2, 2)
        point = collections.namedtuple("Point", ["x", "y"])
        p = point(d1, d2)

        r = opt_fn(p)
        self.assertEqual(r.__class__, point)
        self.assertEqual(r.x, torch.ones(2, 2))
        self.assertEqual(r.y, torch.ones(2, 2) + 1)
        self.assertEqual(cnts.frame_count, 1)

    def test_getattrvariable_as_python_constant(self):
        from torch._dynamo.variables.misc import GetAttrVariable

        @torch.compile(backend="eager")
        def fn(x, rand1):
            random.Random().setstate(rand1.getstate())
            return x + rand1.random()

        def get_rng():
            rand1 = random.Random(1)
            orig_random = rand1.random
            rand1.random = lambda: orig_random()
            return rand1

        x = torch.randn(3, 3)
        expected = fn.__wrapped__(x, get_rng())

        with patch.object(GetAttrVariable, "as_python_constant", autospec=True) as po:
            actual = fn(x, get_rng())

        self.assertEqual(expected, actual)
        self.assertGreater(po.call_count, 0)

    def test_data_ptr_graph_break_builtin(self):
        def f(a, b):
            # builtin + not implemented for DataPtrVariable
            return a.data_ptr() + b.data_ptr()

        a = torch.randn(4)
        b = torch.randn(5)

        # make sure there is a graph break
        with self.assertRaises(torch._dynamo.exc.Unsupported):
            torch.compile(f, backend="eager", fullgraph=True)(a, b)

        torch._dynamo.reset()

        expected = f(a, b)
        actual = torch.compile(f, backend="eager")(a, b)

        self.assertEqual(expected, actual)

    def test_data_ptr_graph_break_aten(self):
        def f(a):
            # torch.add not implemented for DataPtrVariable
            return torch.add(a, a.data_ptr())

        a = torch.randn(4)

        counters.clear()

        expected = f(a)
        actual = torch.compile(f, backend="eager")(a)

        self.assertEqual(expected, actual)
        self.assertTrue(len(counters["graph_break"]) > 0)
        counters.clear()

    class AssertNumOutputBackend:
        """
        A backend that checks the number of output for compiled graph, and
        return the graph as is.
        """

        def __init__(self, test_case, expected_num_output: int):
            self.test_case = test_case
            self.expected_num_output = expected_num_output

        def __call__(self, gm: torch.fx.GraphModule, example_inputs):
            outputs = gm(*example_inputs)
            self.test_case.assertEqual(self.expected_num_output, len(outputs))
            return gm

    def test_returning_nested_func_with_captured_tensor(self):
        @torch.compile(backend=self.AssertNumOutputBackend(self, 2))
        def test():
            x = torch.rand(1)

            def func():
                return x + x

            # Returning `func` forces dynamo to output `x` in the compiled
            # graph, so that we can store it as `func`'s closure. The output of
            # compiled graph would be `(x, x + x)`.
            return func, func()

        test()

    def test_running_nested_func_with_captured_tensor(self):
        @torch.compile(backend=self.AssertNumOutputBackend(self, 1))
        def test():
            x = torch.rand(1)

            def func():
                return x + x

            # `x` is no longer needed after running the compiled graph, so we
            # shouldn't return it. The output of compiled graph would be `(x +
            # x,)`.
            return func()

        test()

    def test_returning_func_with_captured_func_and_tensor(self):
        @torch.compile(backend=self.AssertNumOutputBackend(self, 2))
        def test():
            x = torch.rand(1)

            def nested():
                return x + x

            def func():
                return nested()

            # Returning `func` forces dynamo to output `x` in the compiled
            # graph, so that we can store it as `func`'s closure. The output of
            # compiled graph would be `(x, x + x)`.
            return func, func()

        test()

    def test_running_func_with_captured_func_and_tensor(self):
        @torch.compile(backend=self.AssertNumOutputBackend(self, 1))
        def test():
            x = torch.rand(1)

            def nested():
                return x + x

            def func():
                return nested()

            # `x` is no longer needed after running the compiled graph, so we
            # shouldn't return it. The output of compiled graph would be `(x)`.
            return func()

        test()

    def test_escaping_closure_var_with_backward_hook(self):
        @torch.compile(backend=self.AssertNumOutputBackend(self, 2))
        def fn(x):
            temp = x * x
            captured_var = temp + 1

            # This is where the lambda escapes the lifetime of `fn`, so
            # dynamo must generate proper bytecode to update `captured_var`.
            x.register_hook(lambda _: captured_var)

            # The output of compiled graph would be `(x * x, x * x + 1)`.
            return temp

        ones = torch.ones(4, requires_grad=True)
        fn(ones).sum().backward()

    def test_escaping_closure_var_with_nonlocal_var(self):
        nonlocal_fn = None

        @torch.compile(backend=self.AssertNumOutputBackend(self, 2))
        def fn(x):
            temp = x * x
            captured_var = x + 1

            def inner():
                return captured_var

            # This is where `inner` escapes the lifetime of `fn`, so dynamo must
            # generate proper bytecode to update `captured_var`.
            nonlocal nonlocal_fn
            nonlocal_fn = inner

            # The output of compiled graph would be `(x * x, x * x + 1)`.
            return temp

        ones = torch.ones(4, requires_grad=True)
        fn(ones)
        nonlocal_fn()

    def test_compare_tensor_with_none(self):
        @torch.compile()
        def f(x):
            return torch.tensor(x == None)

        res = f(torch.tensor(1))
        self.assertEqual(torch.tensor(False), res)

    def test_dataclass(self):
        @dataclasses.dataclass(frozen=True)
        class Foo:
            x: int

        @torch.compile(backend="eager", fullgraph=True)
        def run(x, foo0):
            if dataclasses.is_dataclass(foo0):
                foo1 = dataclasses.replace(foo0, **{"x": 1})
                return x + 1, foo1
            return x + 2, foo0

        res, foo = run(torch.zeros(1), Foo(0))
        self.assertTrue(res, torch.ones(1))
        self.assertEqual(foo.x, 1)

    def test_frozenset_of_non_literals(self):
        class Foo:
            pass

        foo = Foo()
        foo.x = 0
        s = frozenset([foo])

        @torch.compile(backend="eager")
        def run(x, s, foo0):
            # Dynamo must have the same representation for `foo0` and `foo1`,
            # otherwise the update to `foo0.x` won't be reflected in the read of
            # `foo1.x`.
            foo1 = list(s)[0]
            foo0.x += 1
            return x + 1, foo1.x

        res = run(torch.ones(1), s, foo)
        self.assertTrue(same(res[0], torch.ones(1) + 1))
        self.assertEqual(res[1], 1)


class TestTracer(JitTestCase):
    def test_jit_save(self):
        def fn():
            class Foo(torch.nn.Module):
                def __init__(self) -> None:
                    super().__init__()
                    self.a = 3

                @torch.jit.export
                def __getstate__(self):
                    return (3, self.training)

                @torch.jit.export
                def __setstate__(self, state):
                    self.a = state[0]
                    self.training = state[1]

                def forward(self, x):
                    return x + self.a

            f = Foo()

            return torch.jit.trace(f, (torch.rand(3, 4),))

        fn()
        opt_fn = torch.compile(fn, backend="eager")
        opt_fn()


class TestCustomFunction(torch.testing._internal.common_utils.TestCase):
    def test_autograd_function_with_matmul_folding_at_output(self):
        """
        When tensor folding occurs during matmul operation returned tensor is a view.
        This can cause issues when matmul is used inside a custom function
        and such view is then returned as output. Then it cannot be modified inplace
        and causes errors.
        It can be especially problematic when after such function inplace allreduce
        is performed. This test recreates this behaviour.
        Issue is resolved when unsafe_view is returned from matmul instead.
        """

        class CustomFunction(torch.autograd.Function):
            @staticmethod
            def forward(ctx, inp1, inp2):
                ctx.save_for_backward(inp2)
                ctx.output_shape = inp1.size()
                return torch.matmul(inp1, inp2)

            @staticmethod
            def backward(ctx, grad_output):
                output_shape = ctx.output_shape
                (inp2,) = ctx.saved_tensors
                return (
                    torch.mm(grad_output.squeeze(), inp2.t()).view(output_shape),
                    None,
                )

        def outer_function(inp1, inp2):
            res = CustomFunction.apply(inp1, inp2)
            res.add_(1.0)
            return res.sum()

        def usual_function(inp1, inp2) -> torch.Tensor:
            res = torch.matmul(inp1, inp2)
            res.add_(1.0)
            return res.sum()

        inp1_custom = torch.randn(4, 1, 2, requires_grad=True)
        inp1_usual = inp1_custom.detach().clone().requires_grad_(True)

        inp2 = torch.randn(2, 4)
        c_custom_func = torch.compile(outer_function)
        c_usual_func = torch.compile(usual_function)

        result_custom = c_custom_func(inp1_custom, inp2)
        result_custom.backward()
        result_usual = c_usual_func(inp1_usual, inp2)
        result_usual.backward()

        torch.allclose(inp1_custom.grad, inp1_usual.grad)


if __name__ == "__main__":
    from torch._dynamo.test_case import run_tests

    run_tests()<|MERGE_RESOLUTION|>--- conflicted
+++ resolved
@@ -32,7 +32,7 @@
 import torch._dynamo.testing
 import torch._inductor.test_case
 import torch.onnx.operators
-import torch.utils._pytree as pytree
+import torch.utils._pytree as python_pytree
 import torch.utils.cpp_extension
 from torch import Tensor
 from torch._C import FileCheck
@@ -89,9 +89,11 @@
 from torch.testing._internal.logging_utils import logs_to_string
 
 
-HAS_OPTREE = importlib.util.find_spec("optree")
+HAS_OPTREE = python_pytree._cxx_pytree_exists
 if HAS_OPTREE:
-    import optree
+    import torch.utils._cxx_pytree as cxx_pytree
+else:
+    cxx_pytree = None
 
 MyTuple = collections.namedtuple("MyTuple", ["a", "b", "ab"])
 T = typing.TypeVar("T")
@@ -293,9 +295,9 @@
 
     @unittest.skipIf(not HAS_OPTREE, "missing optree package")
     def test_optree_graph_break_message(self):
-        @torch.compile(
-            backend="eager",
-        )
+        import optree
+
+        @torch.compile(backend="eager")
         def fn(x):
             d = {"a": 1}
             optree.tree_flatten(d)
@@ -8676,9 +8678,9 @@
 
     def test_tracing_py_tree(self):
         def fn(xs):
-            flat_xs, spec = pytree.tree_flatten(xs)
+            flat_xs, spec = python_pytree.tree_flatten(xs)
             res = [x.clone() for x in flat_xs]
-            return pytree.tree_unflatten(res, spec)
+            return python_pytree.tree_unflatten(res, spec)
 
         xs = [torch.tensor(i) for i in range(3)]
 
@@ -8688,12 +8690,10 @@
         self.assertEqual(counter.op_count, 3)
 
     def test_tracing_nested_py_tree(self):
-        import torch.utils._pytree as pytree
-
         def fn(xs):
-            flat_xs, spec = pytree.tree_flatten(xs)
+            flat_xs, spec = python_pytree.tree_flatten(xs)
             res = [x.clone() for x in flat_xs]
-            return pytree.tree_unflatten(res, spec)
+            return python_pytree.tree_unflatten(res, spec)
 
         xs = [torch.tensor(i) for i in range(3)]
         xsl = [xs, xs, xs, xs]
@@ -8706,12 +8706,10 @@
         self.assertEqual(counter.op_count, 12)
 
     def test_tracing_nested_py_tree_tuples(self):
-        import torch.utils._pytree as pytree
-
         def fn(xs):
-            flat_xs, spec = pytree.tree_flatten(xs)
+            flat_xs, spec = python_pytree.tree_flatten(xs)
             res = [x.clone() for x in flat_xs]
-            return pytree.tree_unflatten(res, spec)
+            return python_pytree.tree_unflatten(res, spec)
 
         xs = [torch.tensor(i) for i in range(3)]
         xsl = (xs, xs, xs, xs)
@@ -8724,12 +8722,10 @@
         self.assertEqual(counter.op_count, 12)
 
     def test_tracing_nested_py_tree_dicts(self):
-        import torch.utils._pytree as pytree
-
         def fn(xs):
-            flat_xs, spec = pytree.tree_flatten(xs)
+            flat_xs, spec = python_pytree.tree_flatten(xs)
             res = [x.clone() for x in flat_xs]
-            return pytree.tree_unflatten(res, spec)
+            return python_pytree.tree_unflatten(res, spec)
 
         xs = [torch.tensor(i) for i in range(3)]
         xsl = {
@@ -8762,12 +8758,10 @@
         self.assertEqual(counter.op_count, 2)
 
     def test_tracing_nested_py_tree_mixed_all(self):
-        import torch.utils._pytree as pytree
-
         def fn(xs):
-            flat_xs, spec = pytree.tree_flatten(xs)
+            flat_xs, spec = python_pytree.tree_flatten(xs)
             res = [x.clone() for x in flat_xs]
-            return pytree.tree_unflatten(res, spec)
+            return python_pytree.tree_unflatten(res, spec)
 
         xs = [torch.tensor(i) for i in range(3)]
         xsa = (xs, xs)
@@ -8812,13 +8806,12 @@
         self.assertEqual(cnt.frame_count, 2)
 
     def test_tracing_py_tree_tensor_subclass(self):
-        import torch.utils._pytree as pytree
         from torch.testing._internal.two_tensor import TwoTensor
         from torch.utils.checkpoint import checkpoint
 
         def fn(xs):
             nested_xs = [[xs]]
-            flat_xs, spec = pytree.tree_flatten(xs)
+            flat_xs, spec = python_pytree.tree_flatten(xs)
             return flat_xs[0].clone()
 
         # use checkpoint to trigger a "sourceless" tensor subclass
@@ -8833,13 +8826,11 @@
         self.assertEqual(counter.op_count, 2)
 
     def test_tracing_tree_map_only(self):
-        import torch.utils._pytree as pytree
-
         def fn(xs):
             def mapper(x):
                 return x.clone()
 
-            y = pytree.tree_map_only(torch.Tensor, mapper, xs)
+            y = python_pytree.tree_map_only(torch.Tensor, mapper, xs)
             return y
 
         xs = [torch.tensor(i) for i in range(3)] + ["hi"]
@@ -10193,7 +10184,9 @@
         self.assertEqual(actual, expected)
 
     def test_pytree_tree_leaves(self):
-        implemtations = [("python", pytree)]
+        implemtations = [("python", python_pytree)]
+        if cxx_pytree is not None:
+            implemtations.append(("cxx", cxx_pytree))
 
         for name, module in implemtations:
             with self.subTest(f"pytree implement: {name}"):
@@ -10225,13 +10218,9 @@
                 self.assertEqual(actual, expected)
 
     def test_pytree_tree_flatten_unflatten(self):
-<<<<<<< HEAD
         implemtations = [("python", python_pytree)]
         if cxx_pytree is not None:
             implemtations.append(("cxx", cxx_pytree))
-=======
-        implemtations = [("python", pytree)]
->>>>>>> 9012e7a6
 
         for name, module in implemtations:
             with self.subTest(f"pytree implement: {name}"):
@@ -10280,13 +10269,9 @@
             self.assertEqual(actual, expected)
 
     def test_pytree_tree_map(self):
-<<<<<<< HEAD
         implemtations = [("python", python_pytree)]
         if cxx_pytree is not None:
             implemtations.append(("cxx", cxx_pytree))
-=======
-        implemtations = [("python", pytree)]
->>>>>>> 9012e7a6
 
         for name, module in implemtations:
             with self.subTest(f"pytree implement: {name}"):
