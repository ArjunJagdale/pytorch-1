--- conflicted
+++ resolved
@@ -12,8 +12,7 @@
 from torch.testing._internal.logging_utils import LoggingTestCase, make_logging_test
 
 
-<<<<<<< HEAD
-class SetWithGeneratorTests(torch._dynamo.test_case.TestCase):
+class MiscTests(torch._dynamo.test_case.TestCase):
     def test_isdisjoint_with_generator(self):
         n = 0
 
@@ -40,10 +39,7 @@
         self.assertEqual(y, x.sin())
 
 
-class SetGuardsSet(torch._dynamo.test_case.TestCase):
-=======
 class TestSetGuards(LoggingTestCase):
->>>>>>> 31924a53
     def test_set_with_tensor(self):
         s = {
             torch._C._set_grad_enabled,
