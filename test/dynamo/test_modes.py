# Owner(s): ["module: dynamo"]

import operator
from unittest.mock import patch

import torch
import torch._dynamo.test_case
import torch._dynamo.testing
from torch._C import (
    _len_torch_function_stack,
    _pop_torch_function_stack,
    _push_on_torch_function_stack,
)
from torch.overrides import _get_current_function_mode_stack, BaseTorchFunctionMode
from torch.testing._internal.triton_utils import requires_cuda
from torch.utils._device import DeviceContext
from torch.utils._python_dispatch import TorchDispatchMode


class TestMode(BaseTorchFunctionMode):
    def __torch_function__(self, func, types, args, kwargs=None):
        if not kwargs:
            kwargs = {}

        if func == torch.add:
            return torch.zeros(2, 2)

        return super().__torch_function__(func, types, args, kwargs)


class TorchDispatchModeTests(torch._dynamo.test_case.TestCase):
    @classmethod
    def setUpClass(cls):
        super().setUpClass()

    @classmethod
    def tearDownClass(cls):
        super().tearDownClass()

    def test_skip_torch_dispatch_modes(self):
        class RewriteAddToMul(TorchDispatchMode):
            def __torch_dispatch__(self, func, types, args=(), kwargs=None):
                if func is torch.ops.aten.add.Tensor:
                    func = torch.ops.aten.mul.Tensor
                return func(*args, **kwargs)

        def fn(x):
            return x + x

        cnt = torch._dynamo.testing.CompileCounter()

        x = torch.tensor([3.0])
        with RewriteAddToMul():
            eager_res = fn(x)
            compiled_res = torch.compile(fn, backend=cnt)(x)

        self.assertEqual(eager_res, compiled_res)
        self.assertEqual(cnt.frame_count, 0)


class TorchFunctionModeTests(torch._dynamo.test_case.TestCase):
    @classmethod
    def setUpClass(cls):
        cls.default_device_old = torch.get_default_device()
        super().setUpClass()

    @classmethod
    def tearDownClass(cls):
        torch.set_default_device(cls.default_device_old)
        super().tearDownClass()

    def setUp(self):
        torch.set_default_device(None)
        torch._dynamo.reset()

    def tearDown(self):
        torch.set_default_device(None)
        torch._dynamo.reset()

    def _run_torch_function_mode_guard_test(self):
        class TestMode1(BaseTorchFunctionMode):
            pass

        class TestMode2(BaseTorchFunctionMode):
            pass

        cnt = torch._dynamo.testing.CompileCounter()

        @torch.compile(backend=cnt.__call__)
        def fn(x):
            return x + 1

        inp = torch.ones(2, 2)
        fn(inp)
        self.assertEqual(cnt.frame_count, 1)

        with TestMode1():
            fn(inp)
        self.assertEqual(cnt.frame_count, 2)

        with TestMode1(), TestMode2():
            fn(inp)
        self.assertEqual(cnt.frame_count, 3)

        with TestMode2(), TestMode1():
            fn(inp)
        self.assertEqual(cnt.frame_count, 4)

        with TestMode1():
            fn(inp)
        self.assertEqual(cnt.frame_count, 4)

    @torch._dynamo.config.patch("enable_cpp_guard_manager", False)
    def test_torch_function_mode_guards_py(self):
        self._run_torch_function_mode_guard_test()

    def test_torch_function_mode_guards_cpp(self):
        self._run_torch_function_mode_guard_test()

    def test_stack_state_mutation_default_device(self):
        m = BaseTorchFunctionMode()
        m1 = BaseTorchFunctionMode()
        with m, m1:

            @torch.compile(fullgraph=True)
            def fn(x):
                torch.set_default_device("cpu")
                _pop_torch_function_stack()

            fn(torch.ones(2, 2))
            _push_on_torch_function_stack(m1)

            stack = _get_current_function_mode_stack()
            self.assertIsInstance(stack[0], DeviceContext)
            self.assertEqual(stack[0].device, torch.device("cpu"))
            self.assertIs(stack[1], m)
            self.assertIs(stack[2], m1)

    def test_stack_state_clear_default_device(self):
        @torch.compile(fullgraph=True)
        def fn(x):
            torch.set_default_device(None)
            return x + 1

        fn(torch.ones(2, 2))
        stack = _get_current_function_mode_stack()
        self.assertEqual(len(stack), 0)

        m = BaseTorchFunctionMode()
        m1 = BaseTorchFunctionMode()

        # Stack populated, add device
        with m, m1:

            @torch.compile(fullgraph=True)
            def fn(x):
                torch.set_default_device("cpu")
                torch.set_default_device(None)
                torch.set_default_device("cpu")
                return x + 1

            fn(torch.ones(2, 2))
            stack = _get_current_function_mode_stack()
            self.assertEqual(stack[0].device, torch.device("cpu"))
            self.assertIs(stack[1], m)
            self.assertIs(stack[2], m1)

        # Stack populated, remove device
        torch.set_default_device("cpu")
        with m, m1:

            @torch.compile(fullgraph=True)
            def fn(x):
                torch.set_default_device(None)
                return x + 1

            fn(torch.ones(2, 2))
            stack = _get_current_function_mode_stack()
            self.assertIs(stack[0], m)
            self.assertIs(stack[1], m1)

        @torch.compile(fullgraph=True)
        def fn(x):
            torch.set_default_device("cpu")
            torch.set_default_device("cpu")
            return x + 1

        fn(torch.ones(2, 2))
        stack = _get_current_function_mode_stack()
        self.assertEqual(stack[0].device, torch.device("cpu"))
        torch.set_default_device(None)

    def test_pop_torch_function_mode(self):
        m = BaseTorchFunctionMode()
        with m:

            @torch.compile(fullgraph=True)
            def fn(x):
                _pop_torch_function_stack()
                return x + 1

            fn(torch.ones(2, 2))

            self.assertEqual(_len_torch_function_stack(), 0)
            # reset stack so __exit__ doesn't crash
            _push_on_torch_function_stack(m)

        self.assertEqual(_len_torch_function_stack(), 0)

    def test_is_torch_function_all_disabled(self):
        @torch.compile(fullgraph=True)
        def fn(x):
            return (
                torch._C._is_torch_function_all_disabled(),
                torch.add(x, 1.0),
            )

        input = torch.ones(2, 2)
        res, _ = fn(input)
        self.assertFalse(res)

    def test_error_empty_stack_pop_torch_function_mode(self):
        @torch.compile(fullgraph=True)
        def fn(x):
            _pop_torch_function_stack()
            return x + 1

        self.assertRaisesRegex(
            torch._dynamo.exc.Unsupported,
            "Popping from an empty torch function mode stack",
            lambda: fn(torch.ones(2, 2)),
        )

    def test_push_torch_function_mode(self):
        m = BaseTorchFunctionMode()
        with m:

            @torch.compile(fullgraph=True)
            def fn(x, m):
                _push_on_torch_function_stack(m)
                return x + 1

            fn(torch.ones(2, 2), m)

            self.assertEqual(_len_torch_function_stack(), 2)
            # reset stack state
            _pop_torch_function_stack()

        self.assertEqual(_len_torch_function_stack(), 0)

    def test_len_torch_function_mode(self):
        m = BaseTorchFunctionMode()
        with m:

            @torch.compile(fullgraph=True)
            def fn(x):
                z = _len_torch_function_stack()
                return x + z

            res = fn(torch.ones(2, 2))
            self.assertEqual(res, torch.ones(2, 2) + 1)
            self.assertEqual(_len_torch_function_stack(), 1)

    def test_intermedate_torch_function_mode_construction_mutation(self):
        class TestMode(BaseTorchFunctionMode):
            def __init__(self, x):
                self.x = x

        @torch.compile(fullgraph=True)
        def fn(x):
            z = TestMode(2)
            z.y = 2
            return x + 1, z

        fn(torch.ones(2, 2))

    def test_torch_function_mode_enabled_guard(self):
        cnt = torch._dynamo.testing.CompileCounter()
        inp = torch.ones(2, 2)

        @torch.compile(backend=cnt.__call__)
        def fn(x):
            return x + 1

        with BaseTorchFunctionMode(), torch._C.DisableTorchFunctionSubclass():
            with torch._C.DisableTorchFunction():
                fn(inp)
            fn(inp)
        self.assertEqual(cnt.frame_count, 2)

    def test_nested_torch_function_mode(self):
        mode_1_called = False
        mode_2_called = False

        def reset_state():
            nonlocal mode_1_called
            nonlocal mode_2_called
            mode_1_called = False
            mode_2_called = False

        ones = torch.ones(2, 2)
        zeros = torch.zeros(2, 2)

        class TestMode1(BaseTorchFunctionMode):
            def __torch_function__(self, func, types, args, kwargs=None):
                if not kwargs:
                    kwargs = {}

                nonlocal mode_1_called

                mode_1_called = True

                if func == torch.add:
                    return zeros

                return super().__torch_function__(func, types, args, kwargs)

        class TestMode2(BaseTorchFunctionMode):
            def __torch_function__(self, func, types, args, kwargs=None):
                if not kwargs:
                    kwargs = {}

                nonlocal mode_2_called

                mode_2_called = True

                if func == torch.mul:
                    return ones

                return super().__torch_function__(func, types, args, kwargs)

        def fn(x):
            return torch.add(x, 3)

        def fn_2(x):
            return torch.mul(x, 3) + torch.add(x, 3)

        inp = torch.ones(2, 2) + 1

        for fn_i in [fn, fn_2]:
            fn_opt = torch.compile(fn_i, fullgraph=True)
            with TestMode1(), TestMode2():
                expected = fn_i(inp), mode_1_called, mode_2_called
                reset_state()
                actual = fn_opt(inp), mode_1_called, mode_2_called
                reset_state()

            self.assertEqual(expected, actual)

    def test_torch_function_mode_disable(self):
        class TestSubclass(torch.Tensor):
            @classmethod
            def __torch_function__(cls, func, types, args, kwargs=None):
                if not kwargs:
                    kwargs = {}
                if func == torch.add:
                    return torch.ones(2, 2)
                return super().__torch_function__(func, types, args, kwargs)

        class TestMode(BaseTorchFunctionMode):
            def __torch_function__(self, func, types, args, kwargs=None):
                if not kwargs:
                    kwargs = {}

                if func == torch.add:
                    return torch.zeros(2, 2)

                return super().__torch_function__(func, types, args, kwargs)

        def fn(x):
            return torch.add(x, 3)

        inp = (torch.ones(2, 2) + 1).as_subclass(TestSubclass)

        fn_opt = torch.compile(fn, fullgraph=True)
<<<<<<< HEAD
        with (
            TestMode(),
            torch._dynamo.config.patch("traceable_tensor_subclasses", {TestSubclass}),
        ):
=======
        with TestMode():
>>>>>>> 89484796
            with torch._C.DisableTorchFunctionSubclass():
                expected = fn(inp)
                actual = fn_opt(inp)

            self.assertEqual(expected, actual)

            with torch._C.DisableTorchFunction():
                expected = fn(inp)
                actual = fn_opt(inp)

            self.assertEqual(expected, actual)

    def test_torch_function_mode_highest_priority(self):
        class TestSubclass(torch.Tensor):
            @classmethod
            def __torch_function__(cls, func, types, args, kwargs=None):
                if not kwargs:
                    kwargs = {}
                if func == torch.add:
                    return torch.ones(2, 2)
                return super().__torch_function__(func, types, args, kwargs)

        def fn(x):
            return torch.add(x, 3)

        inp = (torch.ones(2, 2) + 1).as_subclass(TestSubclass)

        fn_opt = torch.compile(fn, fullgraph=True)
<<<<<<< HEAD
        with (
            TestMode(),
            torch._dynamo.config.patch("traceable_tensor_subclasses", {TestSubclass}),
        ):
=======
        with TestMode():
>>>>>>> 89484796
            expected = fn(inp)
            actual = fn_opt(inp)

        self.assertEqual(expected, actual)

    def test_torch_function_mode_enter_exit(self):
        def fn(x, y):
            with TestMode():
                o = torch.add(x, 3)

            return torch.add(o, y)

        inp = (torch.ones(2, 2) + 1, torch.ones(2, 2) + 2)
        fn_opt = torch.compile(fn, fullgraph=True)

        expected = fn(*inp)
        actual = fn_opt(*inp)

        self.assertEqual(expected, actual)

    def test_torch_function_mode_graph_break(self):
        def fn(x, y):
            with TestMode():
                torch._dynamo.graph_break()
                o = torch.add(x, 3)

            return torch.add(o, y)

        inp = (torch.ones(2, 2) + 1, torch.ones(2, 2) + 2)
        fn_opt = torch.compile(fn)

        expected = fn(*inp)
        actual = fn_opt(*inp)

        self.assertEqual(expected, actual)

    def test_torch_function_mode_and_pop_graph_break(self):
        def fn(x, y):
            with TestMode():
                z = _pop_torch_function_stack()
                torch._dynamo.graph_break()
                _push_on_torch_function_stack(z)
                o = torch.add(x, 3)

            return torch.add(o, y)

        inp = (torch.ones(2, 2) + 1, torch.ones(2, 2) + 2)
        fn_opt = torch.compile(fn)

        expected = fn(*inp)
        actual = fn_opt(*inp)

        self.assertEqual(expected, actual)

    def test_torch_function_mode_restore_on_exc(self):
        @torch._dynamo.disable()
        def err():
            raise RuntimeError("test")

        @torch.compile()
        def fn(x):
            with TestMode():
                x += 1
                err()
                x += 2
                return x

        try:
            fn(torch.ones(2, 2))
        except RuntimeError:
            pass
        self.assertEqual(_len_torch_function_stack(), 0)

    def test_torch_function_mode_and_pop_graph_break_mutation(self):
        def fn(x, y):
            with TestMode():
                z = _pop_torch_function_stack()
                z.y = 5
                torch._dynamo.graph_break()
                _push_on_torch_function_stack(z)
                o = torch.add(x, 3)
                o = torch.mul(o, z.y)

            return torch.add(o, y)

        inp = (torch.ones(2, 2) + 1, torch.ones(2, 2) + 2)
        fn_opt = torch.compile(fn)

        expected = fn(*inp)
        actual = fn_opt(*inp)

        self.assertEqual(expected, actual)

    # Needs larger cache size since we recompile for each op
    @patch.object(torch._dynamo.config, "recompile_limit", 48)
    def test_builtin_equivalent_funcs(self):
        from torch._dynamo.variables.torch_function import (
            bin_int_ops,
            bin_ops,
            BUILTIN_TO_TENSOR_FN_MAP,
            BUILTIN_TO_TENSOR_RFN_MAP,
            tensor_and_int_ops,
            un_int_ops,
            un_ops,
        )

        expected_func = None
        valid = False

        class FuncEquivMode(BaseTorchFunctionMode):
            def __torch_function__(self, func, types, args=(), kwargs=None):
                nonlocal expected_func
                nonlocal valid
                if not kwargs:
                    kwargs = {}
                if torch._dynamo.is_compiling():
                    valid = expected_func == func
                return super().__torch_function__(func, types, args, kwargs)

        inp0 = torch.ones(1, 1)
        inp1 = torch.ones(1, 1)
        inp0_int = torch.ones(1, 1, dtype=torch.int32)
        inp1_int = torch.ones(1, 1, dtype=torch.int32)

        @torch.compile(fullgraph=True)
        def fn_un(op, inp):
            return op(inp)

        @torch.compile(fullgraph=True)
        def fn_un_int(op, inp):
            return op(inp)

        @torch.compile(fullgraph=True)
        def fn_bin(op, inp0, inp1):
            return op(inp0, inp1)

        @torch.compile(fullgraph=True)
        def fn_bin_int(op, inp0, inp1):
            return op(inp0, inp1)

        @torch.compile(fullgraph=True)
        def fn_tensor_and_int(op, inp0, inp1):
            return op(inp0, inp1)

        setups_and_oplists = [
            (lambda o: fn_un(o, inp0), un_ops),
            (lambda o: fn_un_int(o, inp0_int), un_int_ops),
            (lambda o: fn_bin(o, inp0, inp1), bin_ops),
            (lambda o: fn_bin_int(o, inp0_int, inp1_int), bin_int_ops),
            (lambda o: fn_tensor_and_int(o, inp0_int, 0), tensor_and_int_ops),
        ]

        # gather the reverse functions
        rsetups_and_oplists = [
            (
                lambda o: fn_bin(o, 1, inp1),
                bin_ops,
            ),  # Get r* ops, (ex. __sub__(int, Tensor) -> __rsub__(Tensor, int))
            (lambda o: fn_bin_int(o, 1, inp1_int), bin_int_ops),
            (lambda o: fn_tensor_and_int(o, 0, inp0_int), tensor_and_int_ops),
        ]

        skips = {operator.not_}  # Has local scalar dense call which graph breaks
        rskips = {
            operator.matmul,
            operator.imatmul,
            operator.getitem,
        }  # Doesn't type check with reversed args

        def run_checks(setups_and_oplists, skips, ref_map):
            nonlocal valid
            nonlocal expected_func
            for setup_fn, op_list in setups_and_oplists:
                for op in op_list:
                    if op in skips or op not in ref_map:
                        continue
                    with FuncEquivMode():
                        expected_func = ref_map[op]
                        setup_fn(op)
                        self.assertTrue(valid)

                    expected_func = None
                    valid = False

        run_checks(setups_and_oplists, skips, BUILTIN_TO_TENSOR_FN_MAP)
        run_checks(rsetups_and_oplists, rskips, BUILTIN_TO_TENSOR_RFN_MAP)

    def test_expand(self):
        from torch.distributions import (
            AffineTransform,
            ComposeTransform,
            Normal,
            TanhTransform,
            TransformedDistribution,
        )

        # https://github.com/pytorch/pytorch/issues/141232
        with torch.device("cpu"):

            @torch.compile(fullgraph=True)
            def func(a):
                d = TransformedDistribution(
                    Normal(a, 1),
                    ComposeTransform([TanhTransform(), AffineTransform(2, 2)]),
                )
                b = d.log_prob(d.rsample((10,)))
                return b

            func(torch.randn(3))

    @requires_cuda
    def test_flex_attention(self):
        import torch
        from torch.nn.attention.flex_attention import create_block_mask, flex_attention

        torch.set_default_device("cuda")

        flex_attention = torch.compile(flex_attention, dynamic=False)

        prefix_lengths = torch.arange(8)

        def prefix_lm(b, h, q, kv):
            return prefix_lengths[b] >= kv

        # This runs in fullgraph already
        create_block_mask(prefix_lm, 8, None, 512, 512, _compile=True)

    def test_register_hook(self):
        import functools

        def my_hook(grad, *, k=0):
            return grad + k

        hook = functools.partial(my_hook, k=3)

        class MyMod(torch.nn.Module):
            def forward(self, x):
                x.register_hook(hook)
                y = x.mul(2)
                z = y.mul(3)
                return (z,)

        mod = MyMod()
        x = torch.ones(4, requires_grad=True)

        with torch.device("cpu"):
            torch.compile(mod, fullgraph=True)(x)


if __name__ == "__main__":
    from torch._dynamo.test_case import run_tests

    run_tests()<|MERGE_RESOLUTION|>--- conflicted
+++ resolved
@@ -373,14 +373,7 @@
         inp = (torch.ones(2, 2) + 1).as_subclass(TestSubclass)
 
         fn_opt = torch.compile(fn, fullgraph=True)
-<<<<<<< HEAD
-        with (
-            TestMode(),
-            torch._dynamo.config.patch("traceable_tensor_subclasses", {TestSubclass}),
-        ):
-=======
         with TestMode():
->>>>>>> 89484796
             with torch._C.DisableTorchFunctionSubclass():
                 expected = fn(inp)
                 actual = fn_opt(inp)
@@ -409,14 +402,7 @@
         inp = (torch.ones(2, 2) + 1).as_subclass(TestSubclass)
 
         fn_opt = torch.compile(fn, fullgraph=True)
-<<<<<<< HEAD
-        with (
-            TestMode(),
-            torch._dynamo.config.patch("traceable_tensor_subclasses", {TestSubclass}),
-        ):
-=======
         with TestMode():
->>>>>>> 89484796
             expected = fn(inp)
             actual = fn_opt(inp)
 
