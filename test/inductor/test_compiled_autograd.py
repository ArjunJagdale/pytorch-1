--- conflicted
+++ resolved
@@ -4322,10 +4322,7 @@
     #            new_grad._indices().use_count() <= 1 &&
     #            new_grad._values().use_count() <= 1 &&
     #            new_grad.use_count() <= num_expected_refs) {
-<<<<<<< HEAD
     @unittest.expectedFailure
-=======
->>>>>>> 530c5704
     def test_accumulate_grad_polyfill_case_1_2(self):
         def fn():
             class StealableSparseOp(BaseCustomOp):
