--- conflicted
+++ resolved
@@ -5865,7 +5865,6 @@
             )
 
 
-<<<<<<< HEAD
 instantiate_device_type_tests(
     TestFlexAttention, globals(), only_for=test_device, allow_xpu=True
 )
@@ -5879,12 +5878,6 @@
     TestLearnableBiases, globals(), only_for=test_device, allow_xpu=True
 )
 
-=======
-instantiate_device_type_tests(TestFlexAttention, globals(), only_for=test_device)
-instantiate_device_type_tests(TestPagedAttention, globals(), only_for=test_device)
-instantiate_device_type_tests(TestBlockMask, globals(), only_for=("cuda",))
-instantiate_device_type_tests(TestLearnableBiases, globals(), only_for=test_device)
->>>>>>> dd766e1d
 
 if __name__ == "__main__":
     from torch._inductor.test_case import run_tests
