--- conflicted
+++ resolved
@@ -13,12 +13,8 @@
     parametrize,
     TEST_WITH_ROCM,
 )
-<<<<<<< HEAD
 from torch.testing._internal.inductor_utils import HAS_CPU, HAS_CUDA
-=======
-from torch.testing._internal.inductor_utils import HAS_CUDA
 from torch.utils._triton import has_triton_tma_device
->>>>>>> 2d2dfb60
 
 
 torch.set_float32_matmul_precision("high")
