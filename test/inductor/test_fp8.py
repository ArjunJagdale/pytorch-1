--- conflicted
+++ resolved
@@ -150,21 +150,12 @@
         )
 
         x_shape = (16, 16)
-<<<<<<< HEAD
         x = torch.rand(*x_shape, device=device, dtype=dtype).to(e4m3_type)
-        y_fp8 = compiled_fp8_matmul(x)
+        y_fp8 = compiled_fp8_matmul(x)  # noqa: F841
 
         x_shape = (15, 16)
         x = torch.rand(*x_shape, device=device, dtype=dtype).to(e4m3_type)
-        y_fp8 = compiled_fp8_matmul(x)
-=======
-        x = torch.rand(*x_shape, device="cuda", dtype=dtype).to(e4m3_type)
         y_fp8 = compiled_fp8_matmul(x)  # noqa: F841
-
-        x_shape = (15, 16)
-        x = torch.rand(*x_shape, device="cuda", dtype=dtype).to(e4m3_type)
-        y_fp8 = compiled_fp8_matmul(x)  # noqa: F841
->>>>>>> 87b8fd14
 
     @parametrize("dtype", (torch.float16, torch.bfloat16, torch.float))
     @parametrize("shape", ("15,3,13", "4,2048,4096"))
