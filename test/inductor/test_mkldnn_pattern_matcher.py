# Owner(s): ["oncall: cpu inductor"]
import contextlib
import copy
import itertools
import unittest

import torch
import torch.ao.quantization.quantizer.x86_inductor_quantizer as xiq
from torch._dynamo import config as dynamo_config
from torch._dynamo.utils import counters
from torch._inductor import config, metrics
from torch._inductor.test_case import run_tests, TestCase
from torch._inductor.utils import run_and_get_code
from torch.ao.quantization.quantizer.x86_inductor_quantizer import X86InductorQuantizer
from torch.nn import functional as F
<<<<<<< HEAD
from torch.testing._internal.common_mkldnn import bf32_on_and_off
=======
from torch.testing._internal.common_device_type import instantiate_device_type_tests
>>>>>>> bce7f0a2
from torch.testing._internal.common_quantization import (
    _generate_qdq_quantized_model,
    skipIfNoDynamoSupport,
    skipIfNoONEDNN,
    skipIfNoONEDNNBF16,
)
from torch.testing._internal.common_utils import (
    instantiate_parametrized_tests,
    IS_FBCODE,
    IS_LINUX,
    IS_X86,
    MI300_ARCH,
    parametrize,
    skipIfNoXPU,
    skipIfRocm,
    skipIfRocmArch,
    TEST_ACL,
    TEST_MKL,
    xfailIfACL,
)
from torch.testing._internal.inductor_utils import (
    _check_has_dynamic_shape,
    clone_preserve_strides_offset,
    HAS_CPU,
)


# The dict value is match_nodes(computation_op+unary_op)

unary_list = {
    torch.nn.ReLU(): 2,
    torch.nn.Sigmoid(): 2,
    torch.nn.Tanh(): 2,
    torch.nn.Hardswish(): 6,
    torch.nn.LeakyReLU(0.1, inplace=False): 4,
    # Use floats for min/max, otherwise they can get converted to symints
    torch.nn.Hardtanh(min_val=-0.5, max_val=4.0, inplace=False): 3,
    torch.nn.Hardtanh(min_val=-0.5, max_val=float("inf"), inplace=False): 3,
    torch.nn.GELU(approximate="none"): 6,
    torch.nn.GELU(approximate="tanh"): 10,
    torch.nn.ReLU6(): 3,
    torch.nn.SiLU(): 3,
    torch.nn.Hardsigmoid(): 5,
}

non_decomposed_unary_list = [
    torch.nn.ReLU,
    torch.nn.Sigmoid,
    torch.nn.Tanh,
]

# The dict value is (match_count, match_nodes, inplace)
binary_list = {
    lambda x, y: torch.add(x, y): (1, 2, False),  # call_function
    lambda x, y: torch.add(y, x): (1, 2, False),  # call_function
    lambda x, y: x.add(y): (1, 2, False),  # call_method
    lambda x, y: x.add_(y): (1, 2, True),  # call_method
    lambda x, y: torch.sub(x, y): (1, 2, False),  # call_function
    lambda x, y: x.sub(y): (1, 2, False),  # call_method
    lambda x, y: x.sub_(y): (1, 2, True),  # call_method
}

quantization_add_fn_list = [
    lambda x, y: torch.add(x, y),
    lambda x, y: x.add(y),
]

quantization_inplace_add_fn_list = [
    lambda x, y: x.add_(y),
]


def get_default_quantizer(is_qat, is_dynamic):
    quantizer = X86InductorQuantizer()
    quantizer.set_global(
        xiq.get_default_x86_inductor_quantization_config(
            is_qat=is_qat, is_dynamic=is_dynamic
        )
    )
    return quantizer


def cal_conv_generated_kernel_number(mod, input, dtype, dim=4, device="cpu"):
    # this function is to decide how many kernels are generated
    # while testing conv2d/3d/deconv2d
    # the assumption is:
    #   (1) There will be a to_dtype kernel for input for lp
    #   (2) inductor always use channel_last format, there will
    #       be a to_channel_last format for input
    #   (3) to_dtype and to_channel_last for input can be fused
    #   (4) inductor always get channel last format from mkldnn_conv_pointwise(binary),
    #       and force the output to have same stride with eager.
    #       So there will be a to_contiguous for output if eager output is contiguouse
    mod = copy.deepcopy(mod)
    mod = mod.to(device=device)
    input = input.clone()
    input = input.to(device)

    if dtype == torch.float32:
        maybe_autocast = contextlib.nullcontext()
    else:
        maybe_autocast = torch.amp.autocast(device_type=device, dtype=dtype)
    with torch.no_grad(), maybe_autocast:
        output = mod(input)
    input_kernel, output_kernel = 0, 0
    if (
        input.is_contiguous(memory_format=torch.contiguous_format)
        or dtype != torch.float32
        or (TEST_ACL and dim == 4)
    ):
        input_kernel = 1
    if output.is_contiguous(memory_format=torch.contiguous_format) or (
        TEST_ACL and dtype == torch.bfloat16
    ):
        output_kernel = 1
    return input_kernel + output_kernel


@config.patch({"freezing": True})
class TestPatternMatcherBase(TestCase):
    def _check_unary_is_decomposed(self, unary_fn):
        return not any(
            isinstance(unary_fn, fn)
            for fn in [torch.nn.ReLU, torch.nn.Sigmoid, torch.nn.Tanh]
        )

    def _clone_inputs(self, inputs):
        def clone(x):
            if not isinstance(x, torch.Tensor):
                return x
            return x.clone()

        return tuple(clone(x) for x in inputs)

    def _test_common(
        self,
        mod,
        inputs,
        matcher_check_fn,
        atol=1e-5,
        rtol=1.3e-6,
        check_autocast=torch.float32,
        check_quantization=False,
        is_qat=False,
        dtype=None,
        is_dynamic=False,
        quantizer=None,
        compile_options={},  # noqa: B006
    ):
        if not hasattr(self, "device"):
            has_xpu = any(
                isinstance(input, torch.Tensor) and input.device.type == "xpu"
                for input in inputs
            )
            device = "xpu" if has_xpu else "cpu"
        else:
            device = self.device

        mod = mod.to(device=device)
        if device != "cpu":
            inputs = tuple(
                clone_preserve_strides_offset(x, device=device) for x in inputs
            )
        counters.clear()
        torch._dynamo.reset()
        if check_autocast == torch.bfloat16 and (
            torch.ops.mkldnn._is_mkldnn_bf16_supported() or device == "xpu"
        ):
            maybe_autocast = torch.amp.autocast(
                device_type=device, dtype=torch.bfloat16
            )
            atol, rtol = 1e-2, 1e-2
        elif check_autocast == torch.float16 and (
            torch.ops.mkldnn._is_mkldnn_fp16_supported() or device == "xpu"
        ):
            maybe_autocast = torch.amp.autocast(device_type=device, dtype=torch.float16)
            atol, rtol = 1e-2, 1e-2
        else:
            assert check_autocast == torch.float32
            maybe_autocast = contextlib.nullcontext()
        if check_quantization:
            convert_model = _generate_qdq_quantized_model(
                mod, inputs, is_qat, is_dynamic, quantizer
            )
            with torch.no_grad(), maybe_autocast:
                _ = torch.compile(convert_model)(*inputs)
                matcher_check_fn()
        else:
            with torch.no_grad(), maybe_autocast:
                clone_inputs = self._clone_inputs(inputs)
                expected = mod(*inputs)
                actual = torch.compile(mod, **compile_options)(*clone_inputs)
                if self.precision != 0:
                    torch.testing.assert_close(actual, expected, atol=self.precision, rtol=self.precision)
                else:
                    torch.testing.assert_close(actual, expected, atol=atol, rtol=rtol)
                matcher_check_fn()

    def _test_code_common(
        self,
        mod,
        inputs,
        include_ops,
        exclude_ops,
        atol=1e-5,
        rtol=1.3e-6,
        check_quantization=False,
        check_dynamic=None,
        num_include_ops=None,
        quantizer=None,
    ):
        with torch.no_grad():
            clone_inputs = self._clone_inputs(inputs)
            if check_quantization:
                mod = _generate_qdq_quantized_model(mod, inputs, quantizer=quantizer)
            expected = mod(*inputs)
            actual, (source_code,) = run_and_get_code(
                torch.compile(mod, fullgraph=True, dynamic=check_dynamic),
                *clone_inputs,
            )
            for op in include_ops:
                self.assertIn(op, source_code)
            if num_include_ops is not None:
                assert len(include_ops) == len(num_include_ops)
                for i in range(len(include_ops)):
                    self.assertEqual(
                        source_code.count(include_ops[i]), num_include_ops[i]
                    )
            for op in exclude_ops:
                self.assertNotIn(op, source_code)
            if check_dynamic is not None:
                _check_has_dynamic_shape(self, source_code)
            if not check_quantization:
                # Skip due to reduce range setting for Quantization on preCI system.
                torch.testing.assert_close(actual, expected, atol=atol, rtol=rtol)


class TestPatternMatcherGeneric(TestPatternMatcherBase):
    def _test_conv_unary_base(self, dim=4):
        assert dim == 4 or dim == 5

        class M(torch.nn.Module):
            def __init__(
                self,
                unary_fn,
                **kwargs,
            ):
                super().__init__()
                if dim == 4:
                    self.conv = torch.nn.Conv2d(3, 16, kernel_size=3, stride=1)
                else:
                    self.conv = torch.nn.Conv3d(3, 16, kernel_size=3, stride=1)
                self.unary_fn = unary_fn

            def forward(self, x):
                x = self.conv(x)
                return self.unary_fn(x)

        dtypes = [
            torch.float,
        ]
        if torch.ops.mkldnn._is_mkldnn_bf16_supported():
            dtypes.append(torch.bfloat16)
        if torch.ops.mkldnn._is_mkldnn_fp16_supported():
            dtypes.append(torch.float16)
        cl_format = torch.channels_last if dim == 4 else torch.channels_last_3d
        options = itertools.product(
            unary_list.keys(),
            [torch.contiguous_format, cl_format],
            dtypes,
        )

        for (
            unary_fn,
            memory_format,
            dtype,
        ) in options:
            metrics.reset()
            if dim == 4:
                x_shape = (1, 3, 56, 56)
            else:
                x_shape = (1, 3, 20, 56, 56)
            mod = M(unary_fn).to(memory_format=memory_format).eval()

            v = (
                torch.randn(x_shape, dtype=torch.float32)
                .add(1)
                .to(memory_format=memory_format)
            )

            def matcher_check_fn():
                match_nodes = unary_list[unary_fn]
                if dtype in (
                    torch.float16,
                    torch.bfloat16,
                ) and self._check_unary_is_decomposed(unary_fn):
                    # Has extra dtype conversion nodes for autocast.
                    match_nodes += 2
                self.assertEqual(
                    counters["inductor"]["mkldnn_unary_fusion_matcher_nodes"],
                    0 if TEST_ACL else match_nodes,
                )
                self.assertEqual(
                    counters["inductor"]["mkldnn_conv_weight_pack_matcher_count"], 1
                )

            self._test_common(mod, (v,), matcher_check_fn, check_autocast=dtype)
            generated_kernel_count = cal_conv_generated_kernel_number(
                mod, v, dtype, dim, self.device
            )
            self.assertEqual(metrics.generated_kernel_count, generated_kernel_count)

    @skipIfNoDynamoSupport
    @skipIfNoONEDNN
    @skipIfRocm
<<<<<<< HEAD
    @bf32_on_and_off()
    def test_conv2d_unary_cpu(self):
        self._test_conv_unary_cpu_base(dim=4)
=======
    def test_conv2d_unary(self, device):
        self.device = device
        self._test_conv_unary_base(dim=4)
>>>>>>> bce7f0a2

    @skipIfNoDynamoSupport
    @skipIfNoONEDNN
    @skipIfRocm
<<<<<<< HEAD
    @bf32_on_and_off()
    def test_conv3d_unary_cpu(self):
        self._test_conv_unary_cpu_base(dim=5)
=======
    def test_conv3d_unary(self, device):
        self.device = device
        self._test_conv_unary_base(dim=5)

    def test_linear_unary(self, device):
        self.device = device
>>>>>>> bce7f0a2

        class M(torch.nn.Module):
            def __init__(
                self,
                unary_fn,
                in_features,
                out_features,
                bias,
                **kwargs,
            ):
                super().__init__()
                self.linear = torch.nn.Linear(
                    in_features,
                    out_features,
                    bias,
                    **kwargs,
                )
                self.unary_fn = unary_fn

            def forward(self, x):
                x = self.linear(x)
                return self.unary_fn(x)

        dtypes = []
        if torch.ops.mkldnn._is_mkldnn_bf16_supported():
            dtypes.append(torch.bfloat16)
        if torch.ops.mkldnn._is_mkldnn_fp16_supported():
            dtypes.append(torch.float16)
        options = itertools.product(unary_list, [True, False], dtypes)
        for unary_fn, bias, dtype in options:
            metrics.reset()
            mod = M(unary_fn, 10, 30, bias=bias).eval()
            # only fuse for linear when the dtype is bf16
            mod = mod
            v = torch.randn(2, 10)

            def matcher_check_fn():
                match_nodes = unary_list[unary_fn]
                if self._check_unary_is_decomposed(unary_fn):
                    # Has extra dtype conversion nodes for autocast.
                    match_nodes += 2
                self.assertEqual(
                    counters["inductor"]["mkldnn_unary_fusion_matcher_nodes"],
                    0 if TEST_ACL else match_nodes,
                )
                self.assertEqual(
                    counters["inductor"]["mkldnn_linear_weight_pack_matcher_count"], 1
                )

            self._test_common(mod, (v,), matcher_check_fn, check_autocast=dtype)
            # only generated 1 kernel for "to"
            self.assertEqual(metrics.generated_kernel_count, 2 if TEST_ACL else 1)

    @unittest.skipIf(not TEST_MKL, "Test requires MKL")
    def test_linear_fp32(self, device):
        self.device = device

        class M(torch.nn.Module):
            def __init__(self, bias):
                super().__init__()
                self.linear = torch.nn.Linear(10, 30, bias)

            def forward(self, x):
                return self.linear(x)

        for bias in [True, False]:
            mod = M(bias=bias).eval()
            v = torch.randn(2, 10)

            # packing pass.
            def matcher_check_fn():
                self.assertEqual(
                    counters["inductor"]["mkldnn_linear_weight_pack_matcher_count"], 1
                )

            self._test_common(mod, (v,), matcher_check_fn)

    @unittest.skipIf(not TEST_MKL, "Test requires MKL")
    def test_linear_input_non_contiguous_3D_wo_bias(self, device):
        self.device = device

        # Activation is 3D, non-contiguous and without Bias
        class M(torch.nn.Module):
            def __init__(self):
                super().__init__()
                self.linear = torch.nn.Linear(4096, 1024, bias=False)

            def forward(self, x):
                x = torch.ops.aten.permute.default(x, [0, 2, 1, 3])
                x = torch.ops.aten.reshape.default(x, [4, 1, 4096])
                return self.linear(x)

        mod = M().eval()
        v = torch.randn(4, 32, 1, 128)

        dtypes = [torch.float]
        if torch.ops.mkldnn._is_mkldnn_bf16_supported():
            dtypes.append(torch.bfloat16)
        if torch.ops.mkldnn._is_mkldnn_fp16_supported():
            dtypes.append(torch.float16)

        for dtype in dtypes:
            torch._dynamo.reset()
            autocast_enabled = (
                True if dtype in [torch.bfloat16, torch.float16] else False
            )
            with torch.no_grad(), torch.autocast(
                device_type="cpu", enabled=autocast_enabled, dtype=dtype
            ):
                expected = mod(v)
                actual, (source_code,) = run_and_get_code(
                    torch.compile(mod, fullgraph=True),
                    v,
                )
                self.assertIn(
                    "torch.ops.mkldnn._linear_pointwise.default"
                    if autocast_enabled
                    else "torch.ops.mkl._mkl_linear.default",
                    source_code,
                )
                torch.testing.assert_close(actual, expected, atol=1e-2, rtol=1e-2)

    def test_linear_add_bias(self, device):
        self.device = device

        class M(torch.nn.Module):
            def __init__(self, device, dtype, unary_fn, cast_bias):
                super().__init__()
                self.linear1 = torch.nn.Linear(10, 64, bias=False)
                self.bias1 = torch.randn(64, device=device)
                self.linear2 = torch.nn.Linear(10, 64, bias=False)
                self.bias2 = torch.randn(64, device=device)
                if cast_bias:
                    self.bias1 = self.bias1.to(dtype=dtype, device=device)
                    self.bias2 = self.bias2.to(dtype=dtype, device=device)
                self.unary_fn = unary_fn

            def forward(self, x):
                a = self.linear1(x) + self.bias1
                b = self.linear2(x) + self.bias2
                return self.unary_fn(a), self.unary_fn(b)

        dtypes = []
        if torch.ops.mkldnn._is_mkldnn_bf16_supported():
            dtypes.append(torch.bfloat16)
        if torch.ops.mkldnn._is_mkldnn_fp16_supported():
            dtypes.append(torch.float16)
        options = itertools.product(unary_list, dtypes)
        for unary_fn, dtype in options:
            metrics.reset()
            fold_mod = M(self.device, dtype, unary_fn, cast_bias=True).eval()
            v = torch.randn(2, 10)

            def folder_matcher_check_fn():
                match_nodes = unary_list[unary_fn]
                if self._check_unary_is_decomposed(unary_fn):
                    # Has extra dtype conversion nodes for autocast.
                    match_nodes += 2
                # we have 2 linears, so we double the matcher_count/nodes
                self.assertEqual(
                    counters["inductor"]["mkldnn_unary_fusion_matcher_count"],
                    0 if TEST_ACL else 2,
                )
                self.assertEqual(
                    counters["inductor"]["mkldnn_unary_fusion_matcher_nodes"],
                    0 if TEST_ACL else match_nodes * 2,
                )
                self.assertEqual(
                    counters["inductor"]["mkldnn_linear_weight_pack_matcher_count"], 2
                )

            self._test_common(
                fold_mod,
                (v,),
                folder_matcher_check_fn,
                check_autocast=dtype,
            )
            self.assertEqual(metrics.generated_kernel_count, 3 if TEST_ACL else 1)
            # we won't fold the bias if bias is not same dtype with weight
            # https://github.com/pytorch/pytorch/pull/129138
            metrics.reset()
            mod = M(self.device, dtype, unary_fn, cast_bias=False).eval()

            def matcher_check_fn():
                self.assertEqual(
                    counters["inductor"]["mkldnn_linear_weight_pack_matcher_count"], 2
                )

            self._test_common(mod, (v,), matcher_check_fn, check_autocast=dtype)
            # 1 kernel for "to_lowp", 2 kernels for unary ops
            self.assertEqual(metrics.generated_kernel_count, 3)

    def _test_conv_transpose_unary_base(self, dim=4):
        assert dim == 4 or dim == 5

        class M(torch.nn.Module):
            def __init__(
                self,
                unary_fn,
                **kwargs,
            ):
                super().__init__()
                if dim == 4:
                    self.conv_transpose = torch.nn.ConvTranspose2d(
                        3, 16, 3, stride=2, padding=1
                    )
                else:
                    self.conv_transpose = torch.nn.ConvTranspose3d(
                        3, 16, 3, stride=2, padding=1
                    )
                self.unary_fn = unary_fn

            def forward(self, x):
                x = self.conv_transpose(x)
                return self.unary_fn(x)

        dtypes = [
            torch.float,
        ]
        if torch.ops.mkldnn._is_mkldnn_bf16_supported():
            dtypes.append(torch.bfloat16)
        if torch.ops.mkldnn._is_mkldnn_fp16_supported():
            dtypes.append(torch.float16)

        cl_format = torch.channels_last if dim == 4 else torch.channels_last_3d
        options = itertools.product(
            unary_list,
            [torch.contiguous_format, cl_format],
            dtypes,
        )

        for unary_fn, memory_format, dtype in options:
            metrics.reset()
            if dim == 4:
                x_shape = (1, 3, 28, 28)
            else:
                x_shape = (1, 3, 17, 28, 28)
            mod = M(unary_fn).eval()

            v = torch.randn(x_shape, dtype=torch.float32).to(
                memory_format=memory_format
            )

            def matcher_check_fn():
                match_nodes = unary_list[unary_fn]
                if dtype in (
                    torch.float16,
                    torch.bfloat16,
                ) and self._check_unary_is_decomposed(unary_fn):
                    # Has extra dtype conversion nodes for autocast.
                    match_nodes += 2
                self.assertEqual(
                    counters["inductor"]["mkldnn_unary_fusion_matcher_nodes"],
                    0 if TEST_ACL else match_nodes,
                )
                self.assertEqual(
                    counters["inductor"]["mkldnn_conv_weight_pack_matcher_count"], 1
                )

            self._test_common(mod, (v,), matcher_check_fn, check_autocast=dtype)
            generated_kernel_count = cal_conv_generated_kernel_number(
                mod, v, dtype, dim, self.device
            )
            self.assertEqual(metrics.generated_kernel_count, generated_kernel_count)

    @skipIfNoDynamoSupport
    @skipIfNoONEDNN
    @skipIfRocm
    def test_conv_transpose2d_unary(self, device):
        self.device = device
        self._test_conv_transpose_unary_base(dim=4)

    @skipIfNoDynamoSupport
    @skipIfNoONEDNN
    @skipIfRocm
    def test_conv_transpose3d_unary(self, device):
        self.device = device
        self._test_conv_transpose_unary_base(dim=5)

    def _test_conv_binary_base(self, dim=4):
        assert dim == 4 or dim == 5

        class M(torch.nn.Module):
            def __init__(
                self,
                binary_fn,
                has_relu,
                **kwargs,
            ):
                super().__init__()
                if dim == 4:
                    self.conv1 = torch.nn.Conv2d(3, 16, kernel_size=3, stride=1)
                    self.conv2 = torch.nn.Conv2d(3, 16, kernel_size=3, stride=1)
                else:
                    self.conv1 = torch.nn.Conv3d(3, 16, kernel_size=3, stride=1)
                    self.conv2 = torch.nn.Conv3d(3, 16, kernel_size=3, stride=1)
                self.binary_fn = binary_fn
                self.has_relu = has_relu

            def forward(self, x):
                x1 = self.conv1(x)
                x2 = self.conv2(x)
                if has_relu:
                    return self.binary_fn(x1, x2).relu()
                else:
                    return self.binary_fn(x1, x2)

        dtypes = [
            torch.float,
        ]
        if torch.ops.mkldnn._is_mkldnn_bf16_supported():
            dtypes.append(torch.bfloat16)
        if torch.ops.mkldnn._is_mkldnn_fp16_supported():
            dtypes.append(torch.float16)
        cl_format = torch.channels_last if dim == 4 else torch.channels_last_3d
        test_memory_format = [torch.contiguous_format, cl_format]
        options = itertools.product(
            binary_list,
            [True, False],
            test_memory_format,
            dtypes,
        )

        for (
            binary_fn,
            has_relu,
            memory_format,
            dtype,
        ) in options:
            metrics.reset()
            if dim == 4:
                x_shape = (1, 3, 56, 56)
            else:
                x_shape = (1, 3, 20, 56, 56)
            mod = M(binary_fn, has_relu).eval()
            v = (
                torch.randn(x_shape, dtype=torch.float32, requires_grad=True)
                .add(1)
                .to(memory_format=memory_format)
            )

            def matcher_check_fn():
                match_nodes = binary_list[binary_fn][1]
                if has_relu:
                    match_nodes += 1
                self.assertEqual(
                    counters["inductor"][
                        "mkldnn_conv_binary_unary_fusion_matcher_nodes"
                    ],
                    0 if TEST_ACL else match_nodes,
                )
                self.assertEqual(
                    counters["inductor"]["mkldnn_conv_weight_pack_matcher_count"], 2
                )

            self._test_common(mod, (v,), matcher_check_fn, check_autocast=dtype)
            generated_kernel_count = cal_conv_generated_kernel_number(
                mod, v, dtype, dim, self.device
            )
            self.assertEqual(metrics.generated_kernel_count, generated_kernel_count)

    @skipIfNoDynamoSupport
    @skipIfNoONEDNN
    @skipIfRocm
<<<<<<< HEAD
    @bf32_on_and_off(0.02)
    def test_conv2d_binary(self):
=======
    def test_conv2d_binary(self, device):
        self.device = device
>>>>>>> bce7f0a2
        self._test_conv_binary_base(dim=4)

    @skipIfNoDynamoSupport
    @skipIfNoONEDNN
    @skipIfRocm
<<<<<<< HEAD
    @bf32_on_and_off(0.02)
    def test_conv3d_binary(self):
=======
    def test_conv3d_binary(self, device):
        self.device = device
>>>>>>> bce7f0a2
        self._test_conv_binary_base(dim=5)

    def _test_conv_binary_broadcast_shapes_base(self, dim=4):
        assert dim == 4 or dim == 5

        class M(torch.nn.Module):
            def __init__(
                self,
                binary_fn,
                has_relu,
                **kwargs,
            ):
                super().__init__()
                if dim == 4:
                    self.conv = torch.nn.Conv2d(3, 16, kernel_size=3, stride=1)
                else:
                    self.conv = torch.nn.Conv3d(3, 16, kernel_size=3, stride=1)
                self.binary_fn = binary_fn
                self.has_relu = has_relu

            def forward(self, x, x2):
                x1 = self.conv(x)
                if has_relu:
                    return self.binary_fn(x1, x2).relu()
                else:
                    return self.binary_fn(x1, x2)

        dtypes = [
            torch.float,
        ]
        if torch.ops.mkldnn._is_mkldnn_bf16_supported():
            dtypes.append(torch.bfloat16)
        if torch.ops.mkldnn._is_mkldnn_fp16_supported():
            dtypes.append(torch.float16)
        cl_format = torch.channels_last if dim == 4 else torch.channels_last_3d
        test_memory_format = [torch.contiguous_format, cl_format]
        if dim == 4:
            input_shapes = [
                [2, 3, 56, 56],
            ]
            other_shapes = [[2, 16, 1, 1], [1, 16, 1, 1], [1, 1, 1, 1]]
        else:
            input_shapes = [
                [2, 3, 20, 56, 56],
            ]
            other_shapes = [[2, 16, 1, 1, 1], [1, 16, 1, 1, 1], [1, 1, 1, 1, 1]]
        options = itertools.product(
            binary_list,
            input_shapes,
            other_shapes,
            [True, False],
            test_memory_format,
            dtypes,
        )

        for (
            binary_fn,
            x_shape,
            other_shape,
            has_relu,
            memory_format,
            dtype,
        ) in options:
            metrics.reset()
            mod = M(binary_fn, has_relu).eval()
            x = (
                torch.randn(x_shape, dtype=torch.float32, requires_grad=True)
                .add(1)
                .to(memory_format=memory_format)
            )
            other = (
                torch.randn(other_shape, dtype=torch.float32, requires_grad=True)
                .add(1)
                .to(memory_format=memory_format)
                .to(dtype)
            )

            def matcher_check_fn():
                match_nodes = binary_list[binary_fn][1]
                if has_relu:
                    match_nodes += 1
                self.assertEqual(
                    counters["inductor"][
                        "mkldnn_conv_binary_unary_fusion_matcher_nodes"
                    ],
                    0 if TEST_ACL else match_nodes,
                )
                self.assertEqual(
                    counters["inductor"]["mkldnn_conv_weight_pack_matcher_nodes"], 1
                )

            self._test_common(mod, (x, other), matcher_check_fn, check_autocast=dtype)

    @skipIfNoDynamoSupport
    @skipIfNoONEDNN
    @skipIfRocm
    def test_conv2d_binary_broadcast_shapes_cpu(self):
        self._test_conv_binary_broadcast_shapes_base(dim=4)

    @skipIfNoDynamoSupport
    @skipIfNoONEDNN
    @skipIfRocm
    def test_conv3d_binary_broadcast_shapes_cpu(self):
        self._test_conv_binary_broadcast_shapes_base(dim=5)

    def test_linear_binary(self, device):
        self.device = device

        class M(torch.nn.Module):
            def __init__(self, binary_fn, in_channels, out_channels, bias, **kwargs):
                super().__init__()
                self.linear = torch.nn.Linear(
                    in_channels, out_channels, bias=bias, **kwargs
                )
                self.binary_fn = binary_fn

            def forward(self, x, y):
                x = self.linear(x)
                x = self.binary_fn(x, y.clone())
                return x

        dtypes = []
        if torch.ops.mkldnn._is_mkldnn_bf16_supported():
            dtypes.append(torch.bfloat16)
        if torch.ops.mkldnn._is_mkldnn_fp16_supported():
            dtypes.append(torch.float16)
        options = itertools.product(
            binary_list, [[2, 3, 10], [2, 10]], [True, False], dtypes
        )
        out_feature = 30

        for binary_fn, input_shape, bias, dtype in options:
            metrics.reset()

            def matcher_check_fn():
                self.assertEqual(
                    counters["inductor"][
                        "mkldnn_conv_binary_unary_fusion_matcher_nodes"
                    ],
                    0 if TEST_ACL else 2,
                )
                reshape_linear_reshape_match_nodes = 3 if len(input_shape) == 3 else 0
                self.assertEqual(
                    counters["inductor"]["mkldnn_reshape_linear_reshape_matcher_nodes"],
                    reshape_linear_reshape_match_nodes,
                )
                self.assertEqual(
                    counters["inductor"]["mkldnn_linear_weight_pack_matcher_count"], 1
                )

            mod = M(binary_fn, input_shape[-1], out_feature, bias).eval()
            v = torch.randn(input_shape)
            other = torch.randn(input_shape[:-1] + [out_feature]).to(dtype)
            self._test_common(
                mod,
                (
                    v,
                    other,
                ),
                matcher_check_fn,
                check_autocast=dtype,
            )
            self.assertEqual(metrics.generated_kernel_count, 2 if TEST_ACL else 1)

    def test_linear_binary_broadcast_shapes_cpu(self):
        class M(torch.nn.Module):
            def __init__(self, binary_fn, in_channels, out_channels, bias, **kwargs):
                super().__init__()
                self.linear = torch.nn.Linear(
                    in_channels, out_channels, bias=bias, **kwargs
                )
                self.binary_fn = binary_fn

            def forward(self, x, y):
                x = self.linear(x)
                x = self.binary_fn(x, y.clone())
                return x

        dtypes = []
        if torch.ops.mkldnn._is_mkldnn_bf16_supported():
            dtypes.append(torch.bfloat16)
        if torch.ops.mkldnn._is_mkldnn_fp16_supported():
            dtypes.append(torch.float16)
        options = itertools.product(
            binary_list,
            (
                ([2, 3, 10], [1, 1, 30]),
                ([2, 10], [1, 30]),
            ),
            (True, False),
            dtypes,
        )
        out_feature = 30

        for binary_fn, (input_shape, other_shape), bias, dtype in options:
            metrics.reset()
            mod = M(binary_fn, input_shape[-1], out_feature, bias).eval()
            v = torch.randn(input_shape)
            other = torch.randn(other_shape).to(dtype)

            def matcher_check_fn():
                reshape_linear_reshape_match_nodes = 3 if len(input_shape) == 3 else 0
                self.assertEqual(
                    counters["inductor"]["mkldnn_reshape_linear_reshape_matcher_nodes"],
                    reshape_linear_reshape_match_nodes,
                )
                self.assertEqual(
                    counters["inductor"][
                        "mkldnn_conv_binary_unary_fusion_matcher_nodes"
                    ],
                    0 if TEST_ACL else 2,
                )
                self.assertEqual(
                    counters["inductor"]["mkldnn_linear_weight_pack_matcher_nodes"], 1
                )

            self._test_common(
                mod,
                (
                    v,
                    other,
                ),
                matcher_check_fn,
                check_autocast=dtype,
            )
            self.assertEqual(metrics.generated_kernel_count, 2 if TEST_ACL else 1)

    @skipIfNoDynamoSupport
    @skipIfNoONEDNN
    @skipIfRocm
    @unittest.skipIf(IS_FBCODE, "Failing in fbcode")
    def test_conv2d_linear_add_broadcast_shapes_cpu(self):
        class M(torch.nn.Module):
            def __init__(self):
                super().__init__()
                self.conv = torch.nn.Conv2d(3, 16, kernel_size=3, stride=1)
                self.linear = torch.nn.Linear(3, 16)

            def forward(self, x1, x2):
                return self.conv(x1) + self.linear(x2)[:, :, None, None]

        metrics.reset()
        mod = M().eval()
        x1 = torch.randn(2, 3, 56, 56)
        x2 = torch.randn(2, 3)

        def matcher_check_fn():
            match_nodes = 0 if TEST_ACL else 2
            self.assertEqual(
                counters["inductor"]["mkldnn_conv_binary_unary_fusion_matcher_nodes"],
                match_nodes,
            )
            self.assertEqual(
                counters["inductor"]["mkldnn_conv_weight_pack_matcher_nodes"], 1
            )

        self._test_common(mod, (x1, x2), matcher_check_fn)

    def test_multi_linear_share_same_input(self, device):
        self.device = device

        # llama pattern.
        class M(torch.nn.Module):
            def __init__(
                self,
            ):
                super().__init__()
                self.w1 = torch.nn.Linear(16, 16, bias=False)
                self.w2 = torch.nn.Linear(16, 16, bias=False)

            def forward(self, x):
                return F.silu(self.w1(x)) * F.relu(self.w2(x))

        dtypes = []
        if torch.ops.mkldnn._is_mkldnn_bf16_supported():
            dtypes.append(torch.bfloat16)
        if torch.ops.mkldnn._is_mkldnn_fp16_supported():
            dtypes.append(torch.float16)

        def matcher_check_fn():
            self.assertEqual(
                counters["inductor"]["mkldnn_unary_fusion_matcher_nodes"],
                0 if TEST_ACL else 7,
            )
            self.assertEqual(
                counters["inductor"]["mkldnn_unary_fusion_matcher_count"],
                0 if TEST_ACL else 2,
            )
            self.assertEqual(
                counters["inductor"]["mkldnn_reshape_linear_reshape_matcher_nodes"], 6
            )
            self.assertEqual(
                counters["inductor"]["mkldnn_linear_weight_pack_matcher_count"], 2
            )

        for dtype in dtypes:
            mod = M().to(dtype).eval()
            v = torch.randn(2, 4, 16).to(dtype)
            self._test_common(mod, (v,), matcher_check_fn, rtol=1e-2, atol=1e-2)


class TestPatternMatcher(TestPatternMatcherBase):
    def _qconv2d_test_helper(self, device="cpu", int8_mixed_bf16=False):
        class M(torch.nn.Module):
            def __init__(
                self,
                **kwargs,
            ):
                super().__init__()
                self.conv = torch.nn.Conv2d(3, 128, kernel_size=3, stride=1)
                self.conv2 = torch.nn.Conv2d(128, 128, kernel_size=3, stride=1)
                self.conv3 = torch.nn.Conv2d(
                    128, 128, kernel_size=3, stride=1, groups=4
                )

            def forward(self, x):
                return self.conv3(self.conv2(self.conv(x)))

        mod = M().eval().to(device=device)
        v = (
            torch.randn((1, 3, 8, 8), dtype=torch.float32, requires_grad=False)
            .add(1)
            .to(device=device)
        )

        def matcher_check_fn():
            # 1. Dequant-Conv2D pattern matched in QConv2D weight prepack * 1
            #    int8_mixed_fp32: [dequant_node, dequantize_per_channel, clone, convolution]
            #    int8_mixed_bf16: [dequant_node, optional(convert_element_type_4),
            #     dequantize_per_channel, optional(convert_element_type_3), clone, convolution]
            self.assertEqual(
                counters["inductor"]["qconv_weight_prepack_matcher_count"], 3
            )
            self.assertEqual(
                counters["inductor"]["qconv_weight_prepack_matcher_nodes"],
                18 if int8_mixed_bf16 else 12,
            )
            self.assertEqual(
                counters["inductor"]["qconv_unary_lower_count"], 0 if TEST_ACL else 3
            )

        self._test_common(
            mod,
            (v,),
            matcher_check_fn,
            check_quantization=True,
            check_autocast=torch.bfloat16 if int8_mixed_bf16 else torch.float,
        )

    @skipIfNoDynamoSupport
    @skipIfNoONEDNN
    @skipIfRocm
    def test_qconv2d_cpu(self):
        r"""
        This testcase will quantize a single Conv2d module.
        """
        self._qconv2d_test_helper("cpu")

    @skipIfNoDynamoSupport
    @skipIfNoONEDNN
    @skipIfNoXPU
    def test_qconv2d_xpu(self):
        r"""
        This testcase will quantize a single Conv2d module.
        """
        self._qconv2d_test_helper("xpu")

    @skipIfNoDynamoSupport
    @skipIfNoONEDNNBF16
    @skipIfNoONEDNN
    @skipIfRocmArch(MI300_ARCH)
    def test_qconv2d_int8_mixed_bf16(self):
        r"""
        This testcase will quantize a single Conv2d module with int8_mixed_bf16 quantization.
        """
        self._qconv2d_test_helper(int8_mixed_bf16=True)

    @skipIfNoDynamoSupport
    @skipIfNoONEDNNBF16
    @skipIfNoONEDNN
    @skipIfNoXPU
    def test_qconv2d_int8_mixed_bf16_xpu(self):
        r"""
        This testcase will quantize a single Conv2d module with int8_mixed_bf16 quantization.
        """
        self._qconv2d_test_helper(device="xpu", int8_mixed_bf16=True)

    def _qconv2d_unary_test_helper(
        self,
        device="cpu",
        int8_mixed_bf16=False,
        unary_op=torch.nn.ReLU(),
        qconv_unary_matcher_nodes=None,
    ):
        class M(torch.nn.Module):
            def __init__(
                self,
                **kwargs,
            ):
                super().__init__()
                self.conv = torch.nn.Conv2d(3, 128, kernel_size=3, stride=1)
                self.unary_fn = copy.deepcopy(unary_op)
                self.conv2 = torch.nn.Conv2d(
                    128, 128, kernel_size=3, stride=1, bias=False
                )
                self.unary_fn2 = copy.deepcopy(unary_op)

            def forward(self, x):
                tmp = self.unary_fn(self.conv(x))
                return self.unary_fn2(self.conv2(tmp))

        mod = M().eval().to(device=device)
        v = (
            torch.randn((1, 3, 8, 8), dtype=torch.float32, requires_grad=False)
            .add(1)
            .to(device=device)
        )

        def matcher_check_fn():
            # 1. Dequant-Conv2D pattern matched in quantization weight prepack * 2
            self.assertEqual(
                counters["inductor"]["qconv_weight_prepack_matcher_count"], 2
            )
            # 2. QConv2D Unary fusion in post-grad fusion pass * 2
            self.assertEqual(
                counters["inductor"]["qconv_unary_matcher_count"],
                0 if TEST_ACL else 2,
            )
            self.assertEqual(
                counters["inductor"]["qconv_unary_lower_count"], 0 if TEST_ACL else 2
            )
            if qconv_unary_matcher_nodes:
                self.assertEqual(
                    counters["inductor"]["qconv_unary_matcher_nodes"],
                    0 if TEST_ACL else qconv_unary_matcher_nodes,
                )

        self._test_common(
            mod,
            (v,),
            check_quantization=True,
            check_autocast=torch.bfloat16 if int8_mixed_bf16 else torch.float,
            matcher_check_fn=matcher_check_fn,
        )

    @skipIfNoDynamoSupport
    @skipIfNoONEDNN
    def test_qconv2d_relu_cpu(self):
        r"""
        This testcase will quantize Conv2d->ReLU pattern.
        """
        self._qconv2d_unary_test_helper(device="cpu")

    @skipIfNoDynamoSupport
    @skipIfNoONEDNN
    @skipIfNoXPU
    def test_qconv2d_relu_xpu(self):
        r"""
        This testcase will quantize Conv2d->ReLU pattern.
        """
        self._qconv2d_unary_test_helper(device="xpu")

    @skipIfNoDynamoSupport
    @skipIfNoONEDNNBF16
    @skipIfNoONEDNN
    def test_qconv2d_relu_int8_mixed_bf16_xpu(self):
        r"""
        This testcase will quantize Conv2d->ReLU pattern with int8_mixed_bf16 quantization.
        """
        self._qconv2d_unary_test_helper(int8_mixed_bf16=True)

    @skipIfNoDynamoSupport
    @skipIfNoONEDNN
    def test_qconv2d_relu6_cpu(self):
        r"""
        This testcase will quantize Conv2d->ReLU6 pattern.
        """
        self._qconv2d_unary_test_helper(device="cpu", unary_op=torch.nn.ReLU6())

    @skipIfNoDynamoSupport
    @skipIfNoONEDNN
    @skipIfNoXPU
    def test_qconv2d_relu6_xpu(self):
        r"""
        This testcase will quantize Conv2d->ReLU6 pattern.
        """
        self._qconv2d_unary_test_helper(device="xpu", unary_op=torch.nn.ReLU6())

    @skipIfNoDynamoSupport
    @skipIfNoONEDNN
    def test_qconv2d_hardtanh_cpu(self):
        r"""
        This testcase will quantize Conv2d->Hardtanh pattern.
        """
        self._qconv2d_unary_test_helper(device="cpu", unary_op=torch.nn.Hardtanh())

    @skipIfNoDynamoSupport
    @skipIfNoONEDNN
    @skipIfNoXPU
    def test_qconv2d_hardtanh_xpu(self):
        r"""
        This testcase will quantize Conv2d->Hardtanh pattern.
        """
        self._qconv2d_unary_test_helper(device="xpu", unary_op=torch.nn.Hardtanh())

    @skipIfNoDynamoSupport
    @skipIfNoONEDNNBF16
    @skipIfNoONEDNN
    def test_qconv2d_hardtanh_int8_mixed_bf16_cpu(self):
        r"""
        This testcase will quantize Conv2d->Hardtanh pattern.
        Match.nodes:
            [qconv2d_pointwise_default, convert_element_type, clamp_min, clamp_max, convert_element_type, quantize_per_tensor]
            [qconv2d_pointwise_default, convert_element_type, clamp_min, clamp_max, convert_element_type]
        """
        self._qconv2d_unary_test_helper(
            unary_op=torch.nn.Hardtanh(),
            int8_mixed_bf16=True,
            qconv_unary_matcher_nodes=11,
        )

    @skipIfNoDynamoSupport
    @skipIfNoONEDNNBF16
    @skipIfNoONEDNN
    @skipIfNoXPU
    def test_qconv2d_hardtanh_int8_mixed_bf16_xpu(self):
        r"""
        This testcase will quantize Conv2d->Hardtanh pattern.
        Match.nodes:
            [qconv2d_pointwise_default, convert_element_type, clamp_min, clamp_max, convert_element_type, quantize_per_tensor]
            [qconv2d_pointwise_default, convert_element_type, clamp_min, clamp_max, convert_element_type]
        """
        self._qconv2d_unary_test_helper(
            device="xpu",
            unary_op=torch.nn.Hardtanh(),
            int8_mixed_bf16=True,
            qconv_unary_matcher_nodes=11,
        )

    @skipIfNoDynamoSupport
    @skipIfNoONEDNN
    def test_qconv2d_hardswish_cpu(self):
        r"""
        This testcase will quantize Conv2d->Hardswish pattern.
        """
        self._qconv2d_unary_test_helper(device="cpu", unary_op=torch.nn.Hardswish())

    @skipIfNoDynamoSupport
    @skipIfNoONEDNN
    @skipIfNoXPU
    def test_qconv2d_hardswish_xpu(self):
        r"""
        This testcase will quantize Conv2d->Hardswish pattern.
        """
        self._qconv2d_unary_test_helper(device="xpu", unary_op=torch.nn.Hardswish())

    @skipIfNoDynamoSupport
    @skipIfNoONEDNNBF16
    @skipIfNoONEDNN
    def test_qconv2d_hardswish_int8_mixed_bf16_cpu(self):
        r"""
        This testcase will quantize Conv2d->Hardswish pattern.
        Match.nodes:
            [qconv2d_pointwise_default, convert_element_type, add, clamp_min,
             clamp_max, mul, div, convert_element_type, quantize_per_tensor]
            [qconv2d_pointwise_default, convert_element_type, add, clamp_min, clamp_max, mul, div, convert_element_type]
        """
        self._qconv2d_unary_test_helper(
            unary_op=torch.nn.Hardswish(),
            int8_mixed_bf16=True,
            qconv_unary_matcher_nodes=17,
        )

    @skipIfNoDynamoSupport
    @skipIfNoONEDNNBF16
    @skipIfNoONEDNN
    @skipIfNoXPU
    def test_qconv2d_hardswish_int8_mixed_bf16_xpu(self):
        r"""
        This testcase will quantize Conv2d->Hardswish pattern.
        Match.nodes:
            [qconv2d_pointwise_default, convert_element_type, add, clamp_min,
             clamp_max, mul, div, convert_element_type, quantize_per_tensor]
            [qconv2d_pointwise_default, convert_element_type, add, clamp_min, clamp_max, mul, div, convert_element_type]
        """
        self._qconv2d_unary_test_helper(
            device="xpu",
            unary_op=torch.nn.Hardswish(),
            int8_mixed_bf16=True,
            qconv_unary_matcher_nodes=17,
        )

    @skipIfNoDynamoSupport
    @skipIfNoONEDNN
    def test_qconv2d_silu_cpu(self):
        r"""
        This testcase will quantize Conv2d->SiLU pattern.
        """
        self._qconv2d_unary_test_helper(device="cpu", unary_op=torch.nn.SiLU())

    @skipIfNoDynamoSupport
    @skipIfNoONEDNN
    @skipIfNoXPU
    def test_qconv2d_silu_xpu(self):
        r"""
        This testcase will quantize Conv2d->SiLU pattern.
        """
        self._qconv2d_unary_test_helper(device="xpu", unary_op=torch.nn.SiLU())

    @skipIfNoDynamoSupport
    @skipIfNoONEDNNBF16
    @skipIfNoONEDNN
    def test_qconv2d_silu_int8_mixed_bf16_cpu(self):
        r"""
        This testcase will quantize Conv2d->SiLU pattern.
        Match.nodes:
            [qconv2d_pointwise_default, convert_element_type, sigmoid, mul,
             convert_element_type, quantize_per_tensor]
            [qconv2d_pointwise_default, convert_element_type, sigmoid, mul, convert_element_type]
        """
        self._qconv2d_unary_test_helper(
            unary_op=torch.nn.SiLU(),
            int8_mixed_bf16=True,
            qconv_unary_matcher_nodes=11,
        )

    @skipIfNoDynamoSupport
    @skipIfNoONEDNNBF16
    @skipIfNoONEDNN
    @skipIfNoXPU
    def test_qconv2d_silu_int8_mixed_bf16_xpu(self):
        r"""
        This testcase will quantize Conv2d->SiLU pattern.
        Match.nodes:
            [qconv2d_pointwise_default, convert_element_type, sigmoid, mul,
             convert_element_type, quantize_per_tensor]
            [qconv2d_pointwise_default, convert_element_type, sigmoid, mul, convert_element_type]
        """
        self._qconv2d_unary_test_helper(
            device="xpu",
            unary_op=torch.nn.SiLU(),
            int8_mixed_bf16=True,
            qconv_unary_matcher_nodes=11,
        )

    def _qconv2d_add_test_helper(
        self, device="cpu", use_relu=False, int8_mixed_bf16=False
    ):
        r"""
        This testcase will quantize a Conv2d->Add pattern as:
                 X
               /   \
        Conv1(X)   Conv2(X)
               \   /
                Add
                 |
           Optional(relu)
                 |
                 Y
        """

        class M(torch.nn.Module):
            def __init__(
                self,
                add_fn,
                use_relu,
                **kwargs,
            ):
                super().__init__()
                self.conv1 = torch.nn.Conv2d(3, 6, kernel_size=3, stride=1)
                self.conv2 = torch.nn.Conv2d(3, 6, kernel_size=3, stride=1)
                self.add_fn = add_fn
                self.relu = torch.nn.ReLU()
                self.conv3 = torch.nn.Conv2d(6, 6, kernel_size=3, stride=1, bias=False)
                self.conv4 = torch.nn.Conv2d(6, 6, kernel_size=3, stride=1, bias=False)
                self.add_fn2 = add_fn
                self.relu2 = torch.nn.ReLU()
                self.use_relu = use_relu

            def forward(self, x):
                x1 = self.conv1(x)
                x2 = self.conv2(x)
                tmp = self.add_fn(x1, x2)
                if self.use_relu:
                    tmp = self.relu(tmp)
                tmp1 = self.conv3(tmp)
                tmp2 = self.conv4(tmp)
                res = self.add_fn2(tmp1, tmp2)
                if self.use_relu:
                    res = self.relu2(res)
                return res

        for add_fn in quantization_add_fn_list + quantization_inplace_add_fn_list:
            mod = M(add_fn, use_relu).eval().to(device=device)
            v = (
                torch.randn((1, 3, 8, 8), dtype=torch.float32, requires_grad=False)
                .add(1)
                .to(device=device)
            )

            def matcher_check_fn():
                # 1. Dequant-Conv2D pattern matched in quantization weight prepack * 4
                self.assertEqual(
                    counters["inductor"]["qconv_weight_prepack_matcher_count"], 4
                )
                # 2. Qconv2d Binary Unary fusion in post-grad fusion pass * 2
                self.assertEqual(
                    counters["inductor"]["qconv2d_binary_matcher_count"],
                    0 if TEST_ACL else 2,
                )
                self.assertEqual(
                    counters["inductor"]["qconv2d_binary_lower_count"],
                    0 if TEST_ACL else 2,
                )

            self._test_common(
                mod,
                (v,),
                matcher_check_fn,
                check_quantization=True,
                check_autocast=torch.bfloat16 if int8_mixed_bf16 else torch.float,
            )

    def _qconv2d_add_test_helper2(
        self, device="cpu", use_relu=False, int8_mixed_bf16=False
    ):
        r"""
        This testcase will quantize two Conv2d->Add patterns as:

        Conv(X)   extra input
               \   /
                Add
                 |
           Optional(relu)
                 |
                 Y

        , and

        extra input   Conv(X)
               \   /
                Add
                 |
           Optional(relu)
                 |
                 Y
        """

        class M(torch.nn.Module):
            def __init__(
                self,
                add_fn,
                use_relu,
                swap_inputs,
                **kwargs,
            ):
                super().__init__()
                self.conv1 = torch.nn.Conv2d(3, 6, kernel_size=3, stride=1)
                self.add_fn = add_fn
                self.relu = torch.nn.ReLU()
                self.conv2 = torch.nn.Conv2d(6, 6, kernel_size=3, stride=1, bias=False)
                self.add_fn2 = add_fn
                self.relu2 = torch.nn.ReLU()
                self.use_relu = use_relu
                self.swap_inputs = swap_inputs

            def forward(self, x, x2, x3):
                x1 = self.conv1(x)
                if self.swap_inputs:
                    tmp = self.add_fn(x2, x1)
                else:
                    tmp = self.add_fn(x1, x2)
                if self.use_relu:
                    tmp = self.relu(tmp)
                tmp1 = self.conv2(tmp)
                if self.swap_inputs:
                    res = self.add_fn2(x3, tmp1)
                else:
                    res = self.add_fn2(tmp1, x3)
                if self.use_relu:
                    res = self.relu2(res)
                return res

        for add_fn, swap_inputs in itertools.product(
            quantization_add_fn_list + quantization_inplace_add_fn_list, [False, True]
        ):
            mod = M(add_fn, use_relu, swap_inputs).eval().to(device=device)
            x = torch.randn(
                (1, 3, 8, 8), dtype=torch.float32, requires_grad=False, device=device
            )
            x2 = torch.randn(
                (1, 6, 6, 6), dtype=torch.float32, requires_grad=False, device=device
            )
            x3 = torch.randn(
                (1, 6, 4, 4), dtype=torch.float32, requires_grad=False, device=device
            )

            def matcher_check_fn():
                # 1. Dequant-Conv2D pattern matched in quantization weight prepack * 2
                self.assertEqual(
                    counters["inductor"]["qconv_weight_prepack_matcher_count"], 2
                )
                # 2. Qconv2d Binary Unary fusion in post-grad fusion pass * 2
                self.assertEqual(
                    counters["inductor"]["qconv2d_binary_matcher_count"],
                    0 if TEST_ACL else 2,
                )
                self.assertEqual(
                    counters["inductor"]["qconv2d_binary_lower_count"],
                    0 if TEST_ACL else 2,
                )

            self._test_common(
                mod,
                (x, x2, x3),
                matcher_check_fn,
                check_quantization=True,
                check_autocast=torch.bfloat16 if int8_mixed_bf16 else torch.float,
            )

    @skipIfNoDynamoSupport
    @skipIfNoONEDNN
    def test_qconv2d_add_cpu(self):
        self._qconv2d_add_test_helper()
        self._qconv2d_add_test_helper2()

    @skipIfNoDynamoSupport
    @skipIfNoONEDNN
    @skipIfNoXPU
    def test_qconv2d_add_xpu(self):
        self._qconv2d_add_test_helper(device="xpu")
        self._qconv2d_add_test_helper2(device="xpu")

    @skipIfNoDynamoSupport
    @skipIfNoONEDNNBF16
    @skipIfNoONEDNN
    def test_qconv2d_add_int8_mixed_bf16(self):
        self._qconv2d_add_test_helper(int8_mixed_bf16=True)
        self._qconv2d_add_test_helper2(int8_mixed_bf16=True)

    @skipIfNoDynamoSupport
    @skipIfNoONEDNNBF16
    @skipIfNoONEDNN
    @skipIfNoXPU
    def test_qconv2d_add_int8_mixed_bf16_xpu(self):
        self._qconv2d_add_test_helper(device="xpu", int8_mixed_bf16=True)

    @skipIfNoDynamoSupport
    @skipIfNoONEDNN
    def test_qconv2d_add_relu_cpu(self):
        self._qconv2d_add_test_helper(use_relu=True)
        self._qconv2d_add_test_helper2(use_relu=True)

    @skipIfNoDynamoSupport
    @skipIfNoONEDNN
    @skipIfNoXPU
    def test_qconv2d_add_relu_xpu(self):
        self._qconv2d_add_test_helper(device="xpu", use_relu=True)
        self._qconv2d_add_test_helper2(device="xpu", use_relu=True)

    @skipIfNoDynamoSupport
    @skipIfNoONEDNNBF16
    @skipIfNoONEDNN
    def test_qconv2d_add_relu_int8_mixed_bf16(self):
        self._qconv2d_add_test_helper(use_relu=True, int8_mixed_bf16=True)
        self._qconv2d_add_test_helper2(use_relu=True, int8_mixed_bf16=True)

    @skipIfNoDynamoSupport
    @skipIfNoONEDNNBF16
    @skipIfNoONEDNN
    @skipIfNoXPU
    def test_qconv2d_add_relu_int8_mixed_bf16_xpu(self):
        self._qconv2d_add_test_helper(device="xpu", use_relu=True, int8_mixed_bf16=True)

    @skipIfNoDynamoSupport
    @skipIfNoONEDNN
    def test_qconv2d_add_broadcast_shapes_cpu(self):
        r"""
        This testcase will quantize Conv2d->add pattern using broadcast shape inputs.
        Conv2d->Add fusion will fail for the broadcast shape inputs case.
        """

        class M(torch.nn.Module):
            def __init__(self, use_bias):
                super().__init__()
                self.conv = torch.nn.Conv2d(32, 32, kernel_size=3, stride=1)

            def forward(self, x1, x2):
                return torch.add(self.conv(x1), x2)

        bias_list = [True, False]
        for bias in bias_list:
            mod = M(bias).eval()
            x1 = torch.randn((2, 32, 9, 9))
            x2 = torch.randn((2, 32, 1, 1))

            def matcher_check_fn():
                # 1. Dequant-Conv2D pattern matched in quantization weight prepack * 1
                self.assertEqual(
                    counters["inductor"]["qconv_weight_prepack_matcher_count"], 1
                )
                # 2. Qconv2d Binary Unary fusion in post-grad fusion pass * 0
                self.assertEqual(
                    counters["inductor"]["qconv2d_binary_matcher_count"], 0
                )

            self._test_common(
                mod,
                (x1, x2),
                matcher_check_fn,
                check_quantization=True,
            )

    @skipIfNoDynamoSupport
    @skipIfNoONEDNN
    def test_qconv2d_with_concat_cpu(self):
        channel_1 = 32
        channel_2 = 16
        channel_3 = 8
        channel_4 = int(channel_2 * 2 + channel_3)

        class Model(torch.nn.Module):
            def __init__(
                self,
            ):
                super().__init__()
                self.conv1 = torch.nn.Conv2d(
                    channel_1, channel_2, 1, stride=1, dilation=1, padding=0
                )
                self.conv2 = torch.nn.Conv2d(
                    channel_1, channel_2, 1, stride=1, dilation=1, padding=0
                )
                self.conv3 = torch.nn.Conv2d(
                    channel_2, channel_3, 3, stride=1, dilation=1, padding=1
                )

                self.conv = torch.nn.Conv2d(
                    channel_4, channel_2, 1, stride=1, dilation=1, padding=0
                )

            def forward(self, x: torch.Tensor):
                x1 = self.conv1(x)
                x2 = self.conv2(x)
                x3 = self.conv3(x2)
                res = torch.cat([x1, x2, x3], dim=1)
                res = self.conv(res)
                return res

        mod = Model().eval()
        v = torch.randn(
            (8, channel_1, 40, 40), dtype=torch.float32, requires_grad=False
        )

        def matcher_check_fn():
            self.assertEqual(
                counters["inductor"]["qconv_weight_prepack_matcher_count"], 4
            )
            self.assertEqual(
                counters["inductor"]["qconv_unary_matcher_count"],
                0 if TEST_ACL else 3,
            )
            self.assertEqual(
                counters["inductor"]["qconv_unary_lower_count"], 0 if TEST_ACL else 4
            )

        self._test_common(
            mod,
            (v,),
            matcher_check_fn,
            check_quantization=True,
        )

    @skipIfNoDynamoSupport
    @skipIfNoONEDNN
    def test_qconv2d_add_2(self):
        r"""
        This testcase prevents this pattern be matched as a conv_binary fusion by mistake.
                Conv(X)  3
                    \   /
                     Add
        We see this pattern in Mobilenet v3 large which add is decomposed from torch.nn.Hardswish or torch.nn.Hardsigmoid.
        """

        class M(torch.nn.Module):
            def __init__(
                self,
                post_op,
            ):
                super().__init__()
                self.conv = torch.nn.Conv2d(3, 6, kernel_size=3, stride=1)
                self.post_op = post_op

            def forward(self, x):
                return self.post_op(self.conv(x))

        for post_op in [
            torch.nn.Hardswish(inplace=True),
            torch.nn.Hardsigmoid(inplace=True),
        ]:
            mod = M(post_op).eval()
            v = torch.randn((1, 3, 8, 8), dtype=torch.float32, requires_grad=False).add(
                1
            )

            def matcher_check_fn():
                # Shouldn't hit conv binary fusion
                self.assertEqual(
                    counters["inductor"]["qconv2d_binary_matcher_count"], 0
                )

            self._test_common(
                mod,
                (v,),
                matcher_check_fn,
                check_quantization=True,
            )

    @skipIfNoDynamoSupport
    @skipIfNoONEDNN
    def test_qconv2d_add_3(self):
        r"""
        This testcase will test below model:
             x
           /   \
        conv1  maxpool
          \    /   \
           add    conv2
            \     /
              cat
        Based on default recipe of x86InductorQuantizer, we will see this pattern after convert:
        qconv1    maxpool
         \           |
          \         q1
           \       /   \
            \     dq1  qconv2
             \   /
              add
               |
               q2
        Since q1 has 2 users and qconv2 is not ancestor node of qconv1, we shouldn't fuse:
                int8
                 /
        qconv1 dq1
           \   /
            add
             |
             q2
             |
            int8
        Instead we can match and fuse this pattern into qconv_binary:
        qconv1  fp32
            \   /
             add
              |
             fp32
        """

        class M(torch.nn.Module):
            def __init__(
                self,
            ):
                super().__init__()
                self.conv1 = torch.nn.Conv2d(3, 3, kernel_size=3, stride=1)
                self.conv2 = torch.nn.Conv2d(3, 3, kernel_size=1, stride=1)
                self.maxpool = torch.nn.MaxPool2d(
                    kernel_size=3, stride=1, padding=0, dilation=1
                )

            def forward(self, x):
                tmp1 = self.conv1(x)
                tmp2 = self.maxpool(x)
                add = torch.add(tmp1, tmp2)
                tmp3 = self.conv2(tmp2)
                return torch.cat((add, tmp3), dim=1)

        mod = M().eval()
        v = torch.randn((1, 3, 8, 8), dtype=torch.float32, requires_grad=False).add(1)

        def matcher_check_fn():
            self.assertEqual(
                counters["inductor"]["qconv2d_binary_matcher_count"],
                0 if TEST_ACL else 1,
            )
            # The matched qconv binary pattern should have 2 nodes [qconv, add]
            # instead of 11 which has dequant in binary input and output quant
            self.assertEqual(
                counters["inductor"]["qconv2d_binary_matcher_nodes"],
                0 if TEST_ACL else 2,
            )
            self.assertEqual(
                counters["inductor"]["qconv2d_binary_lower_count"],
                0 if TEST_ACL else 1,
            )

        self._test_common(
            mod,
            (v,),
            matcher_check_fn,
            check_quantization=True,
        )

    @skipIfNoDynamoSupport
    @skipIfNoONEDNN
    @skipIfRocm
    def test_qat_qconv2d(self):
        r"""
        This testcase will quantize a single Conv2d module with qat flow.
        """

        class M(torch.nn.Module):
            def __init__(
                self,
                **kwargs,
            ):
                super().__init__()
                self.conv = torch.nn.Conv2d(3, 128, kernel_size=3, stride=1)
                self.bn = torch.nn.BatchNorm2d(128)

            def forward(self, x):
                return self.bn(self.conv(x))

        mod = M().train()
        v = torch.randn((1, 3, 8, 8), dtype=torch.float32, requires_grad=True).add(1)

        def matcher_check_fn():
            # 1. Dequant-conv pattern matched in quantization weight prepack * 1
            #    [dequantize_per_tensor, dequantize_per_channel, clone, convolution]
            self.assertEqual(
                counters["inductor"]["qconv_weight_prepack_matcher_count"], 1
            )
            self.assertEqual(
                counters["inductor"]["qconv_weight_prepack_matcher_nodes"], 4
            )
            # 2. QConv2D Unary fusion in post-grad fusion pass * 1
            #    [qconv2d_pointwise_default, quantize_per_tensor]
            self.assertEqual(
                counters["inductor"]["qconv_unary_matcher_count"],
                0 if TEST_ACL else 1,
            )
            self.assertEqual(
                counters["inductor"]["qconv_unary_matcher_nodes"],
                0 if TEST_ACL else 2,
            )
            self.assertEqual(
                counters["inductor"]["qconv_unary_lower_count"], 0 if TEST_ACL else 1
            )

        self._test_common(
            mod,
            (v,),
            matcher_check_fn,
            check_quantization=True,
            is_qat=True,
        )

    def _qat_qconv2d_unary_cpu_test_helper(
        self,
        unary_op=torch.nn.ReLU(),
    ):
        class M(torch.nn.Module):
            def __init__(
                self,
                **kwargs,
            ):
                super().__init__()
                self.conv = torch.nn.Conv2d(3, 3, kernel_size=3, stride=1)
                self.unary_fn = copy.deepcopy(unary_op)
                self.bn = torch.nn.BatchNorm2d(3)
                self.conv2 = torch.nn.Conv2d(3, 3, kernel_size=3, stride=1)
                self.unary_fn2 = copy.deepcopy(unary_op)
                self.bn2 = torch.nn.BatchNorm2d(3)

            def forward(self, x):
                tmp = self.unary_fn(self.bn(self.conv(x)))
                return self.unary_fn2(self.bn2(self.conv2(tmp)))

        mod = M()
        v = torch.randn((1, 3, 8, 8), dtype=torch.float32, requires_grad=True).add(1)

        def matcher_check_fn():
            # 1. Dequant-conv pattern matched in quantization weight prepack * 1
            #    [convert_element_type_1, sub, mul_1, dequantize_per_channel, clone, convolution]
            self.assertEqual(
                counters["inductor"]["qconv_weight_prepack_matcher_count"], 2
            )
            # 2. QConv2D Unary fusion in post-grad fusion pass * 1
            #    [qconv2d_pointwise_default, relu, div_1, round_2, add_1, clamp_min_1, clamp_max_1, convert_element_type_2]
            self.assertEqual(
                counters["inductor"]["qconv_unary_matcher_count"],
                0 if TEST_ACL else 2,
            )
            self.assertEqual(
                counters["inductor"]["qconv_unary_lower_count"], 0 if TEST_ACL else 2
            )

        self._test_common(
            mod,
            (v,),
            matcher_check_fn,
            check_quantization=True,
            is_qat=True,
        )

    @skipIfNoDynamoSupport
    @skipIfNoONEDNN
    def test_qat_qconv2d_relu(self):
        r"""
        This testcase will quantize Conv2d->ReLU pattern with qat flow.
        """

        self._qat_qconv2d_unary_cpu_test_helper()

    @skipIfNoDynamoSupport
    @skipIfNoONEDNN
    def test_qat_qconv2d_relu6(self):
        r"""
        This testcase will quantize Conv2d->ReLU6 pattern with qat flow.
        """
        self._qat_qconv2d_unary_cpu_test_helper(unary_op=torch.nn.ReLU6())

    @skipIfNoDynamoSupport
    @skipIfNoONEDNN
    def test_qat_qconv2d_hardtanh(self):
        r"""
        This testcase will quantize Conv2d->Hardtanh pattern with qat flow.
        """
        self._qat_qconv2d_unary_cpu_test_helper(unary_op=torch.nn.Hardtanh())

    @skipIfNoDynamoSupport
    @skipIfNoONEDNN
    def test_qat_qconv2d_silu(self):
        r"""
        This testcase will quantize Conv2d->SiLU pattern with qat flow.
        """
        self._qat_qconv2d_unary_cpu_test_helper(unary_op=torch.nn.SiLU())

    @skipIfNoDynamoSupport
    @skipIfNoONEDNN
    def test_qat_qconv2d_hardswish(self):
        r"""
        This testcase will quantize Conv2d->Hardswish pattern with qat flow.
        """
        self._qat_qconv2d_unary_cpu_test_helper(unary_op=torch.nn.Hardswish())

    @skipIfNoDynamoSupport
    @skipIfNoONEDNN
    @skipIfRocm
    def test_qat_qconv2d_add(self):
        r"""
        This testcase will quantize a Conv2d->Add pattern as:
                 X
               /   \
        Conv1(X)   Conv2(X)
               \   /
                Add
                 |
                 Y
        """

        class M(torch.nn.Module):
            def __init__(
                self,
                **kwargs,
            ):
                super().__init__()
                self.conv1 = torch.nn.Conv2d(3, 6, kernel_size=3, stride=1)
                self.bn1 = torch.nn.BatchNorm2d(6)
                self.conv2 = torch.nn.Conv2d(3, 6, kernel_size=3, stride=1)
                self.bn2 = torch.nn.BatchNorm2d(6)

            def forward(self, x):
                x1 = self.bn1(self.conv1(x))
                x2 = self.bn2(self.conv2(x))
                return x1 + x2

        mod = M().train()
        v = torch.randn((1, 3, 8, 8), dtype=torch.float32, requires_grad=True).add(1)

        def matcher_check_fn():
            # 1. Dequant-conv pattern matched in quantization weight prepack * 2
            #    [dequantize_per_tensor, dequantize_per_channel, clone, convolution]
            self.assertEqual(
                counters["inductor"]["qconv_weight_prepack_matcher_count"], 2
            )
            self.assertEqual(
                counters["inductor"]["qconv_weight_prepack_matcher_nodes"], 8
            )
            # 2. Qconv2d Binary fusion in post-grad fusion pass * 1
            #    [qconv2d_pointwise_default_1, dequantize_per_tensor, add_3, quantize_per_tensor]
            self.assertEqual(
                counters["inductor"]["qconv2d_binary_matcher_count"],
                0 if TEST_ACL else 1,
            )
            self.assertEqual(
                counters["inductor"]["qconv2d_binary_matcher_nodes"],
                0 if TEST_ACL else 4,
            )
            self.assertEqual(
                counters["inductor"]["qconv2d_binary_lower_count"],
                0 if TEST_ACL else 1,
            )

        self._test_common(
            mod,
            (v,),
            matcher_check_fn,
            check_quantization=True,
            is_qat=True,
        )

    @skipIfNoDynamoSupport
    @skipIfNoONEDNN
    @skipIfRocm
    def test_qat_qconv2d_add_relu(self):
        r"""
        This testcase will quantize a Conv2d->Add->ReLU pattern as:
                 X
               /   \
        Conv1(X)   Conv2(X)
               \   /
                Add
                 |
                ReLU
                 |
                 Y
        """

        class M(torch.nn.Module):
            def __init__(
                self,
                **kwargs,
            ):
                super().__init__()
                self.conv1 = torch.nn.Conv2d(3, 6, kernel_size=3, stride=1)
                self.bn1 = torch.nn.BatchNorm2d(6)
                self.conv2 = torch.nn.Conv2d(3, 6, kernel_size=3, stride=1)
                self.bn2 = torch.nn.BatchNorm2d(6)
                self.relu = torch.nn.ReLU()

            def forward(self, x):
                x1 = self.bn1(self.conv1(x))
                x2 = self.bn2(self.conv2(x))
                return self.relu(x1 + x2)

        mod = M().train()
        v = torch.randn((1, 3, 8, 8), dtype=torch.float32, requires_grad=True).add(1)

        def matcher_check_fn():
            # 1. Dequant-conv pattern matched in quantization weight prepack * 2
            #    [dequantize_per_tensor, dequantize_per_channel, clone, convolution]
            self.assertEqual(
                counters["inductor"]["qconv_weight_prepack_matcher_count"], 2
            )
            self.assertEqual(
                counters["inductor"]["qconv_weight_prepack_matcher_nodes"], 8
            )
            # 2. Qconv2d Binary fusion in post-grad fusion pass * 1
            #    [qconv2d_pointwise_default_1, dequantize_per_tensor, add_3, relu, quantize_per_tensor]
            self.assertEqual(
                counters["inductor"]["qconv2d_binary_matcher_count"],
                0 if TEST_ACL else 1,
            )
            self.assertEqual(
                counters["inductor"]["qconv2d_binary_matcher_nodes"],
                0 if TEST_ACL else 5,
            )
            self.assertEqual(
                counters["inductor"]["qconv2d_binary_lower_count"],
                0 if TEST_ACL else 1,
            )

        self._test_common(
            mod,
            (v,),
            matcher_check_fn,
            check_quantization=True,
            is_qat=True,
        )

    def _test_qconv2d_dequant_promotion_helper(self, device="cpu"):
        r"""
        This testcase tests if dequant node before conv2d is promoted correctly:
                 X
                 |
              Conv1(X)
               /   \
        Conv2(X)   Conv3(X)
               \   /
                Add
                 |
                 Y
        """

        class M(torch.nn.Module):
            def __init__(
                self,
                **kwargs,
            ):
                super().__init__()
                self.conv1 = torch.nn.Conv2d(3, 6, kernel_size=3, stride=1)
                self.conv2 = torch.nn.Conv2d(6, 6, kernel_size=3, stride=1)
                self.conv3 = torch.nn.Conv2d(6, 6, kernel_size=3, stride=1)

            def forward(self, x):
                temp = self.conv1(x)
                temp = self.conv2(temp) + self.conv3(temp)
                return temp

        mod = M().eval().to(device=device)
        v = (
            torch.randn((1, 3, 8, 8), dtype=torch.float32, requires_grad=False)
            .add(1)
            .to(device=device)
        )

        def matcher_check_fn():
            # 1. Dequant pattern matcher for dequant promotion * 1
            #    [dequantize_per_tensor]
            self.assertEqual(counters["inductor"]["dequant_promotion_matcher_count"], 1)
            self.assertEqual(counters["inductor"]["dequant_promotion_matcher_nodes"], 1)
            # 2. Dequant-conv pattern matched in quantization weight prepack * 3
            #    [dequantize_per_tensor, dequantize_per_channel, clone, convolution]
            self.assertEqual(
                counters["inductor"]["qconv_weight_prepack_matcher_count"], 3
            )
            self.assertEqual(
                counters["inductor"]["qconv_weight_prepack_matcher_nodes"], 12
            )
            # 3. Qconv2d Binary fusion in post-grad fusion pass * 1
            #    [qconv2d_pointwise_default_1, add_3]
            self.assertEqual(
                counters["inductor"]["qconv2d_binary_matcher_count"],
                0 if TEST_ACL else 1,
            )
            self.assertEqual(
                counters["inductor"]["qconv2d_binary_matcher_nodes"],
                0 if TEST_ACL else 2,
            )
            self.assertEqual(
                counters["inductor"]["qconv2d_binary_lower_count"],
                0 if TEST_ACL else 1,
            )

        self._test_common(
            mod,
            (v,),
            matcher_check_fn,
            check_quantization=True,
        )

    @skipIfNoDynamoSupport
    @skipIfNoONEDNN
    @skipIfRocm
    def test_qconv2d_dequant_promotion_cpu(self):
        self._test_qconv2d_dequant_promotion_helper()

    @skipIfNoDynamoSupport
    @skipIfNoONEDNN
    @skipIfRocm
    @skipIfNoXPU
    def test_qconv2d_dequant_promotion_xpu(self):
        self._test_qconv2d_dequant_promotion_helper(device="xpu")

    @skipIfNoDynamoSupport
    @skipIfNoONEDNN
    def test_qconv1d_relu_cpu(self):
        r"""
        This testcase will quantize Conv1d->ReLU pattern.
        """
        device = "cpu"
        unary_op = torch.nn.ReLU()

        class M(torch.nn.Module):
            def __init__(
                self,
            ):
                super().__init__()
                self.conv = torch.nn.Conv1d(3, 128, kernel_size=3, stride=1)
                self.unary_fn = copy.deepcopy(unary_op)
                self.conv2 = torch.nn.Conv1d(
                    128, 128, kernel_size=3, stride=1, bias=False
                )
                self.unary_fn2 = copy.deepcopy(unary_op)

            def forward(self, x):
                tmp = self.unary_fn(self.conv(x))
                return self.unary_fn2(self.conv2(tmp))

        mod = M().eval().to(device=device)
        v = (
            torch.randn((1, 3, 8), dtype=torch.float32, requires_grad=False)
            .add(1)
            .to(device=device)
        )

        def matcher_check_fn():
            # 1. Dequant-Conv2D pattern matched in quantization weight prepack * 2
            self.assertEqual(
                counters["inductor"]["qconv_weight_prepack_matcher_count"], 2
            )
            # 2. QConv2D Unary fusion in post-grad fusion pass * 2
            self.assertEqual(
                counters["inductor"]["qconv_unary_matcher_count"],
                0 if TEST_ACL else 2,
            )
            self.assertEqual(
                counters["inductor"]["qconv_unary_lower_count"], 0 if TEST_ACL else 2
            )

        self._test_common(
            mod,
            (v,),
            check_quantization=True,
            matcher_check_fn=matcher_check_fn,
        )

    def _qlinear_test_helper(
        self,
        inputs,
        device="cpu",
        int8_mixed_bf16=False,
        do_permute=False,
        matcher_check_fn=None,
        bias=True,
        is_dynamic=False,
        is_qat=False,
    ):
        class M(torch.nn.Module):
            def __init__(self, use_bias, do_permute=False):
                super().__init__()
                self.linear = torch.nn.Linear(4, 3, use_bias)
                self.linear2 = torch.nn.Linear(3, 4, use_bias)
                self.do_permute = do_permute

            def forward(self, x):
                if self.do_permute:
                    x = torch.reshape(torch.permute(x, (0, 2, 3, 1)), (2, 12, 4))
                return self.linear2(self.linear(x))

        mod = M(bias, do_permute=do_permute).eval().to(device=device)
        assert isinstance(inputs, tuple)

        def __convert_tensor_to_device(input, device):
            return input.to(device=device) if isinstance(input, torch.Tensor) else input

        inputs = tuple(__convert_tensor_to_device(input, device) for input in inputs)

        def _default_matcher_check_fn():
            self.assertEqual(
                counters["inductor"]["qlinear_weight_prepack_matcher_count"], 2
            )

        self._test_common(
            mod,
            inputs,
            matcher_check_fn=(
                matcher_check_fn
                if matcher_check_fn is not None
                else _default_matcher_check_fn
            ),
            check_autocast=torch.bfloat16 if int8_mixed_bf16 else torch.float,
            check_quantization=True,
            is_qat=is_qat,
            is_dynamic=is_dynamic,
        )

    @skipIfNoDynamoSupport
    @skipIfNoONEDNN
    def test_qlinear_cpu(self):
        r"""
        This testcase will quantize a single Linear Moduel.
        """
        for bias in [True, False]:
            self._qlinear_test_helper((torch.randn((2, 4)),), bias=bias)

    @skipIfNoDynamoSupport
    @skipIfNoONEDNN
    @skipIfNoXPU
    def test_qlinear_xpu(self):
        r"""
        This testcase will quantize a single Linear Moduel.
        """
        for bias in [True, False]:
            self._qlinear_test_helper(
                (torch.randn((2, 4)).to(device="xpu"),), device="xpu", bias=bias
            )

    @skipIfNoDynamoSupport
    @skipIfNoONEDNN
    def test_dynamic_qlinear_cpu(self):
        r"""
        This testcase will quantize a single Linear Moduel.
        """
        for bias in [True, False]:
            self._qlinear_test_helper(
                (torch.randn((2, 4)),), bias=bias, is_dynamic=True
            )

    @skipIfNoDynamoSupport
    @skipIfNoONEDNN
    def test_dynamic_qlinear_qat_cpu(self):
        r"""
        This testcase will quantize a single Linear Moduel.
        """
        for bias in [True, False]:
            self._qlinear_test_helper(
                (torch.randn((2, 4)),), bias=bias, is_dynamic=True, is_qat=True
            )

    @skipIfNoDynamoSupport
    @skipIfNoONEDNN
    def test_dynamic_qlinear_input_dim_exceeds_2(self):
        r"""
        This testcase will quantize a single Linear Moduel.
        """
        for bias in [True, False]:
            self._qlinear_test_helper(
                (torch.randn((2, 3, 4)),), bias=bias, is_dynamic=True
            )

    @skipIfNoDynamoSupport
    @skipIfNoONEDNNBF16
    @skipIfNoONEDNN
    def test_qlinear_int8_mixed_bf16(self):
        r"""
        This testcase will quantize a single Linear Moduel with int8_mixed_bf16 quantization.
        """
        for bias in [True, False]:
            self._qlinear_test_helper(
                (torch.randn((2, 4)),), int8_mixed_bf16=True, bias=bias
            )

    @skipIfNoDynamoSupport
    @skipIfNoONEDNNBF16
    @skipIfNoXPU
    def test_qlinear_int8_mixed_bf16_xpu(self):
        r"""
        This testcase will quantize a single Linear Moduel with int8_mixed_bf16 quantization.
        """
        for bias in [True, False]:
            self._qlinear_test_helper(
                (torch.randn((2, 4)).to(device="xpu"),),
                device="xpu",
                int8_mixed_bf16=True,
                bias=bias,
            )

    @skipIfNoDynamoSupport
    @skipIfNoONEDNN
    def test_qlinear_input_dim_exceeds_2(self):
        r"""
        This testcase will quantize a single Linear Moduel.
        """
        for bias in [True, False]:
            self._qlinear_test_helper((torch.randn((2, 3, 4)),), bias=bias)

    @skipIfNoDynamoSupport
    @skipIfNoONEDNN
    @skipIfNoXPU
    def test_qlinear_input_dim_exceeds_2_xpu(self):
        r"""
        This testcase will quantize a single Linear Moduel.
        """
        for bias in [True, False]:
            self._qlinear_test_helper(
                (torch.randn((2, 3, 4)).to(device="xpu"),), device="xpu", bias=bias
            )

    @skipIfNoDynamoSupport
    @skipIfNoONEDNNBF16
    @skipIfNoONEDNN
    def test_qlinear_int8_mixed_bf16_input_dim_exceeds_2(self):
        r"""
        This testcase will quantize a single Linear Moduel with int8_mixed_bf16 quantization.
        """
        for bias in [True, False]:
            self._qlinear_test_helper(
                (torch.randn((2, 3, 4)),), int8_mixed_bf16=True, bias=bias
            )

    @skipIfNoDynamoSupport
    @skipIfNoONEDNNBF16
    @skipIfNoONEDNN
    @skipIfNoXPU
    def test_qlinear_int8_mixed_bf16_input_dim_exceeds_2_xpu(self):
        r"""
        This testcase will quantize a single Linear Moduel with int8_mixed_bf16 quantization.
        """
        for bias in [True, False]:
            self._qlinear_test_helper(
                (torch.randn((2, 3, 4)).to(device="xpu"),),
                device="xpu",
                int8_mixed_bf16=True,
                bias=bias,
            )

    @skipIfNoDynamoSupport
    @skipIfNoONEDNN
    def test_qlinear_input_dim_exceeds_2_and_not_contiguous(self):
        r"""
        This testcase will quantize a single Linear Module.
        * Input dim exceeds 2
        * Input not contiguous
        """
        for bias in [True, False]:

            def matcher_check_fn():
                self.assertEqual(
                    counters["inductor"]["qlinear_weight_prepack_matcher_count"], 2
                )
                self.assertEqual(
                    counters["inductor"]["qlinear_weight_prepack_matcher_nodes"],
                    13 if bias else 12,
                )

            self._qlinear_test_helper(
                (torch.randn((2, 4, 3, 4)),),
                do_permute=True,
                matcher_check_fn=matcher_check_fn,
                bias=bias,
            )

    @skipIfNoDynamoSupport
    @skipIfNoONEDNNBF16
    @skipIfNoONEDNN
    def test_qlinear_int8_mixed_bf16_input_dim_exceeds_2_and_not_contiguous(self):
        r"""
        This testcase will quantize a single Linear Module for int8_bf16.
        * Input dim exceeds 2
        * Input not contiguous
        """
        for bias in [True, False]:

            def matcher_check_fn():
                self.assertEqual(
                    counters["inductor"]["qlinear_weight_prepack_matcher_count"], 2
                )
                self.assertEqual(
                    counters["inductor"]["qlinear_weight_prepack_matcher_nodes"],
                    17 if bias else 16,
                )

            self._qlinear_test_helper(
                (torch.randn((2, 4, 3, 4)),),
                int8_mixed_bf16=True,
                do_permute=True,
                matcher_check_fn=matcher_check_fn,
                bias=bias,
            )

    @skipIfNoDynamoSupport
    @skipIfNoONEDNNBF16
    @skipIfNoONEDNN
    @skipIfNoXPU
    def test_qlinear_int8_mixed_bf16_input_dim_exceeds_2_and_not_contiguous_xpu(self):
        r"""
        This testcase will quantize a single Linear Module for int8_bf16.
        * Input dim exceeds 2
        * Input not contiguous
        """
        for bias in [True, False]:

            def matcher_check_fn():
                self.assertEqual(
                    counters["inductor"]["qlinear_weight_prepack_matcher_count"], 2
                )
                self.assertEqual(
                    counters["inductor"]["qlinear_weight_prepack_matcher_nodes"],
                    17 if bias else 16,
                )

            self._qlinear_test_helper(
                (torch.randn((2, 4, 3, 4)).to(device="xpu"),),
                device="xpu",
                int8_mixed_bf16=True,
                do_permute=True,
                matcher_check_fn=matcher_check_fn,
                bias=bias,
            )

    def _qlinear_unary_test_helper(
        self, inputs, unary_op=torch.nn.ReLU(), device="cpu", int8_mixed_bf16=False
    ):
        class M(torch.nn.Module):
            def __init__(self, use_bias):
                super().__init__()
                self.linear = torch.nn.Linear(4, 4, use_bias)
                self.unary_fn = copy.deepcopy(unary_op)
                self.linear2 = torch.nn.Linear(4, 4, use_bias)
                self.unary_fn2 = copy.deepcopy(unary_op)

            def forward(self, x):
                tmp = self.unary_fn(self.linear(x))
                return self.unary_fn2(self.linear2(tmp))

        bias_list = [True, False]
        for bias in bias_list:
            mod = M(bias).eval().to(device=device)

            def matcher_check_fn():
                # 1. dequant-linear pattern matched in quantization weight prepack
                self.assertEqual(
                    counters["inductor"]["qlinear_weight_prepack_matcher_count"], 2
                )
                # 2. QLinear Unary fusion in post-grad fusion pass
                self.assertEqual(
                    counters["inductor"]["qlinear_unary_matcher_count"],
                    0 if TEST_ACL else 2,
                )
                self.assertEqual(
                    counters["inductor"]["qlinear_unary_lower_count"],
                    0 if TEST_ACL else 2,
                )

            self._test_common(
                mod,
                inputs,
                matcher_check_fn,
                check_autocast=torch.bfloat16 if int8_mixed_bf16 else torch.float,
                check_quantization=True,
            )

    @skipIfNoDynamoSupport
    @skipIfNoONEDNN
    def test_qlinear_relu_cpu(self):
        r"""
        This testcase will quantize a Linear->ReLU pattern.
        """
        self._qlinear_unary_test_helper((torch.randn((2, 4)),))

    @skipIfNoDynamoSupport
    @skipIfNoONEDNN
    @skipIfNoXPU
    def test_qlinear_relu_xpu(self):
        r"""
        This testcase will quantize a Linear->ReLU pattern.
        """
        self._qlinear_unary_test_helper(
            (torch.randn((2, 4)).to(device="xpu"),), device="xpu"
        )

    @skipIfNoDynamoSupport
    @skipIfNoONEDNNBF16
    @skipIfNoONEDNN
    def test_qlinear_relu_int8_mixed_bf16(self):
        r"""
        This testcase will quantize a Linear->ReLU pattern with int8_mixed_bf16 quantization.
        """
        self._qlinear_unary_test_helper((torch.randn((2, 4)),), int8_mixed_bf16=True)

    @skipIfNoDynamoSupport
    @skipIfNoONEDNNBF16
    @skipIfNoONEDNN
    @skipIfNoXPU
    def test_qlinear_relu_int8_mixed_bf16_xpu(self):
        r"""
        This testcase will quantize a Linear->ReLU pattern with int8_mixed_bf16 quantization.
        """
        self._qlinear_unary_test_helper(
            (torch.randn((2, 4)).to(device="xpu"),), device="xpu", int8_mixed_bf16=True
        )

    @skipIfNoDynamoSupport
    @skipIfNoONEDNN
    def test_qlinear_relu_input_dim_exceeds_2(self):
        r"""
        This testcase will quantize a Linear->ReLU pattern.
        """
        self._qlinear_unary_test_helper((torch.randn((2, 3, 4)),))

    @skipIfNoDynamoSupport
    @skipIfNoONEDNN
    @skipIfNoXPU
    def test_qlinear_relu_input_dim_exceeds_2_xpu(self):
        r"""
        This testcase will quantize a Linear->ReLU pattern.
        """
        self._qlinear_unary_test_helper(
            (torch.randn((2, 3, 4)).to(device="xpu"),), device="xpu"
        )

    @skipIfNoDynamoSupport
    @skipIfNoONEDNNBF16
    @skipIfNoONEDNN
    def test_qlinear_relu_int8_mixed_bf16_input_dim_exceeds_2(self):
        r"""
        This testcase will quantize a Linear->ReLU pattern with int8_mixed_bf16 quantization.
        """
        self._qlinear_unary_test_helper((torch.randn((2, 3, 4)),), int8_mixed_bf16=True)

    @skipIfNoDynamoSupport
    @skipIfNoONEDNNBF16
    @skipIfNoONEDNN
    @skipIfNoXPU
    def test_qlinear_relu_int8_mixed_bf16_input_dim_exceeds_2_xpu(self):
        r"""
        This testcase will quantize a Linear->ReLU pattern with int8_mixed_bf16 quantization.
        """
        self._qlinear_unary_test_helper(
            (torch.randn((2, 3, 4)).to(device="xpu"),),
            device="xpu",
            int8_mixed_bf16=True,
        )

    @skipIfNoDynamoSupport
    @skipIfNoONEDNN
    def test_qlinear_gelu_cpu(self):
        r"""
        This testcase will quantize a Linear->GELU pattern.
        """
        for gelu in [torch.nn.GELU("none"), torch.nn.GELU("tanh")]:
            self._qlinear_unary_test_helper((torch.randn((2, 4)),), gelu)

    @skipIfNoDynamoSupport
    @skipIfNoONEDNN
    @skipIfNoXPU
    def test_qlinear_gelu_xpu(self):
        r"""
        This testcase will quantize a Linear->GELU pattern.
        """
        for gelu in [torch.nn.GELU("none"), torch.nn.GELU("tanh")]:
            self._qlinear_unary_test_helper(
                (torch.randn((2, 4)).to(device="xpu"),), gelu, device="xpu"
            )

    @skipIfNoDynamoSupport
    @skipIfNoONEDNNBF16
    @skipIfNoONEDNN
    def test_qlinear_gelu_int8_mixed_bf16(self):
        r"""
        This testcase will quantize a Linear->GELU pattern with int8_mixed_bf16 quantization.
        """
        for gelu in [torch.nn.GELU("none"), torch.nn.GELU("tanh")]:
            self._qlinear_unary_test_helper(
                (torch.randn((2, 4)),), gelu, int8_mixed_bf16=True
            )

    @skipIfNoDynamoSupport
    @skipIfNoONEDNNBF16
    @skipIfNoONEDNN
    @skipIfNoXPU
    def test_qlinear_gelu_int8_mixed_bf16_xpu(self):
        r"""
        This testcase will quantize a Linear->GELU pattern with int8_mixed_bf16 quantization.
        """
        for gelu in [torch.nn.GELU("none"), torch.nn.GELU("tanh")]:
            self._qlinear_unary_test_helper(
                (torch.randn((2, 4)).to(device="xpu"),),
                gelu,
                device="xpu",
                int8_mixed_bf16=True,
            )

    def _qlinear_add_test_helper(
        self,
        device="cpu",
        use_relu=False,
        int8_mixed_bf16=False,
        is_qat=True,
        is_dynamic=True,
    ):
        r"""
        This testcase will quantize two consecutive Linear->Add(->relu) patterns as:
                 X
               /   \
        linear(X)   linear(X)
               \   /
                Add
                 |
           Optional(relu)
               /   \
        linear(X)   linear(X)
               \   /
                Add
                 |
           Optional(relu)
                 |
                 Y
        """

        def fake_quant(x):
            # to produce a float32 result as extra input
            qlib = torch.ops.quantized_decomposed
            if device == "cpu":
                qmin, qmax, dtype = 0, 255, torch.uint8
            else:
                qmin, qmax, dtype = -128, 127, torch.int8
            x = qlib.quantize_per_tensor.default(x, 0.0166785, 42, qmin, qmax, dtype)
            x = qlib.dequantize_per_tensor.default(x, 0.0166785, 42, qmin, qmax, dtype)
            return x

        class M(torch.nn.Module):
            def __init__(
                self,
                add_fn,
                use_relu,
                fake_quant_before_extra_input,
            ):
                super().__init__()
                self.linear1 = torch.nn.Linear(4, 4)
                self.linear2 = torch.nn.Linear(4, 4)
                self.add_fn = add_fn
                self.relu = torch.nn.ReLU()
                self.linear3 = torch.nn.Linear(4, 4)
                self.linear4 = torch.nn.Linear(4, 4)
                self.add_fn2 = add_fn
                self.relu2 = torch.nn.ReLU()
                self.use_relu = use_relu
                self.fake_quant_before_extra_input = fake_quant_before_extra_input

            def forward(self, x):
                x1 = self.linear1(x)
                x2 = self.linear2(x)
                if self.fake_quant_before_extra_input:
                    x2 = fake_quant(x2)
                tmp = self.add_fn(x1, x2)
                if self.use_relu:
                    tmp = self.relu(tmp)
                tmp1 = self.linear3(tmp)
                tmp2 = self.linear4(tmp)
                if self.fake_quant_before_extra_input:
                    tmp2 = fake_quant(tmp2)
                res = self.add_fn2(tmp1, tmp2)
                if self.use_relu:
                    res = self.relu2(res)
                return res

        add_fn_list = [
            lambda x, y: x + y,
            lambda x, y: y + x,
            lambda x, y: x.add_(y),
            lambda x, y: y.add_(x),
        ]
        fake_quant_x2_list = [False, True] if int8_mixed_bf16 else [False]
        shape_list = [(4, 4), [4, 4, 4]]
        cases = itertools.product(add_fn_list, fake_quant_x2_list, shape_list)
        for add_fn, fq_x2, shape in cases:
            mod = M(add_fn, use_relu, fq_x2).eval().to(device=device)
            v = torch.randn(
                shape, dtype=torch.float32, requires_grad=False, device=device
            ).add(1)

            def matcher_check_fn():
                # 1. Dequant-linear pattern matched in quantization weight prepack * 4
                self.assertEqual(
                    counters["inductor"]["qlinear_weight_prepack_matcher_count"], 4
                )
                # pattern = [dequant_per_tensor, (convert_dtype), dequant_per_channel, (convert_dtype), permute, addmm]
                nodes_per_match = 6 if int8_mixed_bf16 else 4
                if len(shape) == 3:
                    # pattern = [dequant_per_tensor, (convert_dtype), (view), \
                    #   dequant_per_channel, (convert_dtype), (view), permute, addmm]
                    nodes_per_match += 2
                self.assertEqual(
                    counters["inductor"]["qlinear_weight_prepack_matcher_nodes"],
                    4 * nodes_per_match,
                )
                # 2. Qlinear Binary Unary fusion in post-grad fusion pass * 2
                self.assertEqual(
                    counters["inductor"]["qlinear_binary_matcher_count"],
                    0 if TEST_ACL else 2,
                )
                # Two linear-binary patterns are matched
                # matched patter1 = [qlinear, add, (convert dtype), (relu), quantize_per_tensor]
                # matched patter2 = [qlinear, add, (convert dtype), (relu)]
                # If add_fn is x.add_(y), x is bf16 and y is fp32, there is a to_bf16 node after binary
                to_bf16_after_binary = 2 * (add_fn == add_fn_list[2] and fq_x2)
                expected_matcher_nodes = (
                    (4 if is_dynamic else 5) + 2 * use_relu + to_bf16_after_binary
                )
                self.assertEqual(
                    counters["inductor"]["qlinear_binary_matcher_nodes"],
                    0 if TEST_ACL else expected_matcher_nodes,
                )
                self.assertEqual(
                    counters["inductor"]["qlinear_binary_lower_count"],
                    0 if TEST_ACL else 2,
                )

            self._test_common(
                mod,
                (v,),
                matcher_check_fn,
                check_quantization=True,
                check_autocast=torch.bfloat16 if int8_mixed_bf16 else torch.float,
                is_qat=is_qat,
                is_dynamic=is_dynamic,
            )

            if TEST_ACL:
                continue

            if torch._inductor.config.cpp_wrapper:
                # For CPP wrapper
                self._test_code_common(
                    mod,
                    (v,),
                    [
                        "aoti_torch_cpu__qlinear_pointwise_tensor",
                        "aoti_torch_cpu__qlinear_pointwise_binary_tensor",
                    ],
                    [],
                    check_quantization=True,
                    num_include_ops=[2, 2],
                )
            else:
                # For python wrapper
                self._test_code_common(
                    mod,
                    (v,),
                    [
                        "torch.ops.onednn.qlinear_pointwise.tensor",
                        "torch.ops.onednn.qlinear_pointwise.binary",
                    ],
                    [],
                    check_quantization=True,
                    num_include_ops=[2, 2],
                )

    @skipIfNoDynamoSupport
    @skipIfNoONEDNN
    @parametrize("use_relu", [True, False])
    @parametrize("is_qat", [True, False])
    @parametrize("is_dynamic", [True, False])
    def test_qlinear_add_cpu(self, use_relu, is_qat, is_dynamic):
        self._qlinear_add_test_helper(
            use_relu=use_relu, is_qat=is_qat, is_dynamic=is_dynamic
        )

    @skipIfNoDynamoSupport
    @skipIfNoONEDNN
    @skipIfNoXPU
    @config.patch({"fx_graph_cache": False})
    @parametrize("use_relu", [True])
    @parametrize("is_qat", [False])
    @parametrize("is_dynamic", [False])
    def test_qlinear_add_xpu(self, use_relu, is_qat, is_dynamic):
        self._qlinear_add_test_helper(
            device="xpu", use_relu=use_relu, is_qat=is_qat, is_dynamic=is_dynamic
        )

    @skipIfNoDynamoSupport
    @skipIfNoONEDNNBF16
    @skipIfNoONEDNN
    @parametrize("use_relu", [True, False])
    @parametrize("is_qat", [True, False])
    @parametrize("is_dynamic", [True, False])
    def test_qlinear_add_int8_mixed_bf16(self, use_relu, is_qat, is_dynamic):
        self._qlinear_add_test_helper(
            int8_mixed_bf16=True,
            use_relu=use_relu,
            is_qat=is_qat,
            is_dynamic=is_dynamic,
        )

    @skipIfNoXPU
    @parametrize("use_relu", [True, False])
    @parametrize("is_qat", [False])
    @parametrize("is_dynamic", [False])
    def test_qlinear_add_int8_mixed_bf16_xpu(self, use_relu, is_qat, is_dynamic):
        self._qlinear_add_test_helper(
            device="xpu",
            int8_mixed_bf16=True,
            use_relu=use_relu,
            is_qat=is_qat,
            is_dynamic=is_dynamic,
        )

    def _qlinear_dequant_promotion_test_helper(
        self,
        inputs,
        device="cpu",
        int8_mixed_bf16=False,
        is_dynamic=False,
        matcher_check_fn=None,
    ):
        class M(torch.nn.Module):
            def __init__(
                self,
                **kwargs,
            ):
                super().__init__()
                self.linear1 = torch.nn.Linear(4, 4)
                self.linear2 = torch.nn.Linear(4, 4)
                self.linear3 = torch.nn.Linear(4, 4)

            def forward(self, x):
                temp = self.linear1(x)
                temp = self.linear2(temp) + self.linear3(temp)
                return temp

        mod = M().eval().to(device=device)

        def default_matcher_check_fn():
            # 1. Dequant pattern matcher for dequant promotion * 1
            self.assertEqual(counters["inductor"]["dequant_promotion_matcher_count"], 1)
            # 2. dequant-linear pattern matched in quantization weight prepack * 3
            self.assertEqual(
                counters["inductor"]["qlinear_weight_prepack_matcher_count"], 3
            )
            # 3. QLinear Unary fusion in post-grad fusion pass * 1
            self.assertEqual(
                counters["inductor"]["qlinear_unary_matcher_count"],
                0 if TEST_ACL else 1,
            )

        self._test_common(
            mod,
            inputs,
            matcher_check_fn=(
                matcher_check_fn
                if matcher_check_fn is not None
                else default_matcher_check_fn
            ),
            check_autocast=torch.bfloat16 if int8_mixed_bf16 else torch.float,
            check_quantization=True,
            is_dynamic=is_dynamic,
        )

    @skipIfNoDynamoSupport
    @skipIfNoONEDNN
    def test_qlinear_dequant_promotion_cpu(self):
        r"""
        This testcase test if dequant node before linear is promoted correctly:
                  X
                  |
               Linear1(X)
                /   \
        Linear2(X)   Linear3(X)
                \   /
                 Add
                  |
                  Y
        """
        self._qlinear_dequant_promotion_test_helper((torch.randn((2, 4)),))

    @skipIfNoDynamoSupport
    @skipIfNoONEDNN
    @skipIfNoXPU
    def test_qlinear_dequant_promotion_xpu(self):
        r"""
        This testcase test if dequant node before linear is promoted correctly:
                  X
                  |
               Linear1(X)
                /   \
        Linear2(X)   Linear3(X)
                \   /
                 Add
                  |
                  Y
        """
        self._qlinear_dequant_promotion_test_helper(
            (torch.randn((2, 4)).to(device="xpu"),), device="xpu"
        )

    @skipIfNoDynamoSupport
    @skipIfNoONEDNNBF16
    @skipIfNoONEDNN
    def test_qlinear_dequant_promotion_int8_mixed_bf16(self):
        r"""
        Test with int8_mixed_bf16 quantization.
        This testcase test if dequant node before linear is promoted correctly:
                  X
                  |
               Linear1(X)
                /   \
        Linear2(X)   Linear3(X)
                \   /
                 Add
                  |
                  Y
        """
        self._qlinear_dequant_promotion_test_helper(
            (torch.randn((2, 4)),), int8_mixed_bf16=True
        )

    @skipIfNoDynamoSupport
    @skipIfNoONEDNNBF16
    @skipIfNoONEDNN
    @skipIfNoXPU
    def test_qlinear_dequant_promotion_int8_mixed_bf16_xpu(self):
        r"""
        Test with int8_mixed_bf16 quantization.
        This testcase test if dequant node before linear is promoted correctly:
                  X
                  |
               Linear1(X)
                /   \
        Linear2(X)   Linear3(X)
                \   /
                 Add
                  |
                  Y
        """
        self._qlinear_dequant_promotion_test_helper(
            (torch.randn((2, 4)).to(device="xpu"),), device="xpu", int8_mixed_bf16=True
        )

    @skipIfNoDynamoSupport
    @skipIfNoONEDNN
    def test_qlinear_dequant_promotion_cpu_input_dim_exceeds_2(self):
        r"""
        This testcase test if dequant node before linear is promoted correctly:
                  X
                  |
               Linear1(X)
                /   \
        Linear2(X)   Linear3(X)
                \   /
                 Add
                  |
                  Y
        """
        self._qlinear_dequant_promotion_test_helper((torch.randn((2, 3, 4)),))

    @skipIfNoDynamoSupport
    @skipIfNoONEDNN
    @skipIfNoXPU
    def test_qlinear_dequant_promotion_input_dim_exceeds_2_xpu(self):
        r"""
        This testcase test if dequant node before linear is promoted correctly:
                  X
                  |
               Linear1(X)
                /   \
        Linear2(X)   Linear3(X)
                \   /
                 Add
                  |
                  Y
        """
        self._qlinear_dequant_promotion_test_helper(
            (torch.randn((2, 3, 4)).to(device="xpu"),), device="xpu"
        )

    @skipIfNoDynamoSupport
    @skipIfNoONEDNNBF16
    @skipIfNoONEDNN
    def test_qlinear_dequant_promotion_int8_mixed_bf16_input_dim_exceeds_2(self):
        r"""
        Test with int8_mixed_bf16 quantization.
        This testcase test if dequant node before linear is promoted correctly:
                  X
                  |
               Linear1(X)
                /   \
        Linear2(X)   Linear3(X)
                \   /
                 Add
                  |
                  Y
        """
        self._qlinear_dequant_promotion_test_helper(
            (torch.randn((2, 3, 4)),), int8_mixed_bf16=True
        )

    @skipIfNoDynamoSupport
    @skipIfNoONEDNNBF16
    @skipIfNoONEDNN
    @skipIfNoXPU
    def test_qlinear_dequant_promotion_int8_mixed_bf16_input_dim_exceeds_2_xpu(self):
        r"""
        Test with int8_mixed_bf16 quantization.
        This testcase test if dequant node before linear is promoted correctly:
                  X
                  |
               Linear1(X)
                /   \
        Linear2(X)   Linear3(X)
                \   /
                 Add
                  |
                  Y
        """
        self._qlinear_dequant_promotion_test_helper(
            (torch.randn((2, 3, 4)).to(device="xpu"),),
            device="xpu",
            int8_mixed_bf16=True,
        )

    @skipIfNoDynamoSupport
    @skipIfNoONEDNN
    def test_qlinear_dequant_promotion_dynamic_cpu(self):
        r"""
        This testcase test if dequant node before linear is promoted correctly:
                  X
                  |
               Linear1(X)
                /   \
        Linear2(X)   Linear3(X)
                \   /
                 Add
                  |
                  Y
        """

        def matcher_check_fn():
            # 1. Dequant pattern matcher for dequant promotion * 1
            self.assertEqual(counters["inductor"]["dequant_promotion_matcher_count"], 1)
            # 2. dequant-linear pattern matched in quantization weight prepack * 3
            self.assertEqual(
                counters["inductor"]["qlinear_weight_prepack_matcher_count"], 3
            )

        self._qlinear_dequant_promotion_test_helper(
            (torch.randn((2, 4)),),
            matcher_check_fn=matcher_check_fn,
            is_dynamic=True,
        )

    @skipIfNoDynamoSupport
    @skipIfNoONEDNN
    @skipIfNoXPU
    @config.patch({"fx_graph_cache": False})
    def test_qlinear_mul_xpu(self):
        r"""
        This testcase will quantize a Linear->Mul pattern.
        """

        class M(torch.nn.Module):
            def __init__(self, use_bias):
                super().__init__()
                self.linear = torch.nn.Linear(4, 5, use_bias)

            def forward(self, x1, x2):
                return torch.mul(self.linear(x1), x2)

        bias_list = [True, False]
        for bias in bias_list:
            mod = M(bias).eval().to(device="xpu")
            x1 = torch.randn((2, 4)).to(device="xpu")
            x2 = torch.randn((2, 5)).to(device="xpu")

            def matcher_check_fn():
                self.assertEqual(
                    counters["inductor"]["qlinear_weight_prepack_matcher_count"], 1
                )

            self._test_common(
                mod,
                (x1, x2),
                check_quantization=True,
                matcher_check_fn=matcher_check_fn,
            )

    @skipIfNoDynamoSupport
    @skipIfNoONEDNN
    def test_qlinear_mul_cpu(self):
        r"""
        This testcase will quantize a Linear->Mul pattern.
        """

        class M(torch.nn.Module):
            def __init__(self, use_bias):
                super().__init__()
                self.linear = torch.nn.Linear(4, 5, use_bias)

            def forward(self, x1, x2):
                return torch.mul(self.linear(x1), x2)

        bias_list = [True, False]
        for bias in bias_list:
            mod = M(bias).eval()
            x1 = torch.randn((2, 4))
            x2 = torch.randn((2, 5))

            def matcher_check_fn():
                self.assertEqual(
                    counters["inductor"]["qlinear_weight_prepack_matcher_count"], 1
                )

            self._test_common(
                mod,
                (x1, x2),
                matcher_check_fn,
                check_quantization=True,
            )

    @skipIfNoDynamoSupport
    @skipIfNoONEDNN
    @skipIfNoXPU
    def test_qlinear_mul(self):
        r"""
        This testcase will quantize a Linear->Mul pattern.
        """

        class M(torch.nn.Module):
            def __init__(self, use_bias):
                super().__init__()
                self.linear = torch.nn.Linear(4, 5, use_bias)

            def forward(self, x1, x2):
                return torch.mul(self.linear(x1), x2)

        bias_list = [True, False]
        for bias in bias_list:
            mod = M(bias).eval().to(device="xpu")
            x1 = torch.randn((2, 4)).to(device="xpu")
            x2 = torch.randn((2, 5)).to(device="xpu")

            def matcher_check_fn():
                self.assertEqual(
                    counters["inductor"]["qlinear_weight_prepack_matcher_count"], 1
                )

            self._test_common(
                mod,
                (x1, x2),
                check_quantization=True,
                matcher_check_fn=matcher_check_fn,
            )

    @skipIfNoDynamoSupport
    def test_qmaxpool2d(self):
        r"""
        This testcase will quantize Conv2d->ReLU->MaxPool2d pattern.
        """

        class M(torch.nn.Module):
            def __init__(
                self,
                kwargs,
            ):
                super().__init__()
                self.conv = torch.nn.Conv2d(
                    3, 64, 7, bias=True, stride=2, padding=3, dilation=1
                )
                self.relu = torch.nn.ReLU()
                self.maxpool = torch.nn.MaxPool2d(3, **kwargs)

            def forward(self, x):
                return self.maxpool(self.relu(self.conv(x)))

        kwargs_list = [
            {"stride": 2},
            {"stride": 2, "padding": 1},
            {"stride": 2, "padding": 1, "dilation": 1},
            {"stride": 2, "padding": 1, "dilation": 1, "ceil_mode": False},
        ]
        for kwargs in kwargs_list:
            mod = M(kwargs).eval()
            v = torch.randn((1, 3, 8, 8), dtype=torch.float32, requires_grad=False).add(
                1
            )

            def matcher_check_fn():
                self.assertEqual(
                    counters["inductor"]["qmaxpool2d_matcher_count"],
                    0 if TEST_ACL else 1,
                )
                self.assertEqual(
                    counters["inductor"]["qconv_weight_prepack_matcher_count"], 1
                )
                self.assertEqual(
                    counters["inductor"]["qconv_unary_matcher_count"],
                    0 if TEST_ACL else 1,
                )
                self.assertEqual(
                    counters["inductor"]["qconv_unary_lower_count"],
                    0 if TEST_ACL else 1,
                )

            self._test_common(
                mod,
                (v,),
                matcher_check_fn,
                check_quantization=True,
            )

    @skipIfNoDynamoSupport
    def test_qflatten(self):
        r"""
        This testcase will quantize Conv2d->AdaptiveAvgPool2d->flatten->cat pattern.
        """

        class M(torch.nn.Module):
            def __init__(
                self,
            ):
                super().__init__()
                self.conv = torch.nn.Conv2d(
                    3, 64, 7, bias=True, stride=2, padding=3, dilation=1
                )
                self.relu = torch.nn.ReLU()
                self.adaptive_avg_pool2d = torch.nn.AdaptiveAvgPool2d((1, 1))

            def forward(self, x):
                return torch.cat(
                    [
                        torch.flatten(
                            self.adaptive_avg_pool2d(self.relu(self.conv(x))), 1
                        )
                    ]
                )

        mod = M().eval()
        v = torch.randn((1, 3, 8, 8), dtype=torch.float32, requires_grad=False).add(1)

        def matcher_check_fn():
            self.assertEqual(
                counters["inductor"]["qreshape_matcher_count"], 0 if TEST_ACL else 1
            )

        self._test_common(
            mod,
            (v,),
            matcher_check_fn,
            check_quantization=True,
        )

    @skipIfNoDynamoSupport
    def test_qcat(self):
        r"""
        This testcase will quantize cat based pattern:
                X
             /     \
        Conv1(X)  Pow(x)
            \        \
             \     Conv2(X)
              \    /
               Cat
                |
                Y
        """

        class M(torch.nn.Module):
            def __init__(
                self,
            ):
                super().__init__()
                self.conv = torch.nn.Conv2d(
                    3, 64, 7, bias=True, stride=2, padding=3, dilation=1
                )
                self.conv2 = torch.nn.Conv2d(
                    3, 64, 7, bias=True, stride=2, padding=3, dilation=1
                )

            def forward(self, x):
                temp1 = self.conv(x)
                temp2 = self.conv2(torch.pow(x, 2))
                return torch.cat((temp1, temp2), 1)

        mod = M().eval()
        v = torch.randn((1, 3, 8, 8), dtype=torch.float32, requires_grad=False).add(1)

        def matcher_check_fn():
            self.assertEqual(
                counters["inductor"]["qcat_matcher_count"], 0 if TEST_ACL else 1
            )
            self.assertEqual(
                counters["inductor"]["qconv_weight_prepack_matcher_count"], 2
            )
            self.assertEqual(
                counters["inductor"]["qconv_unary_matcher_count"],
                0 if TEST_ACL else 2,
            )
            self.assertEqual(
                counters["inductor"]["qconv_unary_lower_count"], 0 if TEST_ACL else 2
            )

        self._test_common(
            mod,
            (v,),
            matcher_check_fn,
            check_quantization=True,
        )

    # https://github.com/pytorch/pytorch/issues/99841.
    def test_hardtanh_pattern_fallback(self):
        class Model(torch.nn.Module):
            def __init__(self) -> None:
                super().__init__()
                self.conv_transpose = torch.nn.ConvTranspose2d(
                    in_channels=3, out_channels=32, kernel_size=3, stride=1, padding=1
                )

            def forward(self, x, min_value, max_value):
                conv_transpose_output = self.conv_transpose(x)
                clamp_min_output = torch.clamp_min(conv_transpose_output, min_value)
                clamp_max_output = torch.clamp_max(clamp_min_output, max_value)
                return clamp_max_output

        # check works for min_value > max_value.
        min_values = [3, torch.randn(1, 32, 28, 28)]
        max_values = [0, torch.randn(1, 32, 28, 28)]
        v = torch.randn(1, 3, 28, 28)

        def matcher_check_fn():
            self.assertEqual(
                counters["inductor"]["mkldnn_unary_fusion_matcher_nodes"],
                0 if TEST_ACL else 3,
            )
            self.assertEqual(
                counters["inductor"]["mkldnn_conv_weight_pack_matcher_count"], 1
            )

        for min_value, max_value in zip(min_values, max_values):
            mod = Model().eval()
            self._test_common(mod, (v, min_value, max_value), matcher_check_fn)

    def test_leaky_relu_pattern_fallback(self):
        class Model(torch.nn.Module):
            def __init__(self) -> None:
                super().__init__()
                self.conv = torch.nn.Conv2d(
                    in_channels=3, out_channels=32, kernel_size=3, stride=1, padding=1
                )

            def forward(self, x, negative_slope):
                conv_out = self.conv(x)
                return torch.where(conv_out > 0, conv_out, conv_out * negative_slope)

        negative_slopes = [0.1, torch.randn(1, 32, 28, 28)]

        def matcher_check_fn():
            self.assertEqual(
                counters["inductor"]["mkldnn_unary_fusion_matcher_nodes"],
                0 if TEST_ACL else 4,
            )
            self.assertEqual(
                counters["inductor"]["mkldnn_conv_weight_pack_matcher_count"], 1
            )

        with torch.no_grad():
            v = torch.randn(1, 3, 28, 28)
            for negative_slope in negative_slopes:
                mod = Model().eval()
                self._test_common(mod, (v, negative_slope), matcher_check_fn)

    # https://github.com/pytorch/pytorch/issues/99838.
    def test_conv2d_add_scalar(self):
        class Model(torch.nn.Module):
            def __init__(self) -> None:
                super().__init__()
                self.conv = torch.nn.Conv2d(
                    in_channels=3, out_channels=32, kernel_size=3, stride=1, padding=1
                )

            def forward(self, x):
                out_conv = self.conv(x)
                out = torch.add(out_conv, 1.0)
                return out

        def matcher_check_fn():
            self.assertEqual(counters["inductor"]["binary_folding"], 1)
            self.assertEqual(
                counters["inductor"]["mkldnn_conv_weight_pack_matcher_count"], 1
            )

        with torch.no_grad():
            mod = Model().eval()
            v = torch.randn(1, 3, 28, 28)
            self._test_common(mod, (v,), matcher_check_fn)

    @xfailIfACL
    def test_conv2d_binary_inplace_fusion_pass_cpu(
        self, include_ops=None, exclude_ops=None
    ):
        class Model_v1(torch.nn.Module):
            def __init__(self) -> None:
                super().__init__()
                self.conv = torch.nn.Conv2d(
                    in_channels=3, out_channels=32, kernel_size=3, stride=1, padding=1
                )

            def forward(self, x, other):
                conv_out = self.conv(x)
                return torch.add(conv_out, other.relu())

        class Model_v2(torch.nn.Module):
            def __init__(self) -> None:
                super().__init__()
                self.conv = torch.nn.Conv2d(
                    in_channels=3, out_channels=32, kernel_size=3, stride=1, padding=1
                )
                self.conv2 = torch.nn.Conv2d(
                    in_channels=32, out_channels=32, kernel_size=3, stride=1, padding=1
                )
                self.conv3 = torch.nn.Conv2d(
                    in_channels=32, out_channels=32, kernel_size=3, stride=1, padding=1
                )

            def forward(self, x, _):
                conv_out1 = self.conv(x)
                pow_out = torch.pow(conv_out1, 2)
                conv_out2 = self.conv2(pow_out)
                conv_out3 = self.conv3(conv_out2)
                res = torch.add(conv_out3, pow_out)
                return res

        input = torch.randn(1, 3, 28, 28).to(memory_format=torch.channels_last)
        others = [
            torch.randn(1, 32, 28, 28).to(memory_format=torch.channels_last),
            torch.randn(1, 32, 28, 28).to(memory_format=torch.channels_last),
        ]
        mod_v1 = Model_v1().to(memory_format=torch.channels_last).eval()
        mod_v2 = Model_v2().to(memory_format=torch.channels_last).eval()

        if include_ops is None:
            include_ops = ["mkldnn._convolution_pointwise_.binary"]
        if exclude_ops is None:
            exclude_ops = ["mkldnn._convolution_pointwise.binary"]

        for other, mod in zip(others, [mod_v1, mod_v2]):
            self._test_code_common(mod, (input, other), include_ops, exclude_ops)

    @xfailIfACL
    def test_conv2d_binary_inplace_fusion_failed_cpu(
        self, include_ops=None, exclude_ops=None
    ):
        # Written buffer is graph input, we can't fuse inplace.
        class Model_v1(torch.nn.Module):
            def __init__(self) -> None:
                super().__init__()
                self.conv = torch.nn.Conv2d(
                    in_channels=3, out_channels=32, kernel_size=3, stride=1, padding=1
                )

            def forward(self, x, other):
                conv_out = self.conv(x)
                return torch.add(conv_out, other)

        # Written buffer is an alias tensor, we can't fuse inplace.
        class Model_v2(torch.nn.Module):
            def __init__(self) -> None:
                super().__init__()
                self.conv = torch.nn.Conv2d(
                    in_channels=3, out_channels=32, kernel_size=3, stride=1, padding=1
                )

            def forward(self, x, other):
                conv_out = self.conv(x)
                return torch.add(conv_out, other[1:2, :, :, :]), other

        class Model_v3(torch.nn.Module):
            def __init__(self) -> None:
                super().__init__()
                self.conv = torch.nn.Conv2d(
                    in_channels=3, out_channels=32, kernel_size=3, stride=1, padding=1
                )
                self.conv2 = torch.nn.Conv2d(
                    in_channels=32, out_channels=32, kernel_size=3, stride=1, padding=1
                )

            def forward(self, x, _):
                pow_out = torch.pow(self.conv(x), 2)
                other2 = F.relu(pow_out)
                conv_out2 = self.conv2(pow_out)
                res = torch.add(conv_out2, pow_out)
                res = res + other2
                return res

        # Written buffer is an ReinterpretView, we can't fuse inplace.
        class Model_v4(torch.nn.Module):
            def __init__(self) -> None:
                super().__init__()
                self.conv = torch.nn.Conv2d(3, 32, 3, padding=1, bias=True)
                self.linear = torch.nn.Linear(32 * 28, 32 * 28)
                self.relu = torch.nn.ReLU()

            def forward(self, x, y):
                x = self.conv(self.relu(x))
                y = self.linear(y)
                y = torch.cat((y, y + 1), 1)
                y = torch.ops.aten.permute.default(y, [0, 2, 1]).reshape(1, 32, 28, 28)
                return x + y

        class Model_v5(torch.nn.Module):
            def __init__(self) -> None:
                super().__init__()
                self.conv = torch.nn.Conv2d(32, 32, 3, padding=1, bias=True)
                self.relu = torch.nn.ReLU()

            def forward(self, _, x):
                x1 = self.relu(x)
                return self.conv(x1) + x1

        input = torch.randn(1, 3, 28, 28).to(memory_format=torch.channels_last)
        others = [
            torch.randn(1, 32, 28, 28).to(memory_format=torch.channels_last),
            torch.randn(2, 32, 28, 28).to(memory_format=torch.channels_last),
            torch.randn(1, 32, 28, 28).to(memory_format=torch.channels_last),
            torch.randn(1, 14, 32 * 28),
            torch.randn(1, 32, 28, 28).to(memory_format=torch.channels_last),
        ]
        mod_v1 = Model_v1().to(memory_format=torch.channels_last).eval()
        mod_v2 = Model_v2().to(memory_format=torch.channels_last).eval()
        mod_v3 = Model_v3().to(memory_format=torch.channels_last).eval()
        mod_v4 = Model_v4().to(memory_format=torch.channels_last).eval()
        mod_v5 = Model_v5().to(memory_format=torch.channels_last).eval()

        if include_ops is None:
            include_ops = ["mkldnn._convolution_pointwise.binary"]
        if exclude_ops is None:
            exclude_ops = ["mkldnn._convolution_pointwise_.binary"]

        for other, mod in zip(others, [mod_v1, mod_v2, mod_v3, mod_v4, mod_v5]):
            self._test_code_common(mod, (input, other), include_ops, exclude_ops)

    def test_conv2d_binary_fusion_failed(self):
        # we don't support alpha !=1 case or other has different size with conv's output.
        class Model(torch.nn.Module):
            def __init__(self) -> None:
                super().__init__()
                self.conv = torch.nn.Conv2d(
                    in_channels=3, out_channels=32, kernel_size=3, stride=1, padding=1
                )

            def forward(self, x, other, alpha):
                conv_out = self.conv(x)
                return torch.add(conv_out, other, alpha=alpha)

        # https://github.com/pytorch/pytorch/issues/100802.
        # we can't do the fusion when add's inputs are same tensor.
        class Model2(torch.nn.Module):
            def __init__(self) -> None:
                super().__init__()
                self.conv = torch.nn.Conv2d(
                    in_channels=3, out_channels=16, kernel_size=3, stride=1, padding=1
                )

            def forward(self, x):
                out = self.conv(x)
                out = torch.add(out, out)
                return out

        # https://github.com/pytorch/pytorch/issues/101374.
        # we can't do the fusion when add's inputs are mixed dtype.
        class Model3(torch.nn.Module):
            def __init__(self) -> None:
                super().__init__()
                self.conv = torch.nn.Conv2d(
                    in_channels=3, out_channels=16, kernel_size=3, stride=1, padding=1
                )

            def forward(self, x):
                temp = self.conv(x)
                other = torch.ones(temp.shape, dtype=torch.double)
                out = torch.add(temp, other)
                return out

        input = torch.randn(1, 3, 28, 28).to(memory_format=torch.channels_last)
        others = [
            torch.randn(1, 32, 28, 28).to(memory_format=torch.channels_last),
            torch.randn(32, 28, 28),
        ]
        include_ops = ["mkldnn._convolution_pointwise"]
        exclude_ops = [
            "mkldnn._convolution_pointwise.binary",
            "mkldnn._convolution_pointwise_.binary",
        ]

        # case1
        for other, alpha in zip(others, [0.1, 1.0]):
            mod = Model().to(memory_format=torch.channels_last).eval()
            self._test_code_common(mod, (input, other, alpha), include_ops, exclude_ops)
        # case2:
        mod = Model2().to(memory_format=torch.channels_last).eval()
        self._test_code_common(mod, (input,), include_ops, exclude_ops)
        # case3:
        mod = Model3().to(memory_format=torch.channels_last).eval()
        self._test_code_common(mod, (input,), include_ops, exclude_ops)

    @xfailIfACL
    def test_reproduce_99842_issue(self):
        class Model(torch.nn.Module):
            def __init__(self) -> None:
                super().__init__()
                self.conv = torch.nn.Conv2d(3, 64, kernel_size=3, stride=1, padding=1)

            def forward(self, input_tensor):
                x = self.conv(input_tensor)
                x = F.relu(x + torch.ones(x.size()))
                return x

        input = torch.randn(1, 3, 14, 14)
        mod = Model().eval()
        include_ops = ["mkldnn._convolution_pointwise_.binary"]
        self._test_code_common(mod, (input,), include_ops, [])

    def test_reproduce_113440_issue_1(self):
        class Mod(torch.nn.Module):
            def __init__(
                self,
                add_fn,
                **kwargs,
            ):
                super().__init__()
                self.conv1 = torch.nn.Conv2d(3, 6, kernel_size=3, stride=1)
                self.conv2 = torch.nn.Conv2d(3, 6, kernel_size=3, stride=1)
                self.add_fn = add_fn
                self.relu = torch.nn.ReLU(inplace=True)
                self.conv3 = torch.nn.Conv2d(6, 6, kernel_size=3, stride=1)
                self.conv4 = torch.nn.Conv2d(6, 6, kernel_size=3, stride=1)
                self.add_fn2 = add_fn
                self.relu2 = torch.nn.ReLU(inplace=True)
                self.use_relu = True

            def forward(self, x):
                x1 = self.conv1(x)
                x2 = self.conv2(x)
                tmp = self.add_fn(x1, x2)
                if self.use_relu:
                    tmp = self.relu(tmp)
                tmp1 = self.conv3(tmp)
                tmp2 = self.conv4(tmp)
                res = self.add_fn2(tmp1, tmp2)
                if self.use_relu:
                    res = self.relu2(res)
                return res

        with torch.no_grad():
            example_inputs = (
                torch.randn((1, 3, 8, 8), dtype=torch.float32, requires_grad=False).add(
                    1
                ),
            )
            example_inputs[0].get_device()
            m = Mod(
                lambda x, y: x.add_(y),
            ).eval()
            om = torch.compile(m)
            om(*example_inputs)
            om(*example_inputs)

    def test_reproduce_113440_issue_2(self):
        class Mod(torch.nn.Module):
            def __init__(
                self,
                add_fn,
                **kwargs,
            ):
                super().__init__()
                self.conv1 = torch.nn.Conv2d(3, 6, kernel_size=3, stride=1)
                self.conv2 = torch.nn.Conv2d(3, 6, kernel_size=3, stride=1)
                self.add_fn = add_fn
                self.relu = torch.nn.ReLU(inplace=True)
                self.conv3 = torch.nn.Conv2d(6, 6, kernel_size=3, stride=1)
                self.conv4 = torch.nn.Conv2d(6, 6, kernel_size=3, stride=1)
                self.add_fn2 = add_fn
                self.relu2 = torch.nn.ReLU(inplace=True)

                self.conv5 = torch.nn.Conv2d(6, 6, kernel_size=3, stride=1)
                self.conv6 = torch.nn.Conv2d(6, 6, kernel_size=3, stride=1)
                self.conv7 = torch.nn.Conv2d(6, 6, kernel_size=1, stride=1)
                self.add_fn3 = add_fn
                self.relu3 = torch.nn.ReLU(inplace=True)

                self.use_relu = True

            def forward(self, x):
                x1 = self.conv1(x)
                x2 = self.conv2(x)
                tmp = self.add_fn(x1, x2)
                if self.use_relu:
                    tmp = self.relu(tmp)

                tmp1 = self.conv3(tmp)
                res = self.relu2(tmp1)

                return res

        with torch.no_grad():
            example_inputs = (
                torch.randn((1, 3, 8, 8), dtype=torch.float32, requires_grad=False).add(
                    1
                ),
            )
            m = Mod(
                lambda x, y: x.add_(y),
            ).eval()
            om = torch.compile(m)
            om(*example_inputs)
            om(*example_inputs)

    @unittest.skipIf(not TEST_MKL, "Test requires MKL")
    @xfailIfACL
    @torch._dynamo.config.patch("inline_inbuilt_nn_modules", True)
    def test_reproduce_121253_issue_addmm_fusion_check(self):
        class Mod(torch.nn.Module):
            def __init__(self, weight, bias, beta, alpha):
                super().__init__()
                self.weight = weight
                self.bias = bias
                self.beta = beta
                self.alpha = alpha

            def forward(self, x):
                return torch.addmm(
                    self.bias, x, self.weight, beta=self.beta, alpha=self.alpha
                )

        dtypes = [torch.float32]
        if torch.ops.mkldnn._is_mkldnn_bf16_supported():
            dtypes.append(torch.bfloat16)
        for dtype in dtypes:
            linear_op = (
                "mkl._mkl_linear"
                if dtype == torch.float32
                else "mkldnn._linear_pointwise"
            )
            for beta, alpha in zip([1.0, 0.1, 0.0], [1.0, 0.1, 1.0]):
                weight = torch.nn.Parameter(torch.randn(64, 64, dtype=dtype))
                bias = torch.nn.Parameter(torch.randn(64, dtype=dtype))
                mod = Mod(weight, bias, beta, alpha).to(dtype).eval()
                with torch.no_grad():
                    x = torch.randn(1, 64, dtype=dtype)
                    include_ops = []
                    exclude_ops = []
                    if (beta != 1.0 and beta != 0.0) or alpha != 1.0:
                        exclude_ops = [linear_op]
                    else:
                        include_ops = [linear_op]
                    self._test_code_common(mod, (x,), include_ops, exclude_ops)

    @skipIfNoDynamoSupport
    def test_woq_int8(self):
        class M(torch.nn.Module):
            def __init__(self, is_permute):
                super().__init__()
                self.is_permute = is_permute

            def forward(self, x, weight, scales):
                if self.is_permute:
                    weight = weight.t()
                    m = torch.mm(
                        x.reshape(-1, x.shape[-1]),
                        weight.to(x.dtype),
                    )
                    y = m * scales.to(m.dtype)
                    y = y.reshape(*x.shape[:-1], y.shape[-1])
                    return y
                else:
                    return (
                        torch.nn.functional.linear(x, weight.to(dtype=x.dtype)) * scales
                    )

        x_shape = (1, 1, 256)
        s_shape = 12
        x_strides = [
            (256, 256, 1),  # linear dispatching to mm
            (256, 32, 1),  # linear dispatching to bmm
        ]
        is_permutes = [False, True]
        for x_stride, is_permute in itertools.product(x_strides, is_permutes):
            mod = M(is_permute=is_permute).eval()
            x = torch.randn(x_shape, dtype=torch.bfloat16).as_strided(x_shape, x_stride)
            w_shape = (12, 256)
            w = torch.randint(-128, 127, w_shape, dtype=torch.int8)
            s = torch.randn(s_shape, dtype=torch.bfloat16)

            def matcher_check_fn():
                self.assertEqual(
                    counters["inductor"]["woq_matcher_count"], 0 if TEST_ACL else 1
                )

            self._test_common(
                mod,
                (x, w, s),
                matcher_check_fn,
                check_quantization=False,
                atol=0.001,
                rtol=0.07,
            )

    @skipIfNoDynamoSupport
    def test_woq_int4_cpu(self):
        class M(torch.nn.Module):
            def __init__(self, in_feature, out_feature, group_size):
                super().__init__()
                self.weight = torch.randint(
                    0, 255, (out_feature, in_feature // 2), dtype=torch.uint8
                )
                self.group_size = group_size
                self.qScaleAndZeros = torch.rand(
                    (in_feature // group_size, out_feature, 2), dtype=torch.bfloat16
                )

            def forward(self, x):
                if x.ndim > 2:
                    x = x.reshape(-1, x.shape[-1])
                    y = torch.ops.aten._weight_int4pack_mm_for_cpu.default(
                        x, self.weight, self.group_size, self.qScaleAndZeros
                    )
                    return y.reshape(*x.shape[:-1], y.shape[-1])
                return torch.ops.aten._weight_int4pack_mm_for_cpu.default(
                    x, self.weight, self.group_size, self.qScaleAndZeros
                )

        bs = 4
        seq = 8
        x_dim_list = [2, 3]
        in_feature_list = [256, 512]
        out_feature_list = [256, 512]
        group_size_list = [64, 128]
        cases = itertools.product(
            x_dim_list, in_feature_list, out_feature_list, group_size_list
        )
        for x_dim, in_feature, out_feature, group_size in cases:
            x_shape = (seq, in_feature) if x_dim == 2 else (bs, seq, in_feature)
            x = torch.randn(x_shape, dtype=torch.bfloat16)
            m = M(in_feature, out_feature, group_size).eval()

            def matcher_check_fn():
                self.assertEqual(
                    counters["inductor"]["woq_matcher_count"], 0 if TEST_ACL else 1
                )

            include_ops = [
                "aoti_torch_cpu__weight_int4pack_mm_cpu_tensor"
                if torch._inductor.config.cpp_wrapper
                else "torch.ops.quantized.int4mm_packed_weight_cpu.default"
            ]
            self._test_code_common(
                m,
                (x,),
                include_ops,
                ["torch.ops.aten._weight_int4pack_mm_for_cpu.default"],
            )

    def _test_linear_dynamic_fp16_helper(self, use_relu: bool):
        class M(torch.nn.Module):
            def __init__(self, bias: bool, use_relu: bool):
                super().__init__()
                self.linear = torch.nn.Linear(256, 256, bias=bias)
                self.relu = torch.nn.ReLU()
                self.use_relu = use_relu

            def forward(self, x):
                if self.use_relu:
                    return self.relu(self.linear(x))
                return self.linear(x)

        quantizer = X86InductorQuantizer().set_global(
            xiq.get_default_x86_inductor_quantization_config()
        )
        quantizer.set_module_type_qconfig(
            torch.nn.Linear, xiq.get_x86_inductor_linear_dynamic_fp16_config()
        )
        bias_list = [True, False]
        input_ndim_list = [2, 3]
        x_contig_list = [True, False]
        cases = itertools.product(bias_list, input_ndim_list, x_contig_list)
        for bias, input_ndim, x_contig in cases:
            x_shape = (4, 256) if input_ndim == 2 else (4, 1, 256)
            x = torch.randn(x_shape)
            if not x_contig:
                x = x[0::2, ...]
            mod = M(bias, use_relu).eval()

            def matcher_check_fn():
                self.assertEqual(
                    counters["inductor"]["qlinear_weight_prepack_matcher_count"], 1
                )
                # Matched nodes:
                # (1) w to fp16, (2) w to fp32, (3) permute w, (4) mm/addmm/bmm
                # If x.ndim == 3 and x is contiguous, two view nodes are added.
                # If x.ndim == 3 and x is not contiguous, two expand nodes and one add node are added.
                nodes_count = 4
                if input_ndim > 2:
                    if x_contig:
                        nodes_count += 2
                    else:
                        nodes_count += 3 if bias else 2
                if use_relu:
                    nodes_count += 1
                self.assertEqual(
                    counters["inductor"]["qlinear_weight_prepack_matcher_nodes"],
                    nodes_count,
                )

            self._test_common(
                mod,
                (x,),
                atol=1e-2,
                rtol=1e-2,
                matcher_check_fn=matcher_check_fn,
                check_quantization=True,
                quantizer=quantizer,
            )
            linear_op_str = (
                "torch.ops.onednn.linear_relu_dynamic_fp16.default"
                if use_relu
                else "torch.ops.onednn.linear_dynamic_fp16.default"
            )
            self._test_code_common(
                mod,
                (x,),
                [linear_op_str],
                ["torch.ops.aten.addmm.default", "torch.ops.aten.mm.default"],
                check_quantization=True,
                quantizer=quantizer,
            )

    @skipIfNoDynamoSupport
    @skipIfNoONEDNN
    def test_linear_dynamic_fp16(self):
        self._test_linear_dynamic_fp16_helper(use_relu=False)

    @skipIfNoDynamoSupport
    @skipIfNoONEDNN
    def test_linear_relu_dynamic_fp16(self):
        self._test_linear_dynamic_fp16_helper(use_relu=True)

    @skipIfNoDynamoSupport
    @skipIfNoONEDNN
    # TODO: investigate options of torch.compile in fbcode
    @unittest.skipIf(IS_FBCODE, "Failing in fbcode")
    @parametrize("has_bias", [True, False])
    @parametrize("dtype", [torch.float, torch.bfloat16])
    @parametrize("per_channel_quant", [True, False])
    @parametrize("dynamic", [True, False])
    def test_smooth_quant_with_int_mm(
        self, has_bias, dtype, per_channel_quant, dynamic
    ):
        r"""
        This testcase check if we can match the SmoothQuant int8 linear pattern from Torchao.
        The pattern is:
            (no bias) reshape -> _int_mm -> convert_element_type -> (expand -> mul) -> mul -> reshape
        or
            (with bias) pattern_no_bias -> add -> reshape -> reshape
        """
        if dtype == torch.bfloat16 and not torch.ops.mkldnn._is_mkldnn_bf16_supported():
            return
        M = 16
        in_feature = 32
        out_feature = 64
        q_min, q_max = -32, 31

        class Mod(torch.nn.Module):
            def __init__(
                self, dtype: torch.dtype, has_bias: bool, per_channel_quant: bool
            ):
                super().__init__()
                self.dtype = dtype
                self.has_bias = has_bias
                self.b = torch.randint(
                    q_min, q_max, [in_feature, out_feature], dtype=torch.int8
                )
                self.per_channel_quant = per_channel_quant
                a_scale_per_tensor = torch.rand([1], dtype=dtype) * 0.01 + 0.01
                a_scale_per_channel = torch.rand([M, 1], dtype=dtype) * 0.01 + 0.01
                self.a_scale = (
                    a_scale_per_channel
                    if self.per_channel_quant
                    else a_scale_per_tensor
                )
                self.b_scale = torch.rand([out_feature]) * 0.01 + 0.01
                self.b_scale = self.b_scale.to(dtype)
                self.bias = torch.rand([out_feature], dtype=dtype) if has_bias else None

            def forward(self, a):
                out_shape = a.shape[:-1] + (self.b.size(-1),)
                a_reshaped = a.reshape(-1, a.size(-1))
                c = torch._int_mm(a_reshaped, self.b)
                c = c.to(self.dtype)
                c_shape = c.shape
                a_scale = self.a_scale.expand(c.shape)
                c = c * a_scale
                c = c * self.b_scale
                if self.has_bias:
                    c = c.reshape([1, *list(c_shape)])
                    c = c + self.bias
                    c = c.reshape(c_shape)
                c = c.reshape(out_shape)
                return c

        mod = Mod(dtype, has_bias, per_channel_quant).eval()
        a = torch.randint(q_min, q_max, [1, M, in_feature], dtype=torch.int8)

        def matcher_check_fn():
            self.assertEqual(
                counters["inductor"]["qlinear_weight_prepack_matcher_count"], 1
            )
            if dynamic:
                nodes_count = 10 if has_bias else 7
            else:
                nodes_count = 7 if has_bias else 6
            self.assertEqual(
                counters["inductor"]["qlinear_weight_prepack_matcher_nodes"],
                nodes_count,
            )

        self._test_common(
            mod,
            (a,),
            matcher_check_fn=matcher_check_fn,
            check_autocast=dtype,
            compile_options={"dynamic": dynamic},
        )

    @skipIfNoDynamoSupport
    @skipIfNoONEDNN
    # TODO: investigate options of torch.compile in fbcode
    @unittest.skipIf(IS_FBCODE, "Failing in fbcode")
    @parametrize("has_bias", [True, False])
    @parametrize("dtype", [torch.float, torch.bfloat16])
    @parametrize("dynamic", [True, False])
    @parametrize("reshape_a", [True, False])
    @parametrize(
        "M",
        [
            1,
            32,
        ],
    )
    @parametrize("inplace_add", [True, False])
    @parametrize("expand_a_scale", [True, False])
    def test_da8w8_sym_act_sym_wgt_with_int_mm(
        self, has_bias, dtype, dynamic, reshape_a, M, inplace_add, expand_a_scale
    ):
        r"""
        This testcase check if we can match the int8_dynamic_activation_int8_weight int8 linear pattern from torchao,
        when activation is symmetrically quantized dynamically & weights are symmetrically quantized (statically)
        The pattern is:
            (no bias) _int_mm -> convert_element_type -> ([expand_a] -> mul) -> mul
        or
            (with bias) pattern_no_bias -> add
        Expansion of the scale of activation is optional.
        The pattern depiction doesn't mean that convert_element_type output is fed into expand_a as input,
        but simply that activation scale may be applied after an expand operation on it.
        """
        if dtype == torch.bfloat16 and not torch.ops.mkldnn._is_mkldnn_bf16_supported():
            return
        in_feature = 32
        out_feature = 64
        q_min, q_max = -32, 31
        # we only test for qlinear_binary in this case
        test_for_pointwise_binary = (
            True
            if M == 1
            and inplace_add
            and not expand_a_scale
            and not dynamic
            and not has_bias
            else False
        )
        if test_for_pointwise_binary and not IS_X86:
            self.skipTest("Some UTs are only supported on x86_64 CPUs")

        class Mod(torch.nn.Module):
            def __init__(self, dtype: torch.dtype, has_bias: bool):
                super().__init__()
                self.dtype = dtype
                self.has_bias = has_bias
                self.b = torch.randint(
                    q_min, q_max, [in_feature, out_feature], dtype=torch.int8
                )
                self.a_scale = torch.rand([M, 1], dtype=dtype) * 0.01 + 0.01
                self.b_scale = torch.rand([out_feature]) * 0.01 + 0.01
                self.b_scale = self.b_scale.to(dtype)
                self.bias = torch.rand([out_feature], dtype=dtype) if has_bias else None
                self.additive = torch.rand([M, out_feature], dtype=dtype)

            def forward(self, a):
                if reshape_a:
                    a_reshaped = a.reshape(-1, a.size(-1))
                else:
                    a_reshaped = a
                c = torch._int_mm(a_reshaped, self.b)
                c = c.to(self.dtype)
                if expand_a_scale:
                    a_scale = self.a_scale.expand(c.shape)
                else:
                    a_scale = self.a_scale
                c = c * a_scale
                c = c * self.b_scale
                if self.has_bias:
                    c = c + self.bias
                elif inplace_add and test_for_pointwise_binary:
                    # When M is 1, dynamic shapes are enabled with torch.compile, has_bias is False,
                    # expand_a_scale is False and inplace_add is true,
                    # the output's outermost dim's stride can't be determined due to some Inductor bug.
                    c.add_(self.additive)
                return c

        mod = Mod(dtype, has_bias).eval()
        a = torch.randint(q_min, q_max, [M, in_feature], dtype=torch.int8)

        def matcher_check_fn():
            self.assertEqual(
                counters["inductor"]["qlinear_weight_prepack_matcher_count"], 1
            )

        self._test_common(
            mod,
            (a,),
            matcher_check_fn,
            check_autocast=dtype,
            compile_options={"dynamic": dynamic},
        )
        if test_for_pointwise_binary:
            self.assertEqual(counters["inductor"]["qlinear_binary_matcher_count"], 1)


class TestDynamicPatternMatcherGeneric(TestPatternMatcherBase):
    def setUp(self):
        TestCase.setUp(self)
        self.ctx_stack = contextlib.ExitStack()
        self.ctx_stack.enter_context(
            # When testing kernel counts, unspecializing float causes wobbling of our tests because
            # we end up reusing the same compiled region across tests. Thus we purposely specialize floats
            # here since we primarily care about number of kernels generated in the absence of compile
            # caching.
            dynamo_config.patch(
                {
                    "dynamic_shapes": True,
                    "assume_static_by_default": False,
                    "specialize_float": True,
                }
            )
        )

    def tearDown(self):
        TestCase.tearDown(self)
        self.ctx_stack.close()

    _test_conv_unary_base = TestPatternMatcherGeneric._test_conv_unary_base
    test_conv2d_unary_dynamic_shapes = TestPatternMatcherGeneric.test_conv2d_unary
    test_conv3d_unary_dynamic_shapes = TestPatternMatcherGeneric.test_conv3d_unary
    _test_conv_binary_base = TestPatternMatcherGeneric._test_conv_binary_base
    test_conv2d_binary_dynamic_shapes = TestPatternMatcherGeneric.test_conv2d_binary
    test_conv3d_binary_dynamic_shapes = TestPatternMatcherGeneric.test_conv3d_binary
    test_linear_unary_dynamic_shapes = TestPatternMatcherGeneric.test_linear_unary
    test_linear_input_non_contiguous_3D_wo_bias_dynamic_shapes = (
        TestPatternMatcherGeneric.test_linear_input_non_contiguous_3D_wo_bias
    )

    def test_conv_transpose2d_dynamic_shapes(self, device):
        self.device = device

        # We don't support conv_transpose2d for now.
        class M(torch.nn.Module):
            def __init__(self) -> None:
                super().__init__()
                self.conv_transpose2d = torch.nn.ConvTranspose2d(
                    3, 16, 3, stride=2, padding=1
                )

            def forward(self, x):
                return self.conv_transpose2d(x)

        x_shape = (1, 3, 28, 28)
        mod = M().eval()
        v = torch.randn(x_shape, dtype=torch.float32)

        def matcher_check_fn():
            return

        self._test_common(mod, (v,), matcher_check_fn)

    def test_multi_linear_share_same_input_dynamic(self, device):
        self.device = device

        # llama pattern.
        class M(torch.nn.Module):
            def __init__(
                self,
            ):
                super().__init__()
                self.w1 = torch.nn.Linear(16, 16, bias=False)
                self.w2 = torch.nn.Linear(16, 16, bias=False)

            def forward(self, x):
                return F.silu(self.w1(x)) * F.relu(self.w2(x))

        dtypes = []
        if torch.ops.mkldnn._is_mkldnn_bf16_supported():
            dtypes.append(torch.bfloat16)
        if torch.ops.mkldnn._is_mkldnn_fp16_supported():
            dtypes.append(torch.float16)

        def matcher_check_fn():
            self.assertEqual(
                counters["inductor"]["mkldnn_unary_fusion_matcher_nodes"],
                0 if TEST_ACL else 7,
            )
            self.assertEqual(
                counters["inductor"]["mkldnn_unary_fusion_matcher_count"],
                0 if TEST_ACL else 2,
            )
            self.assertEqual(
                counters["inductor"]["mkldnn_reshape_linear_reshape_matcher_nodes"], 6
            )
            self.assertEqual(
                counters["inductor"]["mkldnn_reshape_linear_reshape_matcher_count"], 2
            )
            self.assertEqual(
                counters["inductor"]["mkldnn_linear_weight_pack_matcher_count"], 2
            )

        for dtype in dtypes:
            mod = M().to(dtype).eval()
            v = torch.randn(2, 4, 16).to(dtype)
            self._test_common(mod, (v,), matcher_check_fn, rtol=1e-2, atol=1e-2)


@dynamo_config.patch(
    {
        "dynamic_shapes": True,
        "assume_static_by_default": False,
        "specialize_float": True,
    }
)
class TestDynamicPatternMatcher(TestPatternMatcherBase):
    @xfailIfACL
    def test_qconv2d_maxpool2d_linear_dynamic_cpu(self, include_ops=None):
        r"""
        This testcase will quantize a single Conv2d->Maxpool2d->Linear module
        with dynamic batch size input.
        """

        class M(torch.nn.Module):
            def __init__(
                self,
                **kwargs,
            ):
                super().__init__()
                self.conv = torch.nn.Conv2d(
                    3, 16, (2, 2), stride=(1, 1), padding=(1, 1)
                )
                self.relu = torch.nn.ReLU()
                self.maxpool2d = torch.nn.MaxPool2d(kernel_size=3, stride=2, padding=1)
                self.avgpool = torch.nn.AdaptiveAvgPool2d((1, 1))
                self.linear = torch.nn.Linear(16, 16)

            def forward(self, x):
                temp = self.relu(self.conv(x))
                temp = self.maxpool2d(temp)
                temp = self.avgpool(temp)
                temp = torch.flatten(temp, 1)
                return self.linear(temp)

        mod = M().eval()
        v = torch.randn((2, 3, 8, 8), dtype=torch.float32, requires_grad=False).add(1)
        if include_ops is None:
            include_ops = [
                "torch.ops.onednn.qconv_pointwise",
                "torch.ops.quantized.max_pool2d",
                "torch.ops.onednn.qlinear_pointwise",
            ]
        exclude_ops = []
        self._test_code_common(
            mod,
            (v,),
            include_ops,
            exclude_ops,
            check_quantization=True,
            check_dynamic=True,
        )

    @skipIfNoDynamoSupport
    @skipIfNoONEDNN
    def test_qat_bn_conv2d(self):
        r"""
        This testcase will quantize a single BN Conv2d module with qat flow.
        """

        class M(torch.nn.Module):
            def __init__(
                self,
            ):
                super().__init__()
                self.conv = torch.nn.Conv2d(3, 3, 3)
                self.bn1 = torch.nn.BatchNorm2d(3)
                self.bn2 = torch.nn.BatchNorm2d(3)

            def forward(self, x):
                x = self.conv(self.bn1(x))
                return self.bn2(x)

        mod = M().train()
        v = torch.randn((1, 3, 8, 8), dtype=torch.float32, requires_grad=True).add(1)

        def matcher_check_fn():
            self.assertEqual(
                counters["inductor"]["qconv_weight_prepack_matcher_count"], 1
            )

        self._test_common(
            mod,
            (v,),
            matcher_check_fn,
            check_quantization=True,
            is_qat=True,
        )

    @skipIfNoDynamoSupport
    @skipIfNoONEDNN
    def test_q_attention_block(self):
        class SelfAttnLikeModule(torch.nn.Module):
            def __init__(
                self,
                input_dim,
                transpose_for_score=False,
                num_attention_heads=None,
                attention_head_size=None,
            ) -> None:
                super().__init__()
                self.input_dim = input_dim
                self.q_proj = torch.nn.Linear(input_dim, input_dim, bias=False)
                self.k_proj = torch.nn.Linear(input_dim, input_dim, bias=False)
                self.v_proj = torch.nn.Linear(input_dim, input_dim, bias=False)
                self.softmax = torch.nn.Softmax(dim=-1)
                self.transpose_for_score = transpose_for_score
                if self.transpose_for_score:
                    assert num_attention_heads is not None
                    assert attention_head_size is not None
                    self.num_attention_heads = num_attention_heads
                    self.attention_head_size = attention_head_size

            def transpose_for_scores(self, x: torch.Tensor) -> torch.Tensor:
                new_x_shape = x.size()[:-1] + (
                    self.num_attention_heads,
                    self.attention_head_size,
                )
                x = x.view(new_x_shape)
                return x.permute(0, 2, 1, 3)

            def forward(self, x):
                q = self.q_proj(x)
                k = self.k_proj(x)
                v = self.v_proj(x)
                if self.transpose_for_score:
                    q = self.transpose_for_scores(q)
                    k = self.transpose_for_scores(k)
                    v = self.transpose_for_scores(v)
                scores = torch.matmul(q, k.transpose(-1, -2)) / (self.input_dim**0.5)
                attention = self.softmax(scores)
                weighted = torch.matmul(attention, v)
                return weighted

        for annotate_matmul in [False, True]:
            mod = SelfAttnLikeModule(
                input_dim=64 * 16,
                transpose_for_score=True,
                num_attention_heads=16,
                attention_head_size=64,
            ).eval()
            v = torch.randn(2, 384, 1024)

            def matcher_check_fn():
                self.assertEqual(
                    counters["inductor"]["qlinear_weight_prepack_matcher_count"], 3
                )
                self.assertEqual(
                    counters["inductor"]["qlinear_unary_matcher_count"],
                    3 if annotate_matmul and not TEST_ACL else 0,
                )

            quantizer = X86InductorQuantizer()
            quantizer.set_global(xiq.get_default_x86_inductor_quantization_config())
            if annotate_matmul:
                quantizer.set_function_type_qconfig(
                    torch.matmul, quantizer.get_global_quantization_config()
                )

            self._test_common(
                mod,
                (v,),
                matcher_check_fn,
                check_quantization=True,
                quantizer=quantizer,
            )


instantiate_device_type_tests(
    TestPatternMatcherGeneric, globals(), allow_xpu=True, only_for=("cpu")
)
instantiate_device_type_tests(
    TestDynamicPatternMatcherGeneric, globals(), allow_xpu=True, only_for=("cpu")
)
instantiate_parametrized_tests(TestPatternMatcher)
if __name__ == "__main__":
    if IS_LINUX and (HAS_CPU) and torch.backends.mkldnn.is_available():
        run_tests()<|MERGE_RESOLUTION|>--- conflicted
+++ resolved
@@ -13,11 +13,8 @@
 from torch._inductor.utils import run_and_get_code
 from torch.ao.quantization.quantizer.x86_inductor_quantizer import X86InductorQuantizer
 from torch.nn import functional as F
-<<<<<<< HEAD
+from torch.testing._internal.common_device_type import instantiate_device_type_tests
 from torch.testing._internal.common_mkldnn import bf32_on_and_off
-=======
-from torch.testing._internal.common_device_type import instantiate_device_type_tests
->>>>>>> bce7f0a2
 from torch.testing._internal.common_quantization import (
     _generate_qdq_quantized_model,
     skipIfNoDynamoSupport,
@@ -333,31 +330,21 @@
     @skipIfNoDynamoSupport
     @skipIfNoONEDNN
     @skipIfRocm
-<<<<<<< HEAD
     @bf32_on_and_off()
-    def test_conv2d_unary_cpu(self):
-        self._test_conv_unary_cpu_base(dim=4)
-=======
     def test_conv2d_unary(self, device):
         self.device = device
         self._test_conv_unary_base(dim=4)
->>>>>>> bce7f0a2
 
     @skipIfNoDynamoSupport
     @skipIfNoONEDNN
     @skipIfRocm
-<<<<<<< HEAD
     @bf32_on_and_off()
-    def test_conv3d_unary_cpu(self):
-        self._test_conv_unary_cpu_base(dim=5)
-=======
     def test_conv3d_unary(self, device):
         self.device = device
         self._test_conv_unary_base(dim=5)
 
     def test_linear_unary(self, device):
         self.device = device
->>>>>>> bce7f0a2
 
         class M(torch.nn.Module):
             def __init__(
@@ -722,25 +709,17 @@
     @skipIfNoDynamoSupport
     @skipIfNoONEDNN
     @skipIfRocm
-<<<<<<< HEAD
     @bf32_on_and_off(0.02)
-    def test_conv2d_binary(self):
-=======
     def test_conv2d_binary(self, device):
         self.device = device
->>>>>>> bce7f0a2
         self._test_conv_binary_base(dim=4)
 
     @skipIfNoDynamoSupport
     @skipIfNoONEDNN
     @skipIfRocm
-<<<<<<< HEAD
     @bf32_on_and_off(0.02)
-    def test_conv3d_binary(self):
-=======
     def test_conv3d_binary(self, device):
         self.device = device
->>>>>>> bce7f0a2
         self._test_conv_binary_base(dim=5)
 
     def _test_conv_binary_broadcast_shapes_base(self, dim=4):
