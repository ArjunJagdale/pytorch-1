#pragma once

#include <c10/core/AllocatorConfig.h>
#include <c10/cuda/CUDAMacros.h>
#include <c10/util/Exception.h>
#include <c10/util/env.h>

namespace c10::cuda::CUDACachingAllocator {

// Keep this for backwards compatibility
class C10_CUDA_API CUDAAllocatorConfig {
 public:
  static size_t max_split_size() {
    return getAllocatorConfig().max_split_size();
  }
  static double garbage_collection_threshold() {
    return getAllocatorConfig().garbage_collection_threshold();
  }

  static bool expandable_segments() {
    return getAllocatorConfig().use_expandable_segments();
  }

  static bool release_lock_on_cudamalloc() {
    return getAllocatorConfig().use_release_lock_on_device_malloc();
  }

  /** Pinned memory allocator settings */
  static bool pinned_use_cuda_host_register() {
    return getAllocatorConfig().pinned_use_device_host_register();
  }

  static size_t pinned_num_register_threads() {
    return getAllocatorConfig().pinned_num_register_threads();
  }

  static bool pinned_use_background_threads() {
    return getAllocatorConfig().pinned_use_background_threads();
  }

  static size_t pinned_max_register_threads() {
    return getAllocatorConfig().pinned_max_register_threads();
  }

  // This is used to round-up allocation size to nearest power of 2 divisions.
  // More description below in function roundup_power2_next_division
  // As ane example, if we want 4 divisions between 2's power, this can be done
  // using env variable: PYTORCH_CUDA_ALLOC_CONF=roundup_power2_divisions:4
  static size_t roundup_power2_divisions(size_t size) {
    return getAllocatorConfig().roundup_power2_divisions(size);
  }

  static std::vector<size_t> roundup_power2_divisions() {
    return getAllocatorConfig().roundup_power2_divisions();
  }

  static size_t max_non_split_rounding_size() {
    return getAllocatorConfig().max_non_split_rounding_size();
  }

  static std::string last_allocator_settings() {
    return getAllocatorConfig().last_allocator_settings();
  }

<<<<<<< HEAD
  void parseArgs(const char* env) {
    getAllocatorConfig().parseArgs(env);
  }

 private:
  CUDAAllocatorConfig() = default;

  static c10::CachingAllocator::AllocatorConfig& getAllocatorConfig() {
    return c10::CachingAllocator::getAllocatorConfig();
  }
=======
  static CUDAAllocatorConfig& instance() {
    static CUDAAllocatorConfig* s_instance = ([]() {
      auto inst = new CUDAAllocatorConfig();
      auto env = c10::utils::get_env("PYTORCH_CUDA_ALLOC_CONF");
#ifdef USE_ROCM
      // convenience for ROCm users, allow alternative HIP token
      if (!env.has_value()) {
        env = c10::utils::get_env("PYTORCH_HIP_ALLOC_CONF");
      }
#endif
      inst->parseArgs(env);
      return inst;
    })();
    return *s_instance;
  }

  void parseArgs(const std::optional<std::string>& env);

 private:
  CUDAAllocatorConfig();

  static void lexArgs(const std::string& env, std::vector<std::string>& config);
  static void consumeToken(
      const std::vector<std::string>& config,
      size_t i,
      const char c);
  size_t parseMaxSplitSize(const std::vector<std::string>& config, size_t i);
  size_t parseMaxNonSplitRoundingSize(
      const std::vector<std::string>& config,
      size_t i);
  size_t parseGarbageCollectionThreshold(
      const std::vector<std::string>& config,
      size_t i);
  size_t parseRoundUpPower2Divisions(
      const std::vector<std::string>& config,
      size_t i);
  size_t parseAllocatorConfig(
      const std::vector<std::string>& config,
      size_t i,
      bool& used_cudaMallocAsync);
  size_t parsePinnedUseCudaHostRegister(
      const std::vector<std::string>& config,
      size_t i);
  size_t parsePinnedNumRegisterThreads(
      const std::vector<std::string>& config,
      size_t i);
  size_t parsePinnedUseBackgroundThreads(
      const std::vector<std::string>& config,
      size_t i);

  std::atomic<size_t> m_max_split_size;
  std::atomic<size_t> m_max_non_split_rounding_size;
  std::vector<size_t> m_roundup_power2_divisions;
  std::atomic<double> m_garbage_collection_threshold;
  std::atomic<size_t> m_pinned_num_register_threads;
  std::atomic<bool> m_expandable_segments;
  std::atomic<bool> m_release_lock_on_cudamalloc;
  std::atomic<bool> m_pinned_use_cuda_host_register;
  std::atomic<bool> m_pinned_use_background_threads;
  std::string m_last_allocator_settings;
  std::mutex m_last_allocator_settings_mutex;
>>>>>>> f097e833
};

// Keep this for backwards compatibility
using c10::CachingAllocator::setAllocatorSettings;

} // namespace c10::cuda::CUDACachingAllocator<|MERGE_RESOLUTION|>--- conflicted
+++ resolved
@@ -1,79 +1,83 @@
 #pragma once
 
-#include <c10/core/AllocatorConfig.h>
 #include <c10/cuda/CUDAMacros.h>
 #include <c10/util/Exception.h>
 #include <c10/util/env.h>
 
+#include <atomic>
+#include <cstddef>
+#include <cstdlib>
+#include <mutex>
+#include <string>
+#include <vector>
+
 namespace c10::cuda::CUDACachingAllocator {
 
-// Keep this for backwards compatibility
+// Environment config parser
 class C10_CUDA_API CUDAAllocatorConfig {
  public:
   static size_t max_split_size() {
-    return getAllocatorConfig().max_split_size();
+    return instance().m_max_split_size;
   }
   static double garbage_collection_threshold() {
-    return getAllocatorConfig().garbage_collection_threshold();
+    return instance().m_garbage_collection_threshold;
   }
 
   static bool expandable_segments() {
-    return getAllocatorConfig().use_expandable_segments();
+#ifndef PYTORCH_C10_DRIVER_API_SUPPORTED
+    if (instance().m_expandable_segments) {
+      TORCH_WARN_ONCE("expandable_segments not supported on this platform")
+    }
+    return false;
+#else
+    return instance().m_expandable_segments;
+#endif
   }
 
   static bool release_lock_on_cudamalloc() {
-    return getAllocatorConfig().use_release_lock_on_device_malloc();
+    return instance().m_release_lock_on_cudamalloc;
   }
 
   /** Pinned memory allocator settings */
   static bool pinned_use_cuda_host_register() {
-    return getAllocatorConfig().pinned_use_device_host_register();
+    return instance().m_pinned_use_cuda_host_register;
   }
 
   static size_t pinned_num_register_threads() {
-    return getAllocatorConfig().pinned_num_register_threads();
+    return instance().m_pinned_num_register_threads;
   }
 
   static bool pinned_use_background_threads() {
-    return getAllocatorConfig().pinned_use_background_threads();
+    return instance().m_pinned_use_background_threads;
   }
 
   static size_t pinned_max_register_threads() {
-    return getAllocatorConfig().pinned_max_register_threads();
+    // Based on the benchmark results, we see better allocation performance
+    // with 8 threads. However on future systems, we may need more threads
+    // and limiting this to 128 threads.
+    return 128;
   }
 
   // This is used to round-up allocation size to nearest power of 2 divisions.
   // More description below in function roundup_power2_next_division
   // As ane example, if we want 4 divisions between 2's power, this can be done
   // using env variable: PYTORCH_CUDA_ALLOC_CONF=roundup_power2_divisions:4
-  static size_t roundup_power2_divisions(size_t size) {
-    return getAllocatorConfig().roundup_power2_divisions(size);
-  }
+  static size_t roundup_power2_divisions(size_t size);
 
   static std::vector<size_t> roundup_power2_divisions() {
-    return getAllocatorConfig().roundup_power2_divisions();
+    return instance().m_roundup_power2_divisions;
   }
 
   static size_t max_non_split_rounding_size() {
-    return getAllocatorConfig().max_non_split_rounding_size();
+    return instance().m_max_non_split_rounding_size;
   }
 
   static std::string last_allocator_settings() {
-    return getAllocatorConfig().last_allocator_settings();
+    std::lock_guard<std::mutex> lock(
+        instance().m_last_allocator_settings_mutex);
+    return instance().m_last_allocator_settings;
   }
 
-<<<<<<< HEAD
-  void parseArgs(const char* env) {
-    getAllocatorConfig().parseArgs(env);
-  }
-
- private:
-  CUDAAllocatorConfig() = default;
-
-  static c10::CachingAllocator::AllocatorConfig& getAllocatorConfig() {
-    return c10::CachingAllocator::getAllocatorConfig();
-  }
-=======
   static CUDAAllocatorConfig& instance() {
     static CUDAAllocatorConfig* s_instance = ([]() {
       auto inst = new CUDAAllocatorConfig();
@@ -135,10 +139,9 @@
   std::atomic<bool> m_pinned_use_background_threads;
   std::string m_last_allocator_settings;
   std::mutex m_last_allocator_settings_mutex;
->>>>>>> f097e833
 };
 
-// Keep this for backwards compatibility
-using c10::CachingAllocator::setAllocatorSettings;
+// General caching allocator utilities
+C10_CUDA_API void setAllocatorSettings(const std::string& env);
 
 } // namespace c10::cuda::CUDACachingAllocator