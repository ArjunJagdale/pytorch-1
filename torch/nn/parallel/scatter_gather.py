--- conflicted
+++ resolved
@@ -35,12 +35,7 @@
     inputs: torch.Tensor,
     target_gpus: Sequence[Union[int, torch.device]],
     dim: int = ...,
-<<<<<<< HEAD
-) -> Tuple[torch.Tensor, ...]: ...
-=======
-) -> tuple[torch.Tensor, ...]:
-    ...
->>>>>>> d48eb58d
+) -> tuple[torch.Tensor, ...]: ...
 
 
 @overload
@@ -48,12 +43,7 @@
     inputs: T,
     target_gpus: Sequence[Union[int, torch.device]],
     dim: int = ...,
-<<<<<<< HEAD
-) -> List[T]: ...
-=======
-) -> list[T]:
-    ...
->>>>>>> d48eb58d
+) -> list[T]: ...
 
 
 def scatter(inputs, target_gpus, dim=0):
