import inspect
import time
from functools import cached_property, wraps
from itertools import chain
<<<<<<< HEAD
from random import randint
from statistics import mean, median
from typing import Any, Callable, Dict, List, Tuple, Union
=======
from statistics import median
from typing import Any, Callable
>>>>>>> f85e4c13
from typing_extensions import Concatenate, ParamSpec, Self, TypeVar

import torch
from torch._dynamo.utils import counters, dynamo_timed
from torch._inductor.config import use_experimental_benchmarker


logger = torch._logging.getArtifactLogger(__name__, "benchmarking")
use_experimental_benchmarker = (
    use_experimental_benchmarker and torch.cuda.is_available()
)


MILLISECONDS_PER_SECOND = 1000

P = ParamSpec("P")
T = TypeVar("T")


def time_and_count(
    fn: Callable[Concatenate[Any, P], T]
) -> Callable[Concatenate[Any, P], T]:
    """Wraps `fn` with `dynamo_timed` context, and increments the appropriate dynamo
    counters. It is expected that `fn` is a method of `Benchmarker` or one of its
    subclasses; typing limitations prevent us from declaring this directly.
    """

    @wraps(fn)
    def wrapper(self: Any, *args: P.args, **kwargs: P.kwargs) -> T:
        fn_qual_name = f"{self.__class__.__name__}.{fn.__name__}"
        counters["inductor"][f"benchmarking.{fn_qual_name}"] += 1
        with dynamo_timed(fn_qual_name, log_pt2_compile_event=True):
            return fn(self, *args, **kwargs)
<<<<<<< HEAD

    return wrapper


class LazyBenchmark:
    def __init__(self: Self, benchmark: Callable[[], float]) -> None:
        self.benchmark = benchmark

    @cached_property
    @time_and_count
    def timing(self: Self) -> float:
        timing = self.benchmark()
        # I don't think this helps with saving memory at all,
        # but at least it gives good signal if we ever try
        # to call self.benchmark again
        del self.benchmark
        return timing
=======
>>>>>>> f85e4c13

    def __float__(self: Self) -> float:
        return float(self.timing)


class Benchmarker:
    def __init__(self: Self) -> None:
        pass

<<<<<<< HEAD
    def infer_device_type(
        self: Self, fn_args: Tuple[Any, ...], fn_kwargs: Dict[str, Any]
    ) -> Any:
        inferred_device = None
        for arg_or_kwarg in chain(fn_args, fn_kwargs.values()):
            if not isinstance(arg_or_kwarg, torch.Tensor):
                continue
            if inferred_device is None:
                inferred_device = arg_or_kwarg.device
            elif arg_or_kwarg.device != inferred_device:
                raise ValueError(
                    "Can't safely infer the device type of `fn` with multiple device types in `fn_args` and `fn_kwargs`!"
                )
        if inferred_device is None:
            raise ValueError(
                "Can't safely infer the device type of `fn` with no device types in `fn_args` or `fn_kwargs`! You should be calling `.benchmark_cpu` or `.benchmark_gpu` directly."  # noqa: B950
            )
        return inferred_device

=======
>>>>>>> f85e4c13
    @time_and_count
    def benchmark(
        self: Self,
        fn: Callable[..., Any],
<<<<<<< HEAD
        fn_args: Tuple[Any, ...],
        fn_kwargs: Dict[str, Any],
=======
        fn_args: tuple[Any, ...],
        fn_kwargs: dict[str, Any],
>>>>>>> f85e4c13
        **kwargs: Any,
    ) -> float:
        """Benchmark `fn(*fn_args, *fn_kwargs)` and return the runtime, in milliseconds (the
        actual runtime calculation is dictated by the benchmarking implementation, but may be
        one of [mean, median, minimum, etc.]). Functions as a convenience wrapper around
        device-specific implementations, like `benchmark_cpu` and `benchmark_gpu`. Raises
        `ValueError(...)` if we can't safely infer the device type of `fn`; for example,
        if multiple device types are found in `fn_args` and `fn_kwargs`, or if no device
        types are found.

        Arguments:
        - fn: The function to benchmark.
        - fn_args: The function's arguments.
        - fn_kwargs: The function's kwargs.

        Keyword Arguments:
        - **kwargs: The benchmarking implementation's kwargs.

        Returns:
        - The runtime of `fn(*fn_args, **fn_kwargs)`, in milliseconds.
        """
<<<<<<< HEAD
        inferred_device = self.infer_device_type(fn_args, fn_kwargs)
=======
        inferred_device = None
        for arg_or_kwarg in chain(fn_args, fn_kwargs.values()):
            if not isinstance(arg_or_kwarg, torch.Tensor):
                continue
            if inferred_device is None:
                inferred_device = arg_or_kwarg.device
            elif arg_or_kwarg.device != inferred_device:
                raise ValueError(
                    "Can't safely infer the device type of `fn` with multiple device types in `fn_args` and `fn_kwargs`!"
                )
        if inferred_device is None:
            raise ValueError(
                "Can't safely infer the device type of `fn` with no device types in `fn_args` or `fn_kwargs`! You should be calling `.benchmark_cpu` or `.benchmark_gpu` directly."  # noqa: B950
            )
>>>>>>> f85e4c13
        _callable = lambda: fn(*fn_args, **fn_kwargs)  # noqa: E731
        if inferred_device == torch.device("cpu"):
            return self.benchmark_cpu(_callable, **kwargs)
        # TODO(nmacchioni): For non-CPU functions we default to using the GPU-specific benchmarking
        # implementation which was written specifically with CUDA devices in mind, we may want to
        # explore alternate implementations for other device types.
        return self.benchmark_gpu(_callable, **kwargs)

    @time_and_count
    def benchmark_cpu(
        self: Self, _callable: Callable[[], Any], warmup: int = 20, rep: int = 100
    ) -> float:
        """Benchmark the CPU callable, `_callable`, and return the median runtime,
        in milliseconds.

        Arguments:
        - _callable: The CPU callable to benchmark.

        Keyword Arguments:
        - warmup: Optionally, the duration, in milliseconds, to run `_callable`
        before benchmarking starts.
        - rep: Optionally, the duration, in milliseconds, to run `_callable`
        during benchmarking.

        Returns:
        - The median runtime of `_callable`, in milliseconds.
        """

        def run_for(ms: int) -> list[float]:
            timings = []
            run_start_t = time.perf_counter()
            while True:
                start_t = time.perf_counter()
                _callable()
                end_t = time.perf_counter()
                timings.append((end_t - start_t) * MILLISECONDS_PER_SECOND)
                if ((end_t - run_start_t) * MILLISECONDS_PER_SECOND) > ms:
                    break
            return timings

        run_for(warmup)
        return median(run_for(rep))

    @time_and_count
    def benchmark_gpu(self: Self, *args: Any, **kwargs: Any) -> float:
        raise NotImplementedError

    @time_and_count
    def benchmark_many(
        self: Self,
        fns: List[Callable[..., Any]],
        fns_args: List[Tuple[Any, ...]],
        fns_kwargs: List[Dict[str, Any]],
        **kwargs: Any,
    ) -> List[float]:
        """Benchmark `fn(*fn_args, *fn_kwargs)` for `fn`, `fn_args`, and `fn_kwargs` in `fns`,
        `fns_args`, and `fns_kwargs`, and return the runtimes, in milliseconds (the actual runtime
        calculation is dictated by the benchmarking implementation, but may be one of [mean, median,
        minimum, etc.]). Functions as a convenience wrapper around device-specific implementations,
        like `benchmark_many_cpu` and `benchmark_many_gpu`. Raises `ValueError(...)` if we can't safely
        infer the device type of any `fn` in `fns`, or if there is more than one device type in `fns`;
        for example, if multiple device types are found in the `fn_args` and `fn_kwargs` of a given `fn`
        from `fns`, or if no device types are found, or if some `fn1` and `fn2` from `fns` have different
        inferred device types.

        Arguments:
        - fns: The list of functions to benchmark.
        - fns_args: The list of functions' arguments.
        - fns_kwargs: The list of functions' kwargs.

        Keyword Arguments:
        - **kwargs: The benchmarking implementation's kwargs.

        Returns:
        - The runtimes of `fn(*fn_args, **fn_kwargs)`, for `fn`, `fn_args`, and `fn_kwargs` in `fns`,
        in milliseconds.
        """
        inferred_device = None
        for fn_args, fn_kwargs in zip(fns_args, fns_kwargs):
            this_inferred_device = self.infer_device_type(fn_args, fn_kwargs)
            if inferred_device is None:
                inferred_device = this_inferred_device
            elif this_inferred_device != inferred_device:
                raise ValueError("Multiple device types inferred from `fns`.")
        callables = [
            lambda: fn(*fn_args, **fn_kwargs)
            for fn, fn_args, fn_kwargs in zip(fns, fns_args, fns_kwargs)
        ]  # noqa: E731
        if inferred_device == torch.device("cpu"):
            return self.benchmark_many_cpu(callables, **kwargs)
        # TODO(nmacchioni): For non-CPU functions we default to using the GPU-specific benchmarking
        # implementation which was written specifically with CUDA devices in mind, we may want to
        # explore alternate implementations for other device types.
        return self.benchmark_many_gpu(callables, **kwargs)

    @time_and_count
    def benchmark_many_cpu(
        self: Self, callables: List[Callable[[], Any]], *args: Any, **kwargs: Any
    ) -> List[float]:
        return [
            self.benchmark_cpu(_callable, *args, **kwargs) for _callable in callables
        ]

    @time_and_count
    def benchmark_many_gpu(
        self: Self, callables: List[Callable[[], Any]], *args: Any, **kwargs: Any
    ) -> List[float]:
        return [
            self.benchmark_gpu(_callable, *args, **kwargs) for _callable in callables
        ]

    @time_and_count
    def lazy_benchmark(
        self: Self,
        fn: Callable[..., Any],
        fn_args: Tuple[Any],
        fn_kwargs: Dict[str, Any],
        **kwargs: Any,
    ) -> Union[LazyBenchmark, float]:
        """Lazily enque `fn(*fn_args, *fn_kwargs)` for benchmarking. Follows the same
        principles as `Benchmarking.benchmark` except that the benchmarking is delayed,
        in the form of returning a `LazyBenchmark` object, such that benchmarking does
        not occur until the benchmarking results are required. This allows us to have
        better benchmark grouping (i.e. we can utilize `GroupedInductorBenchmarker`)
        without having to refactor user callsites.
        Arguments:
        - fn: The function to benchmark.
        - fn_args: The function's arguments.
        - fn_kwargs: The function's kwargs.
        Keyword Arguments:
        - **kwargs: The benchmarking implementation's kwargs.
        Returns:
        - A `LazyBenchmark`, `x`, that evaluates to the actual benchmark result
        when `float(x)` or `x.timing` is executed.
        """
        inferred_device = self.infer_device_type(fn_args, fn_kwargs)
        _callable = lambda: fn(*fn_args, **fn_kwargs)  # noqa: E731
        if inferred_device == torch.device("cpu"):
            return self.lazy_benchmark_cpu(_callable, **kwargs)
        return self.lazy_benchmark_gpu(_callable, **kwargs)

    @time_and_count
    def lazy_benchmark_cpu(
        self: Self, _callable: Callable[[], Any], *args: Any, **kwargs: Any
    ) -> LazyBenchmark:
        # we need to execute `_callable` once before creating the lazy
        # benchmark, since we want any exceptions that `_callable` might
        # throw to be thrown when this function is called, not when the
        # lazy benchmark is finally evaluated
        _callable()
        return LazyBenchmark(lambda: self.benchmark_cpu(_callable, *args, **kwargs))

    @time_and_count
    def lazy_benchmark_gpu(
        self: Self, _callable: Callable[[], Any], *args: Any, **kwargs: Any
    ) -> LazyBenchmark:
        # we need to execute `_callable` once before creating the lazy
        # benchmark, since we want any exceptions that `_callable` might
        # throw to be thrown when this function is called, not when the
        # lazy benchmark is finally evaluated
        _callable()
        torch.cuda.synchronize()
        return LazyBenchmark(lambda: self.benchmark_gpu(_callable, *args, **kwargs))


class TritonBenchmarker(Benchmarker):
    @cached_property
    def triton_do_bench(self: Self) -> Callable[..., Any]:
        """Lazily import Triton's `do_bench`."""
        try:
            from triton.testing import do_bench
        except ImportError as e:
            raise NotImplementedError("requires Triton") from e
        return do_bench

    @time_and_count
    def benchmark_gpu(self: Self, _callable: Callable[[], Any], **kwargs: Any) -> float:
        """Benchmark the GPU callable, `_callable`, and return the runtime, in milliseconds.

        Arguments:
        - _callable: The GPU callable to benchmark.

        Keyword Arguments:
        - quantiles: Optionally, a tuple of floats denoting the requested quantiles.
        - return_mode: Optionally, the requested return mode. Currently, Triton's
        `do_bench` supports min, max, mean, and median return modes.
        - **kwargs: Additional kwargs passed to Triton's `do_bench`.

        Returns:
        - The runtime of `callable`, in milliseconds. If `kwargs["quantiles"]` is specified,
        this is the first requested quantile. Else, if `kwargs["return_mode"]` is specified,
        this is the requested return mode. Otherwise, this is the median.
        """
        do_bench_params = inspect.signature(self.triton_do_bench).parameters
        for kwarg in list(kwargs.keys()):
            if kwarg not in do_bench_params:
                del kwargs[kwarg]
        if "quantiles" in kwargs:
            return self.triton_do_bench(_callable, **kwargs)[0]
        elif "return_mode" in kwargs:
            return self.triton_do_bench(_callable, **kwargs)
        return self.triton_do_bench(_callable, **kwargs, return_mode="median")


class InductorBenchmarker(TritonBenchmarker):
    @cached_property
    def L2_cache_size(self: Self) -> int:
        """Get the L2 cache size, in bytes, of the current device."""
        device = torch.cuda.current_device()
        props = torch.cuda.get_device_properties(device)
        return props.L2_cache_size

    def get_event_pairs(
        self: Self, iters: int
<<<<<<< HEAD
    ) -> List[Tuple[torch.cuda.Event, torch.cuda.Event]]:
=======
    ) -> list[tuple[torch.cuda.Event, torch.cuda.Event]]:
>>>>>>> f85e4c13
        """Get `iters` pairs of CUDA events."""
        return [
            (
                torch.cuda.Event(enable_timing=True),
                torch.cuda.Event(enable_timing=True),
            )
            for _ in range(iters)
        ]

    def get_event_pairs_min_timing(
<<<<<<< HEAD
        self: Self, event_pairs: List[Tuple[torch.cuda.Event, torch.cuda.Event]]
=======
        self: Self, event_pairs: list[tuple[torch.cuda.Event, torch.cuda.Event]]
>>>>>>> f85e4c13
    ) -> float:
        """Get the minimum timing, in milliseconds, for a group of CUDA event pairs."""
        return min(
            [
                start_event.elapsed_time(end_event)
                for start_event, end_event in event_pairs
            ]
        )

    @time_and_count
    def benchmark_gpu(
        self: Self,
        _callable: Callable[[], Any],
        estimation_iters: int = 5,
        memory_warmup_iters: int = 100,
        benchmark_iters: int = 100,
        max_benchmark_duration: int = 25,
        **kwargs: Any,
    ) -> float:
        """Benchmark a GPU callable using a custom benchmarking implementation.

        Arguments:
        - _callable: The callable to benchmark.

        Keyword Arguments:
        - estimation_iters: Optionally, the number of iterations to run `_callable`
        during runtime estimation.
        - memory_warmup_iters: Optionally, the number of iterations to flush the L2
        cache before starting benchmarking.
        - benchmark_iters: Optionally, the number of iterations to run `_callable`
        during the benchmarking.
        - max_benchmark_duration: Optionally, the maximum duration of the benchmarking,
        in milliseconds. An estimated duration is calculated based on the values
        of `memory_warmup_iters` and `benchmark_iters`, along with the estimated
        runtime of `_callable` and various other factors, and we then shrink
        `benchmark_iters` to fit in the alloted maximum duration.
        - **kwargs: Additional kwargs that may be passed to the fallback.

        Returns:
        - The minimum runtime of `_callable`, in milliseconds.
        """
        # we don't want any outside errors propagating into benchmarking
        torch.cuda.synchronize()

        # warmup `_callable` (and catches any failures in the process)
        _callable()
        torch.cuda.synchronize()

        # see https://github.com/triton-lang/triton/pull/840 for why `dtype=torch.int`
        buffer = torch.empty(self.L2_cache_size // 4, dtype=torch.int, device="cuda")
        buffer.zero_()

        # estimate the runtime of `_callable`
        event_pairs = self.get_event_pairs(estimation_iters)
        for start_event, end_event in event_pairs:
            buffer.zero_()
            start_event.record()
            _callable()
            end_event.record()
        torch.cuda.synchronize()
        estimated_timing = self.get_event_pairs_min_timing(event_pairs)

        # adjust `benchmark_iters` to fit in the maximum benchmarking duration
        benchmark_iters = max(
            min(benchmark_iters, int(max_benchmark_duration // estimated_timing)), 1
        )

        # do the memory warmup
        for _ in range(memory_warmup_iters):
            buffer.zero_()

        # benchmark `_callable`
        event_pairs = self.get_event_pairs(benchmark_iters)
        for start_event, end_event in event_pairs:
            buffer.zero_()
            start_event.record()
            _callable()
            end_event.record()
        torch.cuda.synchronize()
        benchmarked_timing = self.get_event_pairs_min_timing(event_pairs)

        # explicitly delete the buffer, sometimes helps memory
        # footprint metrics in OSS Inductor performance benchmarks
        del buffer

        # return the minimum of `estimated_timing` and `benchmarked_timing`,
        # we just want the minimum timing overall so we might as well check both
        return min(estimated_timing, benchmarked_timing)


<<<<<<< HEAD
class GroupedInductorBenchmarker(InductorBenchmarker):
    def get_interleaved_event_pairs(
        self: Self, num_callables: int, iters: int
    ) -> List[List[Tuple[torch.cuda.Event, torch.cuda.Event]]]:
        """Get `iters` interleaved `num_callables` pairs of CUDA events."""
        return [self.get_event_pairs(num_callables) for _ in range(iters)]

    def get_interleaved_event_pairs_min_timing(
        self: Self,
        interleaved_event_pairs: List[List[Tuple[torch.cuda.Event, torch.cuda.Event]]],
    ) -> List[float]:
        """Get the interleaved minimum timings, in milliseconds, for an interleaved
        grouping of CUDA event pairs.
        """
        return [
            self.get_event_pairs_min_timing(list(event_pairs))
            for event_pairs in zip(*interleaved_event_pairs)
        ]

    @time_and_count
    def benchmark_many_gpu(
        self: Self,
        callables: List[Callable[[], Any]],
        estimation_iters: int = 5,
        memory_warmup_iters: int = 100,
        benchmark_iters: int = 100,
        max_benchmark_duration: int = 25,
        **kwargs: Any,
    ) -> List[float]:
        """Benchmark many GPU callables using a custom benchmarking implementation.

        Arguments:
        - callables: The callables to benchmark.

        Keyword Arguments:
        - estimation_iters: The number of iterations to run `_callable` during
        runtime estimation.
        - memory_warmup_iters: The number of iterations to flush the L2 cache
        before benchmarking.
        - benchmark_iters: The number of iterations to run `_callable` during
        benchmarking.
        - max_benchmark_duration: The maximum duration of the benchmarking per
        callable, in milliseconds. An estimated duration is calculated based on
        the values of `memory_warmup_iters` and `benchmark_iters`, along with the
        estimated runtime of `_callable` and various other factors, and we then
        shrink `benchmark_iters` to fit in the alloted maximum duration.
        - **kwargs: Additional kwargs that may be passed to the fallback.

        Returns:
        - The minimum runtime of each callable in `callables`, in milliseconds.
        """
        # we don't want any outside errors propagating into benchmarking
        torch.cuda.synchronize()

        # warmup each callable in `callables` (and catches any failures in the process)
        for _callable in callables:
            _callable()
        torch.cuda.synchronize()

        # see https://github.com/triton-lang/triton/pull/840 for why `dtype=torch.int`
        buffer = torch.empty(self.L2_cache_size // 4, dtype=torch.int, device="cuda")
        buffer.zero_()

        # estimate the runtime of `_callable`
        interleaved_event_pairs = self.get_interleaved_event_pairs(
            len(callables), estimation_iters
        )
        for event_pairs in interleaved_event_pairs:
            for _callable, (start_event, end_event) in zip(callables, event_pairs):
                buffer.zero_()
                start_event.record()
                _callable()
                end_event.record()
        torch.cuda.synchronize()
        estimated_timings = self.get_interleaved_event_pairs_min_timing(
            interleaved_event_pairs
        )

        # adjust `benchmark_iters` to fit in the maximum benchmarking duration, we're
        # alloted `max_benchmark_duration` per-callable, so we can just take the average
        # of the estimated timings
        benchmark_iters = max(
            min(
                benchmark_iters, int(max_benchmark_duration // mean(estimated_timings))
            ),
            1,
        )

        # do the memory warmup
        for _ in range(memory_warmup_iters):
            buffer.zero_()

        # benchmark `_callable`
        interleaved_event_pairs = self.get_interleaved_event_pairs(
            len(callables), benchmark_iters
        )
        for event_pairs in interleaved_event_pairs:
            for _callable, (start_event, end_event) in zip(callables, event_pairs):
                buffer.zero_()
                start_event.record()
                _callable()
                end_event.record()
        torch.cuda.synchronize()
        benchmarked_timings = self.get_interleaved_event_pairs_min_timing(
            interleaved_event_pairs
        )

        # explicitly delete the buffer, sometimes helps memory
        # footprint metrics in OSS Inductor performance benchmarks
        del buffer

        # return the minimum of estimated_timing and benchmarked_timing, since
        # we just want the minimum timing overall we might check both
        return [
            min(estimated_timing, benchmarked_timing)
            for estimated_timing, benchmarked_timing in zip(
                estimated_timings, benchmarked_timings
            )
        ]


class LazyInductorBenchmarker(GroupedInductorBenchmarker):
    def __init__(self: Self) -> None:
        self.memory_cache: Dict[str, float] = {}
        self.kwargs_hash_to_futures_gpu: Dict[
            str, List[Tuple[Callable[[], Any], str]]
        ] = {}

    @time_and_count
    def lazy_benchmark_gpu(
        self: Self,
        _callable: Callable[[], Any],
        **kwargs: Any,
    ) -> LazyBenchmark:
        # we should try the callable before queueing it for benchmarking, in
        # case it throws an exception. we could catch and handle any exception
        # later on, but some codepaths expect and handle certain exceptions
        _callable()
        torch.cuda.synchronize()

        # we want to group benchmarks based on the kwargs hash, this handles
        # grouping benchmarks by ranking keys and pruning keys, and also ensures
        # that we only benchmark callables that should run under the same conditions
        # with respect to warmup, benchmarking, etc.
        kwargs_hash = str(hash(tuple(sorted(kwargs.items()))))
        # we've seen that just hash(_callable) and the kwargs_hash are not enough to
        # differentiate callables; if _callable is something like a lambda, which then
        # goes out of scope and gets garbage collected, its memory address may be later
        # reused for a different _callable. if this is the case, the latter _callable would
        # incorrectly exist in the memory cache, which could lead to memory leaks if we
        # have a lazy benchmark grouping of one, because we would never remove _callable
        # from the lazy benchmark queue and as such any memory referenced by _callable
        # would remain allocated
        key = str(hash(_callable) + randint(-(2**100), 2**100)) + kwargs_hash
        self.kwargs_hash_to_futures_gpu.setdefault(kwargs_hash, []).append(
            (_callable, key)
        )

        def benchmark() -> float:
            # all but the first benchmark in a grouping of lazy benchmarks
            # should be cached in memory, so we should return that cached timing
            if key in self.memory_cache:
                return self.memory_cache[key]

            futures_gpu = self.kwargs_hash_to_futures_gpu.pop(kwargs_hash)
            callables, keys = zip(*futures_gpu)
            callables, keys = list(callables), list(keys)

            try:
                timings = self.benchmark_many_gpu(callables, **kwargs)
            except Exception as e:  # noqa: TRY302
                raise e
            else:
                self.memory_cache.update(zip(keys, timings))
                return self.memory_cache[key]
            finally:
                # we have seen cases where not explicitly deleting the GPU futures
                # can prevent the memory allocated for the callables from being
                # properly and timely cleaned up, which can have fatal interactions
                # in cudagraphs mode
                del futures_gpu

        return LazyBenchmark(benchmark)


benchmarker = (
    LazyInductorBenchmarker() if use_experimental_benchmarker else TritonBenchmarker()
=======
benchmarker = (
    InductorBenchmarker() if use_experimental_benchmarker else TritonBenchmarker()
>>>>>>> f85e4c13
)<|MERGE_RESOLUTION|>--- conflicted
+++ resolved
@@ -2,14 +2,9 @@
 import time
 from functools import cached_property, wraps
 from itertools import chain
-<<<<<<< HEAD
 from random import randint
 from statistics import mean, median
 from typing import Any, Callable, Dict, List, Tuple, Union
-=======
-from statistics import median
-from typing import Any, Callable
->>>>>>> f85e4c13
 from typing_extensions import Concatenate, ParamSpec, Self, TypeVar
 
 import torch
@@ -43,7 +38,6 @@
         counters["inductor"][f"benchmarking.{fn_qual_name}"] += 1
         with dynamo_timed(fn_qual_name, log_pt2_compile_event=True):
             return fn(self, *args, **kwargs)
-<<<<<<< HEAD
 
     return wrapper
 
@@ -61,8 +55,6 @@
         # to call self.benchmark again
         del self.benchmark
         return timing
-=======
->>>>>>> f85e4c13
 
     def __float__(self: Self) -> float:
         return float(self.timing)
@@ -72,7 +64,6 @@
     def __init__(self: Self) -> None:
         pass
 
-<<<<<<< HEAD
     def infer_device_type(
         self: Self, fn_args: Tuple[Any, ...], fn_kwargs: Dict[str, Any]
     ) -> Any:
@@ -92,19 +83,12 @@
             )
         return inferred_device
 
-=======
->>>>>>> f85e4c13
     @time_and_count
     def benchmark(
         self: Self,
         fn: Callable[..., Any],
-<<<<<<< HEAD
-        fn_args: Tuple[Any, ...],
-        fn_kwargs: Dict[str, Any],
-=======
         fn_args: tuple[Any, ...],
         fn_kwargs: dict[str, Any],
->>>>>>> f85e4c13
         **kwargs: Any,
     ) -> float:
         """Benchmark `fn(*fn_args, *fn_kwargs)` and return the runtime, in milliseconds (the
@@ -126,24 +110,7 @@
         Returns:
         - The runtime of `fn(*fn_args, **fn_kwargs)`, in milliseconds.
         """
-<<<<<<< HEAD
         inferred_device = self.infer_device_type(fn_args, fn_kwargs)
-=======
-        inferred_device = None
-        for arg_or_kwarg in chain(fn_args, fn_kwargs.values()):
-            if not isinstance(arg_or_kwarg, torch.Tensor):
-                continue
-            if inferred_device is None:
-                inferred_device = arg_or_kwarg.device
-            elif arg_or_kwarg.device != inferred_device:
-                raise ValueError(
-                    "Can't safely infer the device type of `fn` with multiple device types in `fn_args` and `fn_kwargs`!"
-                )
-        if inferred_device is None:
-            raise ValueError(
-                "Can't safely infer the device type of `fn` with no device types in `fn_args` or `fn_kwargs`! You should be calling `.benchmark_cpu` or `.benchmark_gpu` directly."  # noqa: B950
-            )
->>>>>>> f85e4c13
         _callable = lambda: fn(*fn_args, **fn_kwargs)  # noqa: E731
         if inferred_device == torch.device("cpu"):
             return self.benchmark_cpu(_callable, **kwargs)
@@ -358,11 +325,7 @@
 
     def get_event_pairs(
         self: Self, iters: int
-<<<<<<< HEAD
-    ) -> List[Tuple[torch.cuda.Event, torch.cuda.Event]]:
-=======
     ) -> list[tuple[torch.cuda.Event, torch.cuda.Event]]:
->>>>>>> f85e4c13
         """Get `iters` pairs of CUDA events."""
         return [
             (
@@ -373,11 +336,7 @@
         ]
 
     def get_event_pairs_min_timing(
-<<<<<<< HEAD
-        self: Self, event_pairs: List[Tuple[torch.cuda.Event, torch.cuda.Event]]
-=======
         self: Self, event_pairs: list[tuple[torch.cuda.Event, torch.cuda.Event]]
->>>>>>> f85e4c13
     ) -> float:
         """Get the minimum timing, in milliseconds, for a group of CUDA event pairs."""
         return min(
@@ -468,7 +427,6 @@
         return min(estimated_timing, benchmarked_timing)
 
 
-<<<<<<< HEAD
 class GroupedInductorBenchmarker(InductorBenchmarker):
     def get_interleaved_event_pairs(
         self: Self, num_callables: int, iters: int
@@ -656,8 +614,4 @@
 
 benchmarker = (
     LazyInductorBenchmarker() if use_experimental_benchmarker else TritonBenchmarker()
-=======
-benchmarker = (
-    InductorBenchmarker() if use_experimental_benchmarker else TritonBenchmarker()
->>>>>>> f85e4c13
 )