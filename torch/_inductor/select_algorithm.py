--- conflicted
+++ resolved
@@ -311,7 +311,7 @@
         epilogue_fn=identity,
         subgraphs: Optional[list[ir.ComputedBuffer]] = None,
         workspace_arg: Optional[WorkspaceArg] = None,
-        all_inputs_loaded=False,
+        prologue_loads_all_inputs=False,
     ) -> None:
         numel = sympy_product(output_node.get_size())
         super().__init__(
@@ -388,7 +388,9 @@
         # Update each time an input is marked frozen, used to replay the freezing of inputs on a cache hit.
         self.frozen_layouts_cnt = 0
 
-        self.all_inputs_loaded = all_inputs_loaded
+        # When prologue_loads_all_inputs is true, prologue_supported_inputs is populated during def_kernel
+        # by adding all inputs.
+        self.prologue_loads_all_inputs = prologue_loads_all_inputs
 
     def input_dependent_preserved_state(self) -> str:
         # Not adding self.args.output_buffers on purpose. But we do not need to reproduce it on a cache hit.
@@ -589,7 +591,7 @@
         # The args may be duplicated, so renaming must be after args are de-duplicated.
         for name in argnames:
             input_node = self.named_input_nodes[name]
-            if self.all_inputs_loaded:
+            if self.prologue_loads_all_inputs:
                 self.prologue_supported_inputs.add(input_node.get_name())
             if input_node.get_name() in V.graph.removed_buffers:
                 continue
@@ -763,7 +765,7 @@
         """
 
         input_node = self.named_input_nodes[input_name]
-        if not self.all_inputs_loaded:
+        if not self.prologue_loads_all_inputs:
             self.prologue_supported_inputs.add(input_node.get_name())
 
         tilings = (sympy_product(input_node.get_size()), sympy.Integer(1))
@@ -1269,12 +1271,8 @@
         grid: Any,
         source: str,
         debug=False,
-<<<<<<< HEAD
-        cache_codegen=False,
-        all_inputs_loaded=False,
-=======
         cache_codegen_enabled_for_template=False,
->>>>>>> 676719b2
+        prologue_loads_all_inputs=False,
     ) -> None:
         super().__init__(name)
         self.grid = grid
@@ -1285,8 +1283,9 @@
         self._cache_codegen_enabled_for_template = cache_codegen_enabled_for_template
         self._generated_code_cache: GeneratedCodeCache = GeneratedCodeCache()
         clear_on_fresh_inductor_cache(self._generated_code_cache)
-        # When true, we know that each argument to def_kernal will be passed to a load_input.
-        self.all_inputs_loaded = all_inputs_loaded
+        # When prologue_loads_all_inputs is true, prologue_supported_inputs is populated during def_kernel
+        # by adding all inputs.
+        self.prologue_loads_all_inputs = prologue_loads_all_inputs
 
     # When this flag is on, we ensure that the cached results and the generated result if cache
     # was not used are the same.
@@ -1386,7 +1385,7 @@
             "suffix_args": suffix_args,
             "epilogue_fn": epilogue_fn,
             "subgraphs": subgraphs,
-            "all_inputs_loaded": self.all_inputs_loaded,
+            "prologue_loads_all_inputs": self.prologue_loads_all_inputs,
         }
 
         if HAS_WARP_SPEC:
