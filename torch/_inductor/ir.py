from __future__ import annotations

import contextlib
import dataclasses
import functools
import itertools
import logging
import textwrap
import traceback
import typing
from collections.abc import Generator, Iterable, Sequence
from contextlib import AbstractContextManager, nullcontext
from enum import Enum
from functools import partial
from typing import (
    Any,
    Callable,
    ClassVar,
    Literal,
    Optional,
    overload,
    TYPE_CHECKING,
    TypeVar,
    Union,
)
from typing_extensions import assert_never, Never, TypeAlias
from unittest.mock import patch

import sympy
from sympy import Expr, Integer, Symbol

import torch._export.serde.schema as export_schema
import torch._library.utils as library_utils
import torch._logging
import torch.fx
import torch.utils._pytree as pytree
from torch._dynamo.utils import identity
from torch._export.serde.serialize import GraphModuleSerializer
from torch._higher_order_ops.auto_functionalize import can_auto_functionalize
from torch._inductor import metrics
from torch._prims_common import (
    compute_required_storage_length,
    is_boolean_dtype,
    is_float_dtype,
    make_channels_last_strides_for,
    StrideType,
)
from torch._subclasses.fake_tensor import get_schema_info
from torch.fx.experimental.symbolic_shapes import (
    CallMethodKey,
    compute_unbacked_bindings,
    DivideByKey,
    free_unbacked_symbols,
    rebind_unbacked,
    resolve_unbacked_bindings,
    ShapeEnv,
    SymTypes,
)
from torch.utils._ordered_set import OrderedSet
from torch.utils._sympy.functions import CleanDiv, FloorDiv, ModularIndexing
from torch.utils._sympy.symbol import SymT

from . import config, dependencies
from .codegen.common import (
    BackendFeature,
    get_scheduling_for_device,
    index_prevent_reordering,
)
from .dependencies import (
    Dep,
    extract_free_unbacked_symbols,
    extract_input_node_reduction_ranges,
    extract_read_writes,
    var_builder,
)
from .loop_body import LoopBody
from .ops_handler import OpCounterCSE, OpCountResult, ReductionType, StoreMode
from .runtime.benchmarking import benchmarker
from .runtime.hints import DeviceProperties, ReductionHint
from .utils import (
    argsort,
    argsort_sym,
    cache_on_self,
    ceildiv,
    convert_shape_to_inductor,
    convert_shape_to_symint,
    developer_warning,
    get_kernel_metadata,
    ir_dataclass,
    is_dynamic,
    is_gpu,
    sympy_dot,
    sympy_index_symbol,
    sympy_index_symbol_with_prefix,
    sympy_product,
    sympy_subs,
)
from .virtualized import ops, OpsValue, V


if TYPE_CHECKING:
    from torch.fx.node import Node

    from .codegen.cuda.cuda_template import CUDATemplate
    from .graph import GraphLowering
    from .utils import IndentedBuffer

else:
    CUDATemplate: TypeAlias = object


_T = TypeVar("_T")
_U = TypeVar("_U")
_V = TypeVar("_V")

_IntLike: TypeAlias = Union[int, Expr]
_NumLike: TypeAlias = Union[int, float, Expr]

log = logging.getLogger(__name__)
indent = functools.partial(textwrap.indent, prefix="  ")
aten = torch.ops.aten

""" [Note: Inductor IR]

Inductor's IR is produced by executing 'lowering' code (see lowering.py).  Each
lowering is registered to a particular aten operator, and expects inputs that
correspond to the aten schema.  However, in place of torch Tensor inputs, lowerings
expect Inductor TensorBox inputs.

TensorBox IR represents torch tensors.  Tensors are sometimes single objects owning
storage, and sometimes views of another Tensor's storage.  Mutating tensor operations
(such as add_()) affect the underlying storage and any associated views.  Other operations
(such as .t_()) update metadata about the current view but don't modify the underlying storage.

To model this in Inductor, the IR distinguishes between TensorBox, View, StorageBox and Buffer.

TensorBox is the top level IR construct that any lowering should produce and maps to a torch.Tensor
output from an operation.  But just as torch.Tensors take different forms, TensorBox IR can
reference View IR or directly reference StorageBox IRs.

Some Inductor lowerings produce new sets of 'Box'es, while others (such as .t() or other view ops)
may take an existing TensorBox and point it to a new underlying View IR.

Tensors that directly own storage are represented as a chain of:
TensorBox -> StorageBox -> Buffer
where Buffer is a simple (1D) allocation, and StorageBox introduces the concept of a Layout.

If you mutate the data of such a tensor, we swing the StorageBox pointer to point to a new buffer
(leaving the old buffer unmodified and functionalizing the operation).

Tensors backed by views add one more indirection to the IR.
TensorBox -> View -> StorageBox -> Buffer
In these cases, the underlying StorageBox/Buffer will be shared with the pre-view TensorBox.

Computation is represented by Operation nodes, with each operation producing 1
or more output Buffers. In the case of mutations, these will be new Buffers that have the
mutated buffer listed in its get_mutation_names().

It is also possible to have an InputBuffer for which there is no corresponding Operation,
e.g. it may be a graph input or compile time constant.

"""


_NodeOrNodes: TypeAlias = Union[
    int,
    "TensorBox",
    dict[str, "TensorBox"],
    "Symbol",
    "IRNode",
    Sequence[
        Optional[Union[int, dict[str, "TensorBox"], "TensorBox", "Symbol", "IRNode"]]
    ],
]


@dataclasses.dataclass(frozen=True)
class GraphPartitionSignature:
    # mapping from partition input name to IRNode or Expr. Need the name str since
    # we cannot get name from Expr.
    input_nodes: dict[str, Union[IRNode, sympy.Expr, TorchBindObject]]
    output_nodes: list[IRNode]
    # mapping from partition input name to a boolean for whether deallocating it
    # in the partition function
    input_deallocation: dict[str, bool]
    skip_cudagraph: bool


def validate_ir(node_or_nodes: Optional[_NodeOrNodes]) -> None:
    def _check_tensorbox(nodes: Optional[_NodeOrNodes]) -> None:
        # Could expand this to check deeper properties
        # (e.g. TensorBox points to View or StorageBox)
        if nodes is None:
            pass
        elif isinstance(nodes, (list, tuple)):
            for node in nodes:
                _check_tensorbox(node)
        elif isinstance(nodes, dict):
            for node in nodes.values():
                _check_tensorbox(node)
        else:
            assert isinstance(
                nodes,
                (
                    ExpandView,
                    DynamicScalar,
                    AssertScalar,
                    TensorBox,
                    sympy.logic.boolalg.Boolean,
                    Expr,
                    int,
                    EffectfulKernel,
                ),
            ), (
                f"Found {type(nodes)}, which is not a supported top level IR node. See [Note: Inductor IR]"
            )

    # Be picky about the accepted data structure (don't use pytree here)
    _check_tensorbox(node_or_nodes)


def ops_wrapper(name: str) -> Callable[..., OpsValue]:
    assert isinstance(name, str)

    def fn(*args: object, **kwargs: object) -> OpsValue:
        return getattr(ops, name)(*args, **kwargs)

    return fn


def inverse_reorder(order: Sequence[int]) -> Callable[[Sequence[_T]], Sequence[_T]]:
    inv_order = dict(zip(order, range(len(order))))

    def reindex(index: Sequence[_T]) -> Sequence[_T]:
        assert len(index) == len(inv_order)
        return [index[inv_order[i]] for i in range(len(index))]

    return reindex


def same_reorder(order: Sequence[int]) -> Callable[[Sequence[_T]], Sequence[_T]]:
    def reindex(index: Sequence[_T]) -> Sequence[_T]:
        assert len(index) == len(order)
        return [index[order[i]] for i in range(len(index))]

    return reindex


def fuse_reindexing(
    reindex1: Callable[[Sequence[_U]], Sequence[_V]],
    reindex2: Callable[[Sequence[_T]], Sequence[_U]],
) -> Callable[[Sequence[_T]], Sequence[_V]]:
    def reindex(index: Sequence[_T]) -> Sequence[_V]:
        return reindex1(reindex2(index))

    return reindex


NHWC_STRIDE_ORDER = [3, 0, 2, 1]
NHWDC_STRIDE_ORDER = [4, 0, 3, 2, 1]


def get_fill_order(
    seq: Sequence[Union[int, torch.SymInt, Expr]], shape_env: Optional[ShapeEnv] = None
) -> Sequence[int]:
    """
    Convert strides to fill order (argsort)
    """
    if shape_env is None:
        sorted_idx: Sequence[int] = argsort(seq)
    else:
        # argsort_sym handles unbacked symints (with the help of the shape_env)
        sorted_idx = argsort_sym(shape_env, seq)
    return sorted_idx


def stride_order2fill_order(order: Sequence[Union[int, Integer]]) -> Sequence[int]:
    """
    Convert stride order to fill order
    For channel last format,

    stride order = [3, 0, 2, 1] and fill order = [1, 3, 2, 0]
    """
    lookup = {pos: idx for idx, pos in enumerate(order)}
    fill_order = [lookup[i] for i in range(len(order))]
    return fill_order


def get_stride_order(
    seq: Sequence[Union[int, torch.SymInt, Expr]], shape_env: Optional[ShapeEnv] = None
) -> Sequence[int]:
    """
    Convert strides to stride order
    """
    sorted_idx: Sequence[int] = get_fill_order(seq, shape_env)
    out = [0 for _ in range(len(seq))]
    for i, elem in enumerate(sorted_idx):
        out[elem] = i
    return out


@overload
def ir_node_to_tensor(x: Literal[None], guard_shape: bool = True) -> None: ...


@overload
def ir_node_to_tensor(x: IRNode, guard_shape: bool = True) -> torch.Tensor: ...


def ir_node_to_tensor(
    x: Optional[IRNode], guard_shape: bool = True
) -> Optional[torch.Tensor]:
    if x is None:
        return None

    shape_fn: Callable[[Union[int, Expr]], Union[int, Expr]]
    if not guard_shape:
        shape_fn = V.graph.sizevars.size_hint
    else:
        shape_fn = identity
    size = [shape_fn(s) for s in x.get_size()]
    stride: StrideType
    if is_storage_and_layout(x):
        stride = [shape_fn(s) for s in x.get_layout().stride]
    else:
        stride = FlexibleLayout.contiguous_strides(size)
    dtype = x.get_dtype()
    device = x.get_device()
    size = convert_shape_to_symint(size)
    stride = convert_shape_to_symint(stride)
    with V.graph.sizevars.shape_env.suppress_guards():
        t = torch.empty_strided(
            size=size, stride=stride, dtype=dtype, device=device
        ).zero_()
    return t


def may_convert_to_optional(
    value: Optional[Sequence[_T]],
) -> Optional[Sequence[Optional[_T]]]:
    if isinstance(value, list) and not value:
        # [None] makes sure the cpp wrapper codegen will generate something like
        # {std::nullopt} instead of {}
        return [None]
    return value


def get_device_type(
    x: Union[IRNode, OutputSpec, torch.device, None, str],
) -> Optional[str]:
    if isinstance(x, str) or x is None:
        return x
    elif isinstance(x, torch.device):
        return x.type
    elif isinstance(x, (IRNode, OutputSpec)):
        return get_device_type(x.get_device())
    assert_never(f"get_device_type({x}: {type(x).__name__})")


def is_triton(x: Union[IRNode, torch.device, None, str]) -> bool:
    device = get_device_type(x)
    # Special case cpu and cuda as using the method below
    # to determine if the scheduler is a triton scheduler subclass
    # requires instantiating a scheduler for them
    if device in ["cpu", "cuda"]:
        if getattr(config, f"{device}_backend") == "triton":
            return True
        return False
    if (
        device is None
        or (device_scheduling := get_scheduling_for_device(device)) is None
    ):
        return False
    from .codegen.triton import TritonScheduling

    assert isinstance(device_scheduling, type)
    return issubclass(device_scheduling, TritonScheduling)


def is_cpu(x: Union[IRNode, torch.device, None, str]) -> bool:
    return get_device_type(x) == "cpu"


def is_aligned_realized_tensor(x: Union[Buffer, TensorBox], alignment: int) -> bool:
    if not isinstance(x, IRNode) or x.maybe_get_stride() is None:
        return False

    aligned_strides = all(
        (V.graph.sizevars.size_hint(x.get_stride()[i]) % alignment) == 0
        for i in range(len(x.get_stride()) - 1)
    )
    # if the last dim size is <= 1, stride doesnt matter
    aligned_last_dim = (
        V.graph.sizevars.size_hint(x.get_stride()[-1]) == 1
        or V.graph.sizevars.size_hint(x.get_size()[-1]) <= 1
    )
    return aligned_last_dim and aligned_strides


def significant_strides_equal(
    strides1: Sequence[_IntLike],
    strides2: Sequence[_IntLike],
    shape: Sequence[_IntLike],
) -> bool:
    """
    Returns true if the strides are equal, ignoring dimensions of size 1 .
    """
    assert len(shape) == len(strides1) and len(strides1) == len(strides2)
    for dim, s1, s2 in zip(shape, strides1, strides2):
        if V.graph.sizevars.statically_known_leq(dim, 1):  # type: ignore[arg-type]
            continue

        if not V.graph.sizevars.statically_known_equals(
            s1, s2
        ) and not V.graph.sizevars.symbolic_hint(s1) == V.graph.sizevars.symbolic_hint(
            s2
        ):
            return False

    return True


def try_match_insignificant_strides(
    tensor: Union[TensorBox, BaseView],
    strides: Sequence[Union[int, torch.SymInt]],
) -> Union[TensorBox, BaseView]:
    """
    Tries to match the strides of the tensor to those in the meta_strides. Strides of insignificant
    dimensions - size 0 or 1 - will be updated.

    If there are real stride differences (NHWC vs NCHW), or the tensor is not realized, then the input will be returned
    """
    if not is_storage_and_layout(tensor):
        return tensor

    if all(
        V.graph.sizevars.statically_known_equals(s1, s2)
        for s1, s2 in zip(strides, tensor.get_stride())
    ):
        return tensor  # type: ignore[arg-type]

    if not significant_strides_equal(strides, tensor.get_stride(), tensor.get_size()):
        return tensor

    storage, old_layout = as_storage_and_layout(tensor)
    new_stride = [*old_layout.stride]
    for i, s in enumerate(tensor.get_size()):
        if V.graph.sizevars.statically_known_leq(s, 1):  # type: ignore[arg-type]
            new_stride[i] = strides[i]

    new_layout = FixedLayout(
        old_layout.device,
        old_layout.dtype,
        old_layout.size,
        new_stride,
        old_layout.offset,
    )
    return TensorBox(ReinterpretView(data=storage, layout=new_layout))


class IRNode:
    _current_origins: ClassVar[OrderedSet[Any]] = OrderedSet()

    # NB: These are kinda weird,
    origins: OrderedSet[Any] = dataclasses.field(init=False)
    traceback: Optional[list[str]] = dataclasses.field(init=False)
    origin_node: Optional[torch.fx.Node] = dataclasses.field(init=False)

    @staticmethod
    @contextlib.contextmanager
    def current_origins(origins: OrderedSet[Node]) -> Generator[None, None, None]:
        old = IRNode._current_origins
        IRNode._current_origins = old | origins
        try:
            yield
        finally:
            IRNode._current_origins = old

    def _post_init_setattr(self, attr: str, value: Any) -> None:
        # Intended for use in __post_init__ for enforcing an invariant on a dataclass
        # If you must, can also be used for setting provenance info
        # We would like to try and minimize these usages though
        object.__setattr__(self, attr, value)

    def __post_init__(self) -> None:
        self._post_init_setattr("origins", OrderedSet(self._current_origins))
        self._post_init_setattr(
            "traceback", traceback.format_stack() if config.debug_ir_traceback else None
        )
        self._post_init_setattr("origin_node", None)

    def get_read_names(self) -> OrderedSet[str]:
        return OrderedSet(dep.name for dep in self.get_reads())

    def get_traceback(self) -> Optional[list[str]]:
        return self.traceback

    def get_origin_node(self) -> Optional[torch.fx.Node]:
        return self.origin_node

    def get_defining_op(self) -> Optional[Operation]:
        return None

    def common_repr(self, shorten: bool = True) -> Sequence[str]:
        origins = f"origins={getattr(self, 'origins', '')}"
        if shorten and len(origins) > 64:
            # this can get *very* long
            origins = f"{origins[:61]}..."
        return [origins]

    def str_helper(
        self, lines: Sequence[object], shorten: bool = True, multiline: bool = True
    ) -> str:
        lines = list(lines) + list(self.common_repr(shorten))
        lines = list(map(str, lines))
        if multiline:
            new_lines = indent(",\n".join(lines))
            return f"{type(self).__name__}(\n{new_lines}\n)"
        else:
            return f"{type(self).__name__}({lines})"

    def get_dtype(self) -> torch.dtype:
        return self.dtype

    def maybe_get_dtype(self) -> Optional[torch.dtype]:
        try:
            return self.get_dtype()
        except NotImplementedError:
            return None

    def get_layout(self) -> Layout:
        raise NotImplementedError(f"get_layout() is not implemented by {type(self)}!")

    def maybe_get_layout(self) -> Optional[Layout]:
        try:
            return self.get_layout()
        except NotImplementedError:
            return None

    def get_output_spec(self) -> OutputSpec:
        return self.get_layout()

    def maybe_get_output_spec(self) -> Optional[OutputSpec]:
        try:
            return self.get_output_spec()
        except NotImplementedError:
            return None

    def has_tensor_output(self) -> bool:
        """True for single tensor output (excludes MultiOutput)"""
        return isinstance(self.maybe_get_output_spec(), Layout)

    def get_size(self) -> Sequence[Expr]:
        raise NotImplementedError(f"get_size() is not implemented by {type(self)}!")

    def maybe_get_size(self) -> Optional[Sequence[_IntLike]]:
        try:
            return self.get_size()
        except NotImplementedError:
            return None

    @property
    def shape(self) -> Union[_IntLike, sympy.Rel, Sequence[_IntLike]]:
        return self.get_size()

    def get_numel(self) -> Expr:
        return sympy_product(self.get_size())

    def is_zero_elements(self) -> bool:
        return V.graph.sizevars.is_expr_static_and_true(sympy.Eq(self.get_numel(), 0))

    def realize(self) -> Optional[str]:
        """
        If the IRNode refers to data which has not been materialized (e.g.,
        it is a Pointwise/Reduction that could potentially have more
        compute fused into it), realize the IRNode into physical memory,
        ending the possibility of fusing into it, but allowing, e.g., multiple
        users to access the data without having to recompute.

        Check StorageBox.realize for a particularly notable implementation.

        TODO(ezyang): I think, in principle, every IRNode should have an
        implementation of this, and most of the time no-op is OK, but you
        really do have to audit each IRNode for this, so for now, raise
        an error if it's not implemented.  Note that some code in graph.py
        will catch this thrown error and suppress it with a warning.
        """
        raise NotImplementedError(f"realize NYI on {type(self)}")

    def codegen_reference(self, writer: Optional[IndentedBuffer] = None) -> str:
        raise NotImplementedError(f"codegen_reference NYI on {type(self)}")

    def get_device(self) -> Optional[torch.device]:
        return None

    def get_device_or_error(self) -> torch.device:
        device = self.get_device()
        assert device is not None
        return device

    def has_exceeded_max_reads(self) -> bool:
        return False

    def make_loader(self) -> Callable[[Sequence[Expr]], OpsValue]:
        raise NotImplementedError(type(self).__name__)

    def make_indexer(self) -> Callable[[Sequence[Expr]], Expr]:
        raise NotImplementedError(type(self).__name__)

    def get_stride(self) -> Sequence[_IntLike]:
        raise NotImplementedError(type(self).__name__)

    def maybe_get_stride(self) -> Optional[Sequence[_IntLike]]:
        try:
            return self.get_stride()
        except NotImplementedError:
            return None

    def get_name(self) -> str:
        raise NotImplementedError(type(self).__name__)

    def maybe_get_name(self) -> Optional[str]:
        try:
            return self.get_name()
        except NotImplementedError:
            return None

    def has_large_inner_fn(self, threshold: Optional[int] = None) -> bool:
        return False

    def mark_reuse(self, users: int) -> None:
        pass

    def realize_hint(self) -> None:
        pass

    def unwrap_view(self) -> IRNode:
        raise NotImplementedError(type(self).__name__)

    def freeze_layout(self) -> None:
        raise NotImplementedError(type(self).__name__)

    def freeze_layout_with_stride_order(
        self, order: list[int], allow_padding: bool = False
    ) -> None:
        raise NotImplementedError(type(self).__name__)

    def freeze_layout_with_fill_order(self, order: list[int]) -> None:
        raise NotImplementedError(type(self).__name__)

    def freeze_layout_with_same_order(self, stride: list[_IntLike]) -> None:
        raise NotImplementedError(type(self).__name__)

    def freeze_layout_with_exact_strides(
        self, exact_strides: list[_IntLike], allow_padding: bool = False
    ) -> None:
        raise NotImplementedError(type(self).__name__)

    def get_read_writes(self) -> dependencies.ReadWrites:
        raise NotImplementedError(type(self).__name__)

    def get_reads(self) -> OrderedSet[Dep]:
        return self.get_read_writes().reads

    def num_reads(self) -> int:
        return len(self.get_reads())

    def get_storage_numel(self) -> _IntLike:
        raise NotImplementedError(type(self).__name__)

    def get_unbacked_symbol_uses(self) -> OrderedSet[Symbol]:
        raise NotImplementedError(type(self).__name__)

    def get_reduction_type(self) -> Optional[str]:
        raise NotImplementedError(type(self).__name__)

    def get_reduction_size(self) -> Sequence[sympy.Expr]:
        raise NotImplementedError(type(self).__name__)

    def is_extern(self) -> bool:
        return False

    def is_no_op(self) -> bool:
        return False

    def constant_to_device(self, device: torch.device) -> IRNode:
        raise NotImplementedError(type(self).__name__)

    def get_mutation_names(self) -> Sequence[str]:
        raise NotImplementedError(type(self).__name__)

    def get_operation_name(self) -> str:
        raise NotImplementedError(type(self).__name__)

    def get_inputs_that_alias_output(self) -> Sequence[str]:
        raise NotImplementedError(type(self).__name__)

    if TYPE_CHECKING:

        @property
        def dtype(self) -> torch.dtype: ...


@ir_dataclass(frozen=False)
class Operation:
    def __post_init__(self) -> None:
        self.operation_name: Optional[str] = None

    def get_device(self) -> Optional[torch.device]:
        raise NotImplementedError

    def get_origin_node(self) -> Optional[torch.fx.Node]:
        assert hasattr(self, "origin_node")
        return self.origin_node

    def get_origins(self) -> OrderedSet[Any]:
        assert hasattr(self, "origins")
        return self.origins

    def get_operation_name(self) -> str:
        assert self.operation_name is not None
        return self.operation_name

    def is_extern(self) -> bool:
        return False

    def is_no_op(self) -> bool:
        return False

    def get_read_writes(self) -> dependencies.ReadWrites:
        raise NotImplementedError

    def is_user_of(self, name: str) -> bool:
        return name in self.get_read_names()

    def get_read_names(self) -> OrderedSet[str]:
        return OrderedSet(dep.name for dep in self.get_reads())

    def get_reads(self) -> OrderedSet[Dep]:
        return self.get_read_writes().reads

    def get_outputs(self) -> list[Buffer]:
        raise NotImplementedError

    def get_unbacked_symbol_defs(self) -> OrderedSet[sympy.Symbol]:
        return OrderedSet()

    def get_unbacked_symbol_uses(self) -> OrderedSet[sympy.Symbol]:
        """
        Returns the unbacked symbols which are required to be in scope in
        order to successfully perform codegen for this buffer.  For example,
        a buffer that corresponds to an extern kernel call that takes i0 as
        an argument would return {i0} here.  This is used to generate necessary
        dependencies that ensure we actually bind i0 in codegen before you
        try to use it.

        Note that this is NOT transitive; in particular, if this buffer takes
        in as input another buffer with dynamic shape (e.g., (i0,)), we will
        not report it here, because you will already have a dependency
        on that buffer, which will eventually have a dependency on i0 if
        necessary.
        """
        return OrderedSet()

    def get_workspace_size(self) -> int:
        """
        Gets extra global memory size needed by this buffer.
        Some algorithms (e.g. group gemm) may require extra global memory in the generated code.
        """
        return 0


@ir_dataclass
class Loops(IRNode):
    device: torch.device
    dtype: torch.dtype
    inner_fn: Callable[..., Any]
    ranges: Sequence[_IntLike]

    def get_unbacked_symbol_uses(self) -> OrderedSet[Symbol]:
        return OrderedSet().union(
            *(free_unbacked_symbols(e) for e in self.ranges),
            self.inner_fn_free_unbacked_symbols(),
        )

    def _to_str(self, names: Sequence[str]) -> str:
        return self.str_helper(
            [
                f"'{self.device.type}'",
                str(self.dtype),
                self.inner_fn_str(),
            ]
            + [f"{name}={getattr(self, name)}" for name in names]
            + [f"origin_node={self.origin_node!r}"]
        )

    def __post_init__(self) -> None:
        super().__post_init__()

    def __str__(self) -> str:
        return self._to_str(("ranges",))

    __repr__ = __str__

    def get_device(self) -> Optional[torch.device]:
        return self.device

    def get_origin_node(self) -> Optional[torch.fx.Node]:
        return self.origin_node

    def get_size(self) -> Sequence[Expr]:
        return self.ranges

    def get_pointwise_size(self) -> Sequence[Expr]:
        return self.ranges

    @classmethod
    def create(cls, *args: Any, **kwargs: Any) -> TensorBox:
        origin_node = kwargs.pop("origin_node", None)
        tb = kwargs.pop("traceback", None)
        # if "origin_node" in kwargs:
        #     breakpoint()
        r = cls(*args, **kwargs)
        # Need to explicitly set origin_node here to propagate it down.
        # todo(chilli): I think it would be better for IRNode to directly set
        # origin_node
        r._post_init_setattr("origin_node", origin_node)
        r._post_init_setattr("traceback", tb or r.traceback)
        return TensorBox.create(r)

    @staticmethod
    def _index(ranges: Sequence[_IntLike], prefix: SymT = SymT.INDEX) -> Sequence[Expr]:
        return [
            sympy.S.Zero if s == 1 else sympy_index_symbol_with_prefix(prefix, n)
            for n, s in enumerate(ranges)
        ]

    @cache_on_self
    def inner_fn_opcount(self) -> OpCountResult:
        opcounter = OpCounterCSE(V.MockHandler())
        with V.set_ops_handler(opcounter), patch.object(
            FlexibleLayout, "allow_indexing", True
        ):
            self.inner_fn(*self.inner_fn_args())
            return opcounter.getvalue()

    def inner_fn_args(self) -> Sequence[Sequence[_IntLike]]:
        return (self._index(self.ranges),)

    @cache_on_self
    def inner_fn_str(self) -> str:
        return V.KernelFormatterHandler.ir_to_string(
            self.inner_fn, *self.inner_fn_args()
        )

    def has_large_inner_fn(self, threshold: Optional[int] = None) -> bool:
        if threshold is None:
            threshold = 0
        threshold = max(threshold, config.realize_opcount_threshold)
        return self.inner_fn_opcount().num_ops > threshold

    def inner_fn_free_unbacked_symbols(self) -> OrderedSet[Symbol]:
        index = self._index(self.ranges)
        return extract_free_unbacked_symbols(self.inner_fn, index)

    def get_reads(self) -> OrderedSet[Dep]:
        with patch.object(FlexibleLayout, "allow_indexing", True):
            if self.get_reduction_type():
                return extract_read_writes(
                    self.make_loader(),
                    self.get_size(),
                    self.get_reduction_size(),
                ).reads
            else:
                return extract_read_writes(
                    self.make_loader(),
                    self.get_size(),
                ).reads

    def get_read_names(self) -> OrderedSet[str]:
        return OrderedSet(self.inner_fn_opcount().read_buffers)

    def num_reads(self) -> int:
        return len(self.inner_fn_opcount().read_buffers)

    def get_reduction_size(self) -> Sequence[sympy.Expr]:
        raise NotImplementedError(
            f"get_reduction_size() is not implemented by {type(self)}!"
        )

    def get_reduction_type(self) -> Optional[str]:
        raise NotImplementedError(
            f"get_reduction_type() is not implemented by {type(self)}!"
        )

    def constant_to_device(self, device: torch.device) -> IRNode:
        raise NotImplementedError(
            f"constant_to_device() is not implemented by {type(self)}!"
        )


def nop_loader_fn(idx: Union[Expr, Sequence[Expr]], *, dtype: torch.dtype) -> OpsValue:
    if dtype.is_floating_point:
        return ops.constant(float("nan"), dtype)
    else:
        return ops.constant(0, dtype)


@ir_dataclass
class Pointwise(Loops):
    def make_loader(self) -> Callable[[Sequence[Expr]], OpsValue]:
        # Make zero-element loops into a no-op
        if self.is_zero_elements():
            return partial(nop_loader_fn, dtype=self.dtype)

        return self.inner_fn

    def get_reduction_size(self) -> Sequence[sympy.Expr]:
        return []

    def get_reduction_type(self) -> Optional[str]:
        return None

    def store_output(
        self,
        output_name: Optional[str],
        indexer: Callable[[Sequence[Expr]], Never],
        vars: Sequence[Expr],
    ) -> None:
        loader = self.make_loader()
        return ops.store(output_name or "unnamed", indexer(vars), loader(vars))

    def constant_to_device(self, device: torch.device) -> IRNode:
        """Move this to a given device. Requires that all reads are to constants."""
        loader = self.make_loader()
        loader = patch.object(ConstantBuffer, "override_device", device)(loader)
        return Pointwise(
            device=device, dtype=self.dtype, inner_fn=loader, ranges=self.ranges
        )


@ir_dataclass
class Scatter(Pointwise):
    output_indexer: Callable[[Sequence[Expr]], Expr]
    scatter_mode: StoreMode = None

    def constant_to_device(self, device: torch.device) -> IRNode:
        """Move this to a given device. Requires that all reads are to constants."""
        loader = self.make_loader()
        loader = patch.object(ConstantBuffer, "override_device", device)(loader)
        return Scatter(
            device=device,
            dtype=self.dtype,
            inner_fn=loader,
            ranges=self.ranges,
            output_indexer=self.output_indexer,
            scatter_mode=self.scatter_mode,
        )

    def store_output(
        self,
        output_name: Optional[str],
        indexer: Callable[[Sequence[Expr]], Never],
        vars: Sequence[Expr],
    ) -> None:
        loader = self.make_loader()
        if output_name is None:
            output_name = "unnamed"
        return ops.store(
            output_name,
            indexer(self.output_indexer(vars)),
            loader(vars),
            mode=self.scatter_mode,
        )


REDUCTION_COMBINE_FN: dict[str, Callable[..., OpsValue]] = {
    "any": ops_wrapper("logical_or"),
    "max": ops_wrapper("maximum"),
    "min": ops_wrapper("minimum"),
    "prod": ops_wrapper("mul"),
    "sum": ops_wrapper("add"),
    "xor_sum": ops_wrapper("bitwise_xor"),
}


def get_reduction_combine_fn(
    reduction_type: str, dtype: torch.dtype, arg_break_ties_left: bool = True
) -> Callable[..., object]:
    if reduction_type in REDUCTION_COMBINE_FN:
        return REDUCTION_COMBINE_FN[reduction_type]

    elif reduction_type in ("argmax", "argmin"):

        def argmax_combine_fn(
            a: tuple[object, object], b: tuple[object, object]
        ) -> tuple[OpsValue, OpsValue]:
            a_value, a_index = a
            b_value, b_index = b

            if reduction_type == "argmin":
                mask = ops.lt(a_value, b_value)
            else:
                mask = ops.gt(a_value, b_value)

            equal = ops.eq(a_value, b_value)
            if is_float_dtype(dtype):
                a_isnan = ops.ne(a_value, a_value)
                b_isnan = ops.ne(b_value, b_value)
                mask = ops.logical_or(mask, ops.gt(a_isnan, b_isnan))
                equal = ops.logical_or(equal, ops.logical_and(a_isnan, b_isnan))

            tie = (
                ops.lt(a_index, b_index)
                if arg_break_ties_left
                else ops.gt(a_index, b_index)
            )
            mask = ops.logical_or(mask, ops.logical_and(equal, tie))
            return (
                ops.where(mask, a_value, b_value),
                ops.where(mask, a_index, b_index),
            )

        return argmax_combine_fn

    elif reduction_type == "welford_combine":

        def welford_combine_fn(
            a: tuple[OpsValue, OpsValue, OpsValue],
            b: tuple[OpsValue, OpsValue, OpsValue],
        ) -> tuple[OpsValue, OpsValue, OpsValue]:
            a_mean, a_m2, a_weight = a
            b_mean, b_m2, b_weight = b

            delta = b_mean - a_mean
            new_weight = a_weight + b_weight
            w2_over_w = b_weight / new_weight
            return (
                a_mean + delta * w2_over_w,
                a_m2 + b_m2 + delta * delta * a_weight * w2_over_w,
                new_weight,
            )

        return welford_combine_fn

    else:
        raise NotImplementedError(f"unknown reduction_type={reduction_type}")


@ir_dataclass
class Reduction(Loops):
    reduction_ranges: Sequence[_IntLike]
    reduction_type: ReductionType
    # self.dtype represents the dst dtype
    src_dtype: torch.dtype
    reduction_hint: ReductionHint

    def __str__(self) -> str:
        return self._to_str(("ranges", "reduction_ranges", "reduction_type"))

    __repr__ = __str__

    def get_unbacked_symbol_uses(self) -> OrderedSet[Symbol]:
        return super().get_unbacked_symbol_uses() | OrderedSet().union(
            *(free_unbacked_symbols(e) for e in self.reduction_ranges)
        )

    def get_reduction_size(self) -> Sequence[sympy.Expr]:
        return self.reduction_ranges

    def get_reduction_type(self) -> Optional[str]:
        return self.reduction_type

    def store_reduction(
        self,
        output_name: Optional[str],
        indexer: Callable[[Sequence[Expr]], Never],
        vars: Sequence[Expr],
        reduction_vars: Sequence[Symbol],
    ) -> None:
        value = ops.reduction(
            self.dtype,
            self.src_dtype,
            self.reduction_type,
            self.inner_fn(vars, reduction_vars),
        )
        return ops.store_reduction(output_name or "unnamed", indexer(vars), value)

    def index_length(self) -> int:
        return len(self.ranges) + len(self.reduction_ranges)

    def inner_fn_args(self) -> Sequence[Sequence[Expr]]:
        index = self._index(self.ranges)
        rindex = self._index(self.reduction_ranges, SymT.R0_INDEX)
        return (index, rindex)

    def inner_fn_free_unbacked_symbols(self) -> OrderedSet[Symbol]:
        index = self._index(self.ranges)
        rindex = self._index(self.reduction_ranges, SymT.R0_INDEX)
        return extract_free_unbacked_symbols(self.inner_fn, index, rindex)

    def constant_to_device(self, device: torch.device) -> IRNode:
        """Move this to a given device. Requires that all reads are to constants."""
        loader = self.make_loader()
        loader = patch.object(ConstantBuffer, "override_device", device)(loader)
        return Reduction(
            device=device,
            dtype=self.dtype,
            inner_fn=loader,
            ranges=self.ranges,
            reduction_ranges=self.reduction_ranges,
            reduction_type=self.reduction_type,
            src_dtype=self.src_dtype,
            reduction_hint=ReductionHint.DEFAULT,
        )

    @staticmethod
    def num_splits(
        device: torch.device,
        dst_dtype: torch.dtype,
        src_dtype: torch.dtype,
        inner_fn: Callable[..., OpsValue],
        ranges: Sequence[_IntLike],
        reduction_ranges: Sequence[_IntLike],
        reduction_type: Union[ReductionType, Literal["scan"]],
        reduction_numel: Expr,
        input_node: Optional[IRNode] = None,
    ) -> tuple[ReductionHint, _IntLike]:
        def _is_static(x: object) -> bool:
            return isinstance(x, (int, Integer))

        reduction_numel_hint = V.graph.sizevars.symbolic_hint(reduction_numel)
        numel_hint = V.graph.sizevars.symbolic_hint(sympy_product(ranges))

        should_split = reduction_type == "scan" or (
            not V.graph.has_feature(device, BackendFeature.REDUCE_TO_SINGLE_ELEMENT)
            and reduction_type
            not in (
                "argmax",
                "argmin",
            )
            and config.split_reductions
        )
        if not (_is_static(reduction_numel_hint) and _is_static(numel_hint)):
            # We don't support unbacked symints
            return ReductionHint.DEFAULT, 1

        props = DeviceProperties.create(device)
        num_sm = props.multi_processor_count
        min_elements_per_thread = 32
        if should_split:
            inner_reduction_splits: Callable[[int, int], int] = functools.partial(
                V.choices.reduction_split_factor, device, inner_reduction=True
            )
            outer_reduction_splits: Callable[[int, int], int] = functools.partial(
                V.choices.reduction_split_factor, device, inner_reduction=False
            )
        else:

            def inner_reduction_splits(
                reduction_numel_hint: int,
                numel_hint: int,
            ) -> int:
                return 1

            outer_reduction_splits = inner_reduction_splits

        # easy cases
        if numel_hint == 1:
            split = inner_reduction_splits(reduction_numel_hint, numel_hint)
            if split == 1:
                # No need to split.
                return ReductionHint.INNER, split
            if input_node is not None and isinstance(input_node, TensorBox):
                with patch.object(FlexibleLayout, "allow_indexing", True):
                    (
                        new_ranges,
                        new_reduction_ranges,
                    ) = extract_input_node_reduction_ranges(input_node)
                if new_ranges is not None and new_reduction_ranges is not None:
                    extracted_numel_hint = V.graph.sizevars.symbolic_hint(
                        sympy_product(new_ranges + new_reduction_ranges)
                    )
                    if reduction_numel_hint == extracted_numel_hint:
                        log.debug(
                            "Use previous IRNode's range and reduction_ranges instead of split. "
                            "current ranges: %s, current reduction ranges: %s, current split: %d, "
                            "new ranges: %s, new reduction ranges: %s",
                            ranges,
                            reduction_ranges,
                            split,
                            new_ranges,
                            new_reduction_ranges,
                        )
                        # If the input_node or its dependent nodes are also Reduction nodes,
                        # use reduction_sizes of this node or its dependent nodes directly.
                        return ReductionHint.INNER, -1
            return ReductionHint.INNER, split
        if (
            reduction_numel_hint <= min_elements_per_thread
            or numel_hint >= num_sm * 2 * 32
        ):
            return ReductionHint.DEFAULT, 1

        r = Reduction(
            device=device,
            dtype=dst_dtype,
            inner_fn=inner_fn,
            ranges=ranges,
            reduction_ranges=reduction_ranges,
            reduction_type=reduction_type if reduction_type != "scan" else "sum",
            src_dtype=src_dtype,
            reduction_hint=ReductionHint.DEFAULT,
        )

        def get_read_indices(r: Reduction) -> tuple[Sequence[Expr], bool]:
            cb = ComputedBuffer(
                name=None,
                layout=FlexibleLayout(
                    device=r.get_device(),
                    dtype=r.get_dtype(),
                    size=r.get_size(),
                ),
                data=r,
            )
            read_writes = cb.get_read_writes()
            # try finding the full size producer
            # TODO this will fail for something like ((1, N) * (N, 1)).sum()
            # this would also possibly be wrong for producers with the different contiguity but we hope those cases are rare
            assert read_writes.range_vars is not None
            range_vars = [
                r
                for r in read_writes.range_vars
                if isinstance(r, Expr) and not isinstance(r, sympy.Number)
            ]
            indices = []
            changed = False
            for md in sorted(read_writes.reads, key=lambda x: x.name):
                if all(r in md.index.free_symbols for r in range_vars):
                    indices.append(md.index)
                    if md.name in V.graph.name_to_buffer:
                        buf = V.graph.name_to_buffer[md.name]
                        original_stride = getattr(buf.layout, "stride", None)
                        buf.decide_layout()
                        if getattr(buf.layout, "stride", None) != original_stride:
                            changed = True
            return indices, changed

        indices, changed = get_read_indices(r)
        if changed:
            indices, _ = get_read_indices(r)

        if len(indices) == 0:
            # TODO determine splits when all inputs are broadcast
            return ReductionHint.DEFAULT, 1

        (_, reduction_vars), ranges1 = dependencies.index_vars_squeeze(
            r.get_size(), r.get_reduction_size()
        )
        num_outer = 0
        num_inner = 0
        for i in indices:
            j = V.graph.sizevars.simplify_with_ranges(i, ranges1)
            strides = V.graph.sizevars.stride_hints(
                j, reduction_vars, list(ranges1.keys())
            )
            outer = all(s > 1 for s in strides)
            if outer:
                num_outer += 1
            else:
                num_inner += 1
        if num_inner > num_outer:
            return ReductionHint.INNER, inner_reduction_splits(
                reduction_numel_hint, numel_hint
            )
        else:
            return ReductionHint.OUTER, outer_reduction_splits(
                reduction_numel_hint, numel_hint
            )

    @staticmethod
    def _unroll_reduction_fn(
        inner_fn: Callable[[Sequence[_IntLike], Sequence[_IntLike]], OpsValue],
        reduction_ranges: Sequence[_IntLike],
        reduction_type: str,
        src_dtype: torch.dtype,
    ) -> Callable[[Sequence[_IntLike]], OpsValue]:
        """Convert inner_fn from a reduction to an pointwise"""
        reduction_ranges = [
            V.graph.sizevars.evaluate_static_shape(x) for x in reduction_ranges
        ]

        combine_fn = get_reduction_combine_fn(reduction_type, src_dtype)

        def fn(index: Sequence[_IntLike]) -> Any:
            return functools.reduce(
                combine_fn,
                (
                    value_fn(index, rindex)
                    for rindex in itertools.product(
                        *[range(x) for x in reduction_ranges]
                    )
                ),
            )

        value_fn: Callable[[Sequence[_IntLike], Sequence[_IntLike]], Any]
        if reduction_type in ("argmin", "argmax"):
            flatten_index = FixedLayout(
                None,  # type: ignore[arg-type]
                None,  # type: ignore[arg-type]
                reduction_ranges,
                FlexibleLayout.contiguous_strides(reduction_ranges),
            ).make_indexer()

            def value_fn(
                index: Sequence[_IntLike], rindex: Sequence[_IntLike]
            ) -> tuple[OpsValue, OpsValue]:
                rindex = [sympy.expand(i) for i in rindex]
                return (
                    inner_fn(index, rindex),
                    ops.index_expr(flatten_index(rindex), torch.int64),
                )

            return lambda index: fn(index)[1]
        else:
            value_fn = inner_fn
            return fn

    @classmethod
    def create(
        cls,
        device: torch.device,
        dst_dtype: torch.dtype,
        src_dtype: torch.dtype,
        inner_fn: Callable[..., Any],
        ranges: Sequence[Expr],
        reduction_ranges: Sequence[Expr],
        reduction_type: ReductionType,
        reduction_hint: ReductionHint = ReductionHint.DEFAULT,
        input_node: Optional[IRNode] = None,
    ) -> TensorBox:
        reduction_numel = V.graph.sizevars.simplify(sympy_product(reduction_ranges))

        if reduction_numel == 0:
            # N.B. This is a hack to generate the literal of the given type
            # Ideally, we should be fixing `def constant` in triton.py
            # but it breaks due to hardcoded dtypes in other places
            def py_cnst(val: object) -> Union[bool, float, int]:
                if dst_dtype == torch.bool:
                    return bool(val)
                elif dst_dtype.is_floating_point:
                    assert isinstance(val, typing.SupportsFloat)
                    return float(val)
                else:
                    assert isinstance(val, typing.SupportsInt)
                    return int(val)

            rtypes_to_inits = {
                "sum": py_cnst(0),
                "xor_sum": py_cnst(0),
                "prod": py_cnst(1),
                "any": py_cnst(0),
                # "all" is desugared to `!any(!val)`
            }

            assert reduction_type in rtypes_to_inits.keys(), (
                f"{reduction_type} not supported for zero-dimension tensors!"
            )

            def const_fn(index: int) -> OpsValue:
                return ops.constant(rtypes_to_inits[reduction_type], dst_dtype)

            return Pointwise.create(
                device=device,
                dtype=src_dtype,
                inner_fn=const_fn,
                ranges=list(ranges),
            )

        if reduction_numel == 1:
            # this reduction is actually a pointwise op
            if reduction_type in ("argmin", "argmax"):

                def fn(index: int) -> OpsValue:
                    return ops.constant(0, dst_dtype)

            else:

                def fn(index: int) -> OpsValue:
                    reduction_index = [sympy.S.Zero for _ in reduction_ranges]
                    return inner_fn(index, reduction_index)

            return Pointwise.create(
                device=device, dtype=dst_dtype, inner_fn=fn, ranges=ranges
            )

        if (
            isinstance(reduction_numel, Integer)
            and V.graph.sizevars.size_hint(reduction_numel)
            < config.unroll_reductions_threshold
            and (sympy_product(ranges) != 1 or is_gpu(device.type))
        ):
            # NB: This works around https://github.com/pytorch/pytorch/issues/140457
            # since turning reductions into pointwise ops can exacerbate this problem
            return Pointwise.create(
                device=device,
                dtype=dst_dtype,
                inner_fn=cls._unroll_reduction_fn(
                    inner_fn, reduction_ranges, reduction_type, src_dtype
                ),
                ranges=ranges,
            )

        # triton doesn't support reduce to single element well, so break it up
        hint, split = cls.num_splits(
            device,
            dst_dtype,
            src_dtype,
            inner_fn,
            ranges,
            reduction_ranges,
            reduction_type,
            reduction_numel,
            input_node,
        )
        # intermediate reduction in split can contain complex indexing,
        # and num_splits will fail to correctly set the hint
        # reuse the passed hint if available
        if reduction_hint == ReductionHint.DEFAULT:
            reduction_hint = hint
        if split == -1:
            assert input_node is not None
            new_ranges, new_reduction_ranges = extract_input_node_reduction_ranges(
                input_node
            )
            assert new_ranges is not None
            assert new_reduction_ranges is not None
            return cls.create_multilayer_existing_ranges(
                device,
                dst_dtype,
                src_dtype,
                inner_fn,
                ranges,
                reduction_ranges,
                new_ranges,
                new_reduction_ranges,
                reduction_type,
                reduction_hint,
            )
        elif split > 1:
            # triton doesn't support reduce to single element well, so break it up
            return cls.create_multilayer(
                device,
                dst_dtype,
                src_dtype,
                inner_fn,
                ranges,
                reduction_ranges,
                reduction_type,
                split,
                reduction_hint,
            )

        return TensorBox.create(
            Reduction(
                device=device,
                dtype=dst_dtype,
                inner_fn=inner_fn,
                ranges=ranges,
                reduction_ranges=reduction_ranges,
                reduction_type=reduction_type,
                src_dtype=src_dtype,
                reduction_hint=reduction_hint,
            )
        )

    @staticmethod
    def default_accumulator(
        reduction_type: str, dtype: torch.dtype
    ) -> Union[_NumLike, Sequence[_NumLike]]:
        if reduction_type in ("max", "argmax"):
            if is_float_dtype(dtype):
                return float("-inf")
            elif is_boolean_dtype(dtype):
                return False
            else:
                return torch.iinfo(dtype).min
        if reduction_type in ("min", "argmin"):
            if is_float_dtype(dtype):
                return float("inf")
            elif is_boolean_dtype(dtype):
                return True
            else:
                return torch.iinfo(dtype).max

        zero = False if is_boolean_dtype(dtype) else 0
        one = True if is_boolean_dtype(dtype) else 1
        return {
            "sum": zero,
            "prod": one,
            "xor_sum": zero,
            "any": zero,
            "welford_reduce": (zero, zero, zero),
            "welford_combine": (zero, zero, zero),
        }[reduction_type]

    @staticmethod
    def default_value(
        reduction_type: str, dtype: torch.dtype
    ) -> Union[_NumLike, Sequence[_NumLike]]:
        if reduction_type == "welford_reduce":
            return 0
        return Reduction.default_accumulator(reduction_type, dtype)

    @staticmethod
    def _multilayer_second_step_hint(
        split: _IntLike, numel_hint: int, reduction_hint: ReductionHint
    ) -> ReductionHint:
        if split == -1:
            return reduction_hint
        if split <= 512 and numel_hint <= 512 and reduction_hint == ReductionHint.OUTER:
            return ReductionHint.OUTER_TINY
        if (
            split <= 1024
            and numel_hint <= 256
            and reduction_hint == ReductionHint.OUTER
        ):
            return ReductionHint.OUTER_TINY

        return reduction_hint

    @classmethod
    def _multilayer_wrap_loader(
        cls,
        loader: Callable[..., OpsValue],
        reduction_ranges: Sequence[_IntLike],
        reduction_numel: _IntLike,
        split: _IntLike,
        block_size: _IntLike,
        default: Union[_NumLike, Sequence[_NumLike]],
    ) -> Callable[..., object]:
        reindex = View.dynamic_reshape_indexer(reduction_ranges, [reduction_numel])
        need_mask = not V.graph.sizevars.is_expr_static_and_true(
            sympy.Eq(reduction_numel % split, 0)
        )

        def wrapper_fn(
            index: Sequence[Symbol], reduction_index: Sequence[Symbol]
        ) -> OpsValue:
            (reduction_index,) = reduction_index
            *new_index, reduction_block = index
            indices = block_size * reduction_block + reduction_index

            def body() -> OpsValue:
                return loader(new_index, reindex([indices]))

            if need_mask:
                mask = ops.lt(
                    ops.index_expr(indices, torch.int32),
                    ops.index_expr(reduction_numel, torch.int32),
                )
                return ops.masked(mask, body, default)
            else:
                return body()

        return wrapper_fn

    @classmethod
    def _multilayer_wrap_loader_existing_ranges(
        cls,
        loader: Callable[[Sequence[sympy.Expr], Sequence[sympy.Expr]], OpsValue],
        original_ranges: Sequence[Expr],
        original_reduction_ranges: Sequence[Expr],
        new_ranges: Sequence[Integer],
        new_reduction_ranges: Sequence[Integer],
    ) -> Callable[[Sequence[sympy.Expr], Sequence[sympy.Expr]], OpsValue]:
        assert all(r == 1 for r in original_ranges), (
            f"Only enabled for numel_hint == 1, found {original_ranges=}"
        )
        reindex = View.dynamic_reshape_indexer(
            original_reduction_ranges, tuple(new_ranges) + tuple(new_reduction_ranges)
        )

        def wrapper_fn(
            merged_index: Sequence[sympy.Expr],
            new_reduction_index: Sequence[sympy.Expr],
        ) -> OpsValue:
            original_idx = merged_index[: len(original_ranges)]
            new_index = merged_index[len(original_ranges) :]
            return loader(
                original_idx,
                reindex(tuple(new_index) + tuple(new_reduction_index)),
            )

        return wrapper_fn

    @classmethod
    def create_multilayer_helper(
        cls,
        device: torch.device,
        dst_dtype: torch.dtype,
        src_dtype: torch.dtype,
        wrapper_fn: Callable[..., Any],
        original_ranges: Sequence[Expr],
        original_reduction_ranges: Sequence[Expr],
        new_ranges: list[Expr],
        new_reduction_ranges: list[Integer],
        reduction_type: ReductionType,
        split: _IntLike,
        reduction_hint: ReductionHint,
    ) -> TensorBox:
        """
        Break a large reduction up into multiple smaller reductions
        recursively
        """
        # triton will automatically compute reductions in fp32 if reducing over fp16/bf16
        # within the kernel. keep the intermediate in fp32 so as to keep the whole reduction
        # in fp32 and not reduce precision by breaking up the kernel into multiple layers
        intermediate_dtype = (
            dst_dtype
            if dst_dtype not in (torch.float16, torch.bfloat16)
            else torch.float
        )
        intermediate = Reduction.create(
            device,
            intermediate_dtype,
            src_dtype,
            wrapper_fn,
            new_ranges,
            new_reduction_ranges,
            reduction_type,
            reduction_hint,
        )
        intermediate.realize()
        intermediate_loader = intermediate.make_loader()

        def intermediate_fn(
            index: Sequence[_IntLike], reduction_index: Sequence[_IntLike]
        ) -> OpsValue:
            return intermediate_loader([*index, *reduction_index])

        numel_hint = V.graph.sizevars.size_hint(sympy_product(original_ranges))
        reduction_hint = cls._multilayer_second_step_hint(
            split, numel_hint, reduction_hint
        )

        assert original_ranges == new_ranges[: len(original_ranges)]
        return TensorBox.create(
            Reduction(
                device=device,
                dtype=dst_dtype,
                inner_fn=intermediate_fn,
                ranges=original_ranges,
                reduction_ranges=new_ranges[len(original_ranges) :],
                reduction_type=reduction_type,
                src_dtype=src_dtype,
                reduction_hint=reduction_hint,
            )
        )

    @classmethod
    def create_multilayer(
        cls,
        device: torch.device,
        dst_dtype: torch.dtype,
        src_dtype: torch.dtype,
        inner_fn: Callable[..., Any],
        ranges: Sequence[Expr],
        reduction_ranges: Sequence[Expr],
        reduction_type: ReductionType,
        split: _IntLike,
        reduction_hint: ReductionHint,
    ) -> TensorBox:
        """
        Break a large reduction up into multiple smaller reductions
        recursively
        """
        # TODO(jansel): realize the reduction so we can do dynamic indexing
        reduction_numel = sympy_product(reduction_ranges)
        block_size = FloorDiv(reduction_numel + (split - 1), split)
        default = cls.default_value(reduction_type, dst_dtype)
        wrapper_fn = cls._multilayer_wrap_loader(
            inner_fn, reduction_ranges, reduction_numel, split, block_size, default
        )

        return cls.create_multilayer_helper(
            device,
            dst_dtype,
            src_dtype,
            wrapper_fn,
            ranges,
            reduction_ranges,
            [*ranges, split],
            [block_size],
            reduction_type,
            split,
            reduction_hint,
        )

    @classmethod
    def create_multilayer_existing_ranges(
        cls,
        device: torch.device,
        dst_dtype: torch.dtype,
        src_dtype: torch.dtype,
        inner_fn: Callable[..., Any],
        original_ranges: Sequence[Expr],
        original_reduction_ranges: Sequence[Expr],
        new_ranges: list[Integer],
        new_reduction_ranges: list[Integer],
        reduction_type: ReductionType,
        reduction_hint: ReductionHint,
    ) -> TensorBox:
        """
        Break a large reduction up into multiple smaller reductions
        recursively
        """
        wrapper_fn = cls._multilayer_wrap_loader_existing_ranges(
            inner_fn,
            original_ranges,
            original_reduction_ranges,
            new_ranges,
            new_reduction_ranges,
        )
        return cls.create_multilayer_helper(
            device,
            dst_dtype,
            src_dtype,
            wrapper_fn,
            original_ranges,
            original_reduction_ranges,
            [*original_ranges, *new_ranges],
            new_reduction_ranges,
            reduction_type,
            -1,
            reduction_hint,
        )


class WelfordReduction(Reduction):
    output_index: int

    def __init__(
        self,
        device: torch.device,
        dtype: torch.dtype,
        inner_fns: Sequence[Callable[[Sequence[Expr], Sequence[Expr]], OpsValue]],
        ranges: Sequence[Integer],
        reduction_ranges: Sequence[Integer],
        reduction_type: ReductionType,
        reduction_hint: ReductionHint,
        output_index: int,
    ) -> None:
        loader: Callable[[Sequence[Expr], Sequence[Expr]], Any]
        if len(inner_fns) == 1:
            loader = inner_fns[0]
        else:

            def loader(
                idx: Sequence[Expr], reduction_idx: Sequence[Expr]
            ) -> tuple[OpsValue, ...]:
                return tuple(fn(idx, reduction_idx) for fn in inner_fns)

        super().__init__(
            device=device,
            dtype=dtype,
            inner_fn=loader,
            ranges=ranges,
            reduction_ranges=reduction_ranges,
            reduction_type=reduction_type,
            src_dtype=dtype,
            reduction_hint=reduction_hint,
        )
        self.output_index = output_index

    def store_reduction(
        self,
        output_name: Optional[str],
        indexer: Callable[[Sequence[Expr]], Never],
        vars: Sequence[Expr],
        reduction_vars: Sequence[Symbol],
    ) -> None:
        values = ops.reduction(
            self.dtype,
            self.src_dtype,
            self.reduction_type,
            self.inner_fn(vars, reduction_vars),
        )
        value = values[self.output_index]
        return ops.store_reduction(output_name or "unnamed", indexer(vars), value)

    @classmethod
    def create(  # type: ignore[override]
        cls,
        device: torch.device,
        dtype: torch.dtype,
        inner_fns: Sequence[Callable[..., Any]],
        ranges: list[Integer],
        reduction_ranges: list[Integer],
        reduction_type: ReductionType,
        reduction_hint: ReductionHint = ReductionHint.DEFAULT,
    ) -> Sequence[TensorBox]:
        assert reduction_type in ("welford_reduce", "welford_combine")

        reduction_numel = V.graph.sizevars.simplify(sympy_product(reduction_ranges))

        def const(val: int) -> TensorBox:
            def inner_fn(idx: Sequence[Expr]) -> OpsValue:
                return ops.constant(
                    val,
                    dtype,
                )

            return Pointwise.create(
                device=device,
                dtype=dtype,
                inner_fn=inner_fn,
                ranges=list(ranges),
            )

        if reduction_numel == 0:
            mean = const(0)
            m2 = const(0)
            weight = const(0)
            return mean, m2, weight

        if reduction_numel == 1:

            def copy(
                loader: Callable[[Sequence[Expr], Sequence[Expr]], OpsValue],
            ) -> TensorBox:
                def inner_fn(idx: Sequence[Expr]) -> OpsValue:
                    reduction_index = [sympy.S.Zero for _ in reduction_ranges]
                    return loader(idx, reduction_index)

                return Pointwise.create(
                    device=device,
                    dtype=dtype,
                    inner_fn=inner_fn,
                    ranges=list(ranges),
                )

            if reduction_type == "welford_reduce":
                return copy(inner_fns[0]), const(0), const(1)
            else:
                return tuple(copy(fn) for fn in inner_fns)

        # TODO: Unrolled reduction
        # if (
        #     isinstance(reduction_numel, Integer)
        #     and V.graph.sizevars.size_hint(reduction_numel)
        #     < config.unroll_reductions_threshold
        #     and sympy_product(ranges) != 1
        # ):
        #     return Pointwise.create(
        #         device,
        #         dst_dtype,
        #         cls._unroll_reduction_fn(
        #             inner_fn, reduction_ranges, reduction_type, src_dtype
        #         ),
        #         ranges,
        #     )

        # triton doesn't support reduce to single element well, so break it up
        hint, split = Reduction.num_splits(
            device,
            dtype,
            dtype,
            inner_fns[0],
            ranges,
            reduction_ranges,
            reduction_type=reduction_type,
            reduction_numel=reduction_numel,
        )
        # intermediate reduction in split can contain complex indexing,
        # and num_splits will fail to correctly set the hint
        # reuse the passed hint if available
        if reduction_hint == ReductionHint.DEFAULT:
            reduction_hint = hint
        if split > 1:
            # triton doesn't support reduce to single element well, so break it up
            return cls.create_multilayer(
                device,
                dtype,
                inner_fns,
                ranges,
                reduction_ranges,
                reduction_type,
                split,
                reduction_hint,
            )

        results = [
            TensorBox.create(
                WelfordReduction(
                    device,
                    dtype,
                    inner_fns,
                    ranges,
                    reduction_ranges,
                    reduction_type,
                    reduction_hint,
                    output_idx,
                )
            )
            for output_idx in range(3)
        ]
        for t in results:
            t.realize()
        return results

    @staticmethod
    def default_value(
        reduction_type: str, dtype: torch.dtype
    ) -> Union[_NumLike, Sequence[_NumLike]]:
        return (0, 0, 0)

    @classmethod
    def create_multilayer(  # type: ignore[override]
        cls,
        device: torch.device,
        dtype: torch.dtype,
        inner_fns: Sequence[Callable[..., Any]],
        ranges: list[Integer],
        reduction_ranges: list[Integer],
        reduction_type: ReductionType,
        split: _IntLike,
        reduction_hint: ReductionHint,
    ) -> Sequence[TensorBox]:
        """
        Break a large reduction up into multiple smaller reductions
        recursively
        """
        reduction_numel = sympy_product(reduction_ranges)
        need_mask = not V.graph.sizevars.is_expr_static_and_true(
            sympy.Eq(reduction_numel % split, 0)
        )

        if need_mask and reduction_type != "welford_combine":
            # If we need mask, then "welford_reduce" doesn't work because
            # masked inputs shouldn't count towards the welford weight

            def constant(
                idx: Sequence[Expr], reduction_idx: Sequence[Expr], value: int
            ) -> OpsValue:
                return ops.constant(value, dtype)

            return cls.create_multilayer(
                device=device,
                dtype=dtype,
                inner_fns=(
                    inner_fns[0],
                    partial(constant, value=0),
                    partial(constant, value=1),
                ),
                ranges=ranges,
                reduction_ranges=reduction_ranges,
                reduction_type="welford_combine",
                split=split,
                reduction_hint=reduction_hint,
            )

        block_size = FloorDiv(reduction_numel + (split - 1), split)
        intermediates = WelfordReduction.create(
            device,
            dtype,
            tuple(
                cls._multilayer_wrap_loader(
                    loader,
                    reduction_ranges,
                    reduction_numel,
                    split,
                    block_size,
                    default=0,
                )
                for loader in inner_fns
            ),
            [*ranges, split],
            [block_size],
            reduction_type,
            reduction_hint,
        )
        for i in intermediates:
            i.realize()

        def intermediate_loader_fn(
            index: Sequence[Expr],
            reduction_index: Sequence[Expr],
            loader: Callable[[Sequence[Expr]], OpsValue],
        ) -> OpsValue:
            return loader([*index, *reduction_index])

        numel_hint = V.graph.sizevars.size_hint(sympy_product(ranges))
        reduction_hint = cls._multilayer_second_step_hint(
            split, numel_hint, reduction_hint
        )
        return WelfordReduction.create(
            device,
            dtype,
            tuple(
                partial(intermediate_loader_fn, loader=i.make_loader())
                for i in intermediates
            ),
            ranges,
            [split],
            # welford_reduce turns one input into three outputs, which are combined with welford_combine
            "welford_combine",
            reduction_hint,
        )


@ir_dataclass
class Scan(Loops):
    scan_ranges: list[Integer]
    size: list[Integer]
    combine_fn: Callable[[tuple[Any, ...], tuple[Any, ...]], tuple[Any, ...]]
    reindex: Callable[[Sequence[_IntLike], Sequence[_IntLike]], Sequence[_IntLike]]
    reduction_hint: ReductionHint
    output_index: int
    # output_index indexes the following tuples
    dtypes: tuple[torch.dtype, ...]
    inner_fns: tuple[Callable[..., Any], ...]

    # HACK we mimick reduction

    def get_unbacked_symbol_uses(self) -> OrderedSet[Symbol]:
        # TODO: Can combine_fn/reindex close over unbacked symbols? If so, we
        # need to explicitly represent the closure so we can pull out unbacked
        # symbols here
        return (
            super().get_unbacked_symbol_uses()
            | OrderedSet().union(*(free_unbacked_symbols(e) for e in self.scan_ranges))
            | OrderedSet().union(*(free_unbacked_symbols(e) for e in self.size))
        )

    def __post_init__(self) -> None:
        assert len(self.ranges) + len(self.scan_ranges) == len(self.size)
        super().__post_init__()

    def store_reduction(
        self,
        output_name: Optional[str],
        indexer: Callable[[Sequence[_IntLike]], Never],
        vars: Sequence[Expr],
        scan_vars: Sequence[Symbol],
    ) -> None:
        idx = self.reindex(vars, scan_vars)
        values = tuple(inner_fn(idx) for inner_fn in self.inner_fns)
        result = ops.scan(self.dtypes, self.combine_fn, values)
        return ops.store(
            output_name or "unnamed", indexer(idx), result[self.output_index]
        )

    def get_reduction_type(self) -> Optional[str]:
        # return self.scan_op
        return "custom"

    def get_reduction_size(self) -> Sequence[sympy.Expr]:
        return self.scan_ranges

    def get_size(self) -> Sequence[Expr]:
        return self.size

    def get_pointwise_size(self) -> Sequence[Expr]:
        return self.ranges

    def index_length(self) -> int:
        return len(self.ranges) + len(self.scan_ranges)

    def inner_fn_args(self) -> Sequence[Sequence[_IntLike]]:
        index = self._index(self.ranges)
        rindex = self._index(self.scan_ranges, SymT.R0_INDEX)
        idx = self.reindex(index, rindex)
        return (idx,)

    def inner_fn_free_unbacked_symbols(self) -> OrderedSet[Symbol]:
        index = self._index(self.ranges)
        rindex = self._index(self.scan_ranges, SymT.R0_INDEX)
        idx = self.reindex(index, rindex)
        return extract_free_unbacked_symbols(self.inner_fn, idx)

    @classmethod
    def create(  # type: ignore[override]
        cls,
        device: torch.device,
        dtypes: tuple[torch.dtype, ...],
        inner_fns: tuple[Callable[[Sequence[Expr]], Any], ...],
        size: list[Integer],
        axis: int,
        combine_fn: Callable[[tuple[Any, ...], tuple[Any, ...]], tuple[Any, ...]],
        reduction_hint: ReductionHint = ReductionHint.DEFAULT,
        *,
        # Whether we have the option to fallback to aten
        can_fallback_to_aten: bool = True,
        **kwargs: Any,
    ) -> Sequence[Optional[TensorBox]]:
        pointwise_ranges = [*size[:axis], *size[axis + 1 :]]
        scan_ranges = [size[axis]]

        if not V.graph.has_feature(device, BackendFeature.SCAN):
            return [None] * len(dtypes)

        if len(dtypes) > 1 and not V.graph.has_feature(
            device, BackendFeature.TUPLE_REDUCTION
        ):
            return [None] * len(dtypes)

        sizevars = V.graph.sizevars
        scan_numel = sizevars.simplify(sympy_product(scan_ranges))

        assert len(dtypes) == len(inner_fns)

        # Scan with a single element is just a copy
        if sizevars.is_expr_static_and_true(sympy.Le(scan_numel, 1)):
            return [
                Pointwise.create(
                    device=device,
                    dtype=dtypes[output_index],
                    inner_fn=inner_fns[output_index],
                    ranges=size,
                )
                for output_index in range(len(dtypes))
            ]

        reduction_hint, num_splits = cls.num_splits(
            device=device,
            dtype=dtypes[0],
            inner_fn=inner_fns[0],
            axis=axis,
            pointwise_ranges=pointwise_ranges,
            scan_ranges=scan_ranges,
            combine_fn=combine_fn,
            scan_numel=scan_numel,
        )
        scan_type = Scan
        if num_splits > 1:
            supports_split = torch.version.hip is None and len(dtypes) == 1
            if not supports_split:
                if can_fallback_to_aten:
                    # Fallback to ATen
                    return [None] * len(dtypes)
                else:
                    num_splits = 1
            else:
                scan_type = SplitScan

        def reindex(index: Sequence[Expr], scan_index: Sequence[Expr]) -> list[Expr]:
            assert len(scan_index) == len(scan_ranges)
            assert len(index) == len(pointwise_ranges)
            return [*index[:axis], *scan_index, *index[axis:]]

        results = [
            TensorBox.create(
                scan_type(
                    device=device,
                    dtype=dtypes[output_index],
                    dtypes=dtypes,
                    inner_fn=inner_fns[output_index],
                    inner_fns=inner_fns,
                    size=size,
                    ranges=pointwise_ranges,
                    scan_ranges=scan_ranges,
                    combine_fn=combine_fn,
                    reindex=reindex,
                    reduction_hint=reduction_hint,
                    output_index=output_index,
                    **kwargs,
                )
            )
            for output_index in range(len(dtypes))
        ]

        for result in results:
            result.realize()

        return results

    @classmethod
    def num_splits(
        cls,
        device: torch.device,
        dtype: torch.dtype,
        inner_fn: Callable[[Sequence[Expr]], OpsValue],
        axis: int,
        pointwise_ranges: list[Integer],
        scan_ranges: list[Integer],
        combine_fn: Callable[[tuple[Any, ...], tuple[Any, ...]], tuple[Any, ...]],
        scan_numel: Expr,
    ) -> tuple[ReductionHint, _IntLike]:
        # TODO: custom splitting heuristic for scan
        def wrapper_fn(idx: Sequence[Expr], reduction_idx: Sequence[Expr]) -> OpsValue:
            return inner_fn([*idx[:axis], *reduction_idx, *idx[axis:]])

        return Reduction.num_splits(
            device=device,
            dst_dtype=dtype,
            src_dtype=dtype,
            inner_fn=wrapper_fn,
            ranges=pointwise_ranges,
            reduction_ranges=scan_ranges,
            reduction_type="scan",
            reduction_numel=scan_numel,
        )


# This signifies a scan op that should go through TritonSplitScanKernel codegen on CUDA.
@ir_dataclass
class SplitScan(Scan):
    pass


@ir_dataclass
class Sort(Loops):
    # Sorts a tuple of key, value pairs
    sort_ranges: list[Integer]
    size: list[Integer]
    reindex: Callable[[Sequence[Expr], Sequence[Expr]], Sequence[Expr]]
    reduction_hint: ReductionHint
    output_index: int
    # output_index indexes the following tuples
    dtypes: tuple[torch.dtype, ...]
    inner_fns: tuple[Callable[..., Any], ...]

    stable: bool
    descending: bool

    # HACK we mimick reduction

    def get_unbacked_symbol_uses(self) -> OrderedSet[Symbol]:
        return (
            super().get_unbacked_symbol_uses()
            | OrderedSet().union(*(free_unbacked_symbols(e) for e in self.sort_ranges))
            | OrderedSet().union(*(free_unbacked_symbols(e) for e in self.size))
        )

    def __post_init__(self) -> None:
        assert len(self.ranges) + len(self.sort_ranges) == len(self.size)
        super().__post_init__()

    def store_reduction(
        self,
        output_name: Optional[str],
        indexer: Callable[[Sequence[Expr]], Expr],
        vars: Sequence[Expr],
        reduction_vars: Sequence[Expr],
    ) -> None:
        idx = self.reindex(vars, reduction_vars)
        values = tuple(inner_fn(idx) for inner_fn in self.inner_fns)
        result = ops.sort(self.dtypes, values, self.stable, self.descending)
        return ops.store(
            output_name or "unnamed", indexer(idx), result[self.output_index]
        )

    def get_reduction_type(self) -> Optional[str]:
        return "sort"

    def get_reduction_size(self) -> Sequence[Expr]:
        return self.sort_ranges

    def get_size(self) -> Sequence[Expr]:
        return self.size

    def get_pointwise_size(self) -> Sequence[Expr]:
        return self.ranges

    def index_length(self) -> int:
        return len(self.ranges) + len(self.sort_ranges)

    def inner_fn_args(self) -> Sequence[Sequence[Expr]]:
        index = self._index(self.ranges)
        rindex = self._index(self.sort_ranges, SymT.R0_INDEX)
        idx = self.reindex(index, rindex)
        return (idx,)

    def inner_fn_free_unbacked_symbols(self) -> OrderedSet[Symbol]:
        index = self._index(self.ranges)
        rindex = self._index(self.sort_ranges, SymT.R0_INDEX)
        idx = self.reindex(index, rindex)
        return extract_free_unbacked_symbols(self.inner_fn, idx)

    @classmethod
    def create(  # type: ignore[override]
        cls,
        device: torch.device,
        dtypes: tuple[torch.dtype, ...],
        inner_fns: tuple[Callable[[list[Expr]], Any], ...],
        size: list[Integer],
        axis: int,
        stable: bool,
        descending: bool,
        reduction_hint: ReductionHint = ReductionHint.DEFAULT,
        **kwargs: Any,
    ) -> Sequence[Optional[TensorBox]]:
        pointwise_ranges = [*size[:axis], *size[axis + 1 :]]
        sort_ranges = [size[axis]]

        if not V.graph.has_feature(device, BackendFeature.SORT):
            return [None] * len(dtypes)

        sizevars = V.graph.sizevars
        sort_numel = sizevars.simplify(sympy_product(sort_ranges))

        # Heuristic, smallest rblock where triton usually outperforms aten.sort
        # It also isn't bandwidth bound so fusion is unlikely to help.
        max_rblock = 512
        is_persistent_kernel = (
            config.triton.persistent_reductions
            and sizevars.is_expr_static_and_true(sympy.Le(sort_numel, max_rblock))
        )
        if not is_persistent_kernel:
            # We only support persistent triton kernels
            return [None] * len(dtypes)

        assert len(dtypes) == len(inner_fns)

        # Sort with a single element is just a copy
        if sizevars.is_expr_static_and_true(sympy.Le(sort_numel, 1)):
            return [
                Pointwise.create(
                    device=device,
                    dtype=dtypes[output_index],
                    inner_fn=inner_fns[output_index],
                    ranges=size,
                )
                for output_index in range(len(dtypes))
            ]

        def reindex(index: Sequence[Expr], sort_index: Sequence[Expr]) -> list[Expr]:
            assert len(sort_index) == len(sort_ranges)
            assert len(index) == len(pointwise_ranges)
            return [*index[:axis], *sort_index, *index[axis:]]

        results = [
            TensorBox.create(
                Sort(
                    device=device,
                    dtype=dtypes[output_index],
                    dtypes=dtypes,
                    inner_fn=inner_fns[output_index],
                    inner_fns=inner_fns,
                    size=size,
                    ranges=pointwise_ranges,
                    sort_ranges=sort_ranges,
                    reindex=reindex,
                    reduction_hint=reduction_hint,
                    output_index=output_index,
                    stable=stable,
                    descending=descending,
                    **kwargs,
                )
            )
            for output_index in range(len(dtypes))
        ]

        for result in results:
            result.realize()

        return results


def is_storage_and_layout(x: IRNode) -> bool:
    try:
        as_storage_and_layout(x, freeze=False)
        return True
    except NotImplementedError:
        return False


def is_contiguous_storage_and_layout(x: IRNode) -> bool:
    try:
        _buffer, layout = as_storage_and_layout(x, freeze=False)
        # pad the stride here so we will NOT claim an tensor as contiguous
        # if a padding is gonna happen.
        if layout.should_pad_strides():
            layout.pad_strides()
        return layout.is_contiguous()
    except NotImplementedError:
        return False


def as_storage_and_layout(
    x: IRNode,
    freeze: bool = True,
    want_contiguous: bool = False,
    stride_order: Optional[Sequence[Union[int, Integer]]] = None,
    allow_padding: bool = False,
    exact_strides: Optional[Sequence[Union[int, Integer]]] = None,
) -> tuple[StorageBox, Layout]:
    """
    Try to simplify x into a StorageBox and a Layout.

    allow_padding only affect how we apply stride_order. When allow_padding
    is True, we have the freedom to add padding when applying the stride_order.
    """
    if isinstance(x, TensorBox):
        return as_storage_and_layout(
            x.data,
            freeze=freeze,
            want_contiguous=want_contiguous,
            stride_order=stride_order,
            allow_padding=allow_padding,
            exact_strides=exact_strides,
        )
    if isinstance(x, StorageBox):
        _, layout = as_storage_and_layout(
            x.data,
            freeze=freeze,
            want_contiguous=want_contiguous,
            stride_order=stride_order,
            allow_padding=allow_padding,
            exact_strides=exact_strides,
        )
        return x, x.data.get_layout()
    if isinstance(x, Buffer):
        if freeze:
            if want_contiguous:
                x.freeze_layout()
                assert x.get_layout().is_contiguous()
            elif stride_order is not None:
                x.freeze_layout_with_stride_order(
                    stride_order, allow_padding=allow_padding
                )
            elif exact_strides is not None:
                x.freeze_layout_with_exact_strides(
                    exact_strides, allow_padding=allow_padding
                )
            else:
                x.decide_layout()
        return StorageBox(x), x.get_layout()
    if isinstance(x, ReinterpretView):
        # making the base of x contiguous or stride_ordered will not necessarily make
        # the ReinterpretView either, so don't pass along those arguments
        buffer, _ = as_storage_and_layout(
            x.data,
            freeze=freeze,
        )
        return buffer, x.layout
    raise NotImplementedError


def is_stride_order_storage_and_layout(
    x: IRNode, stride_order: Sequence[Union[int, Integer]]
) -> bool:
    try:
        _buffer, layout = as_storage_and_layout(x, freeze=False)
        return layout.is_stride_ordered(stride_order)
    except NotImplementedError:
        return False


@ir_dataclass
class BaseView(IRNode):
    data: IRNode

    def get_unbacked_symbol_uses(self) -> OrderedSet[Symbol]:
        return self.data.get_unbacked_symbol_uses()

    def make_reindexer(self) -> Callable[[Sequence[Expr]], Sequence[Expr]]:
        raise NotImplementedError(f"make_reindexer NYI on {self}")

    def make_indexer(self) -> Callable[[Sequence[Expr]], Expr]:
        inner = self.data.make_indexer()
        reindex = self.make_reindexer()

        def indexer(idx: Sequence[Expr]) -> Expr:
            return inner(reindex(idx))

        return indexer

    def make_loader(self) -> Callable[[Sequence[Expr]], OpsValue]:
        inner = self.data.make_loader()
        reindex = self.make_reindexer()

        def loader(idx: Sequence[Expr]) -> OpsValue:
            return inner(reindex(idx))

        return loader

    @property
    def dtype(self) -> torch.dtype:
        return self.data.get_dtype()

    def get_layout(self) -> Layout:
        return self.data.get_layout()

    def get_device(self) -> Optional[torch.device]:
        return self.data.get_device()

    def get_origin_node(self) -> Optional[torch.fx.Node]:
        return None

    def get_name(self) -> str:
        return self.data.get_name()

    def get_pointwise_size(self) -> Sequence[Expr]:
        return self.get_size()

    def mark_reuse(self, users: int) -> None:
        return self.data.mark_reuse(users)

    def has_exceeded_max_reads(self) -> bool:
        return self.data.has_exceeded_max_reads()

    def realize(self) -> Optional[str]:
        return self.data.realize()

    def realize_hint(self):  # type: ignore[no-untyped-def]
        return self.data.realize_hint()

    def get_storage_numel(self):  # type: ignore[no-untyped-def]
        return self.data.get_storage_numel()

    def is_extern(self) -> bool:
        return self.data.is_extern()  # type: ignore[attr-defined]

    def is_module_buffer(self) -> bool:
        return self.data.is_module_buffer()  # type: ignore[attr-defined]

    def get_read_names(self) -> OrderedSet[str]:
        return self.data.get_read_names()

    def get_reads(self) -> OrderedSet[Dep]:
        with patch.object(FlexibleLayout, "allow_indexing", True):
            return extract_read_writes(
                self.make_loader(),
                self.get_size(),  # type: ignore[arg-type]
            ).reads

    def unwrap_view(self):  # type: ignore[no-untyped-def]
        x: IRNode = self
        while isinstance(x, BaseView):
            x = x.data
        return x

    def constant_to_device(self, device: torch.device) -> IRNode:
        """Move this to a given device. Requires that all reads are to constants."""
        loader = self.make_loader()
        loader = patch.object(ConstantBuffer, "override_device", device)(loader)
        return Pointwise(
            device=device,
            dtype=self.get_dtype(),
            inner_fn=loader,
            ranges=self.get_size(),
        )


@ir_dataclass
class ExpandView(BaseView):
    size: list[Expr]

    @staticmethod
    def _normalize_size(x, new_size):  # type: ignore[no-untyped-def]
        """Replace `-1` with correct sizes"""
        sizevars = V.graph.sizevars
        new_size = list(map(sympy.expand, new_size))
        old_size = x.get_size()
        old_size = [None] * (len(new_size) - len(old_size)) + list(old_size)
        assert len(new_size) == len(old_size)
        for i in range(len(new_size)):
            if new_size[i] == -1:
                assert old_size[i] is not None
                new_size[i] = old_size[i]
            elif old_size[i] is None or V.graph.sizevars.shape_env.evaluate_expr(
                sympy.Eq(old_size[i], 1), size_oblivious=True
            ):
                pass
            else:
                # Sanity check: Expect broadcast compatibility
                #
                # NB: new_size[i] == old_size[i] is expected to already be
                # guarded because the meta formula was expected to have taught
                # us this equality.
                assert sizevars.size_hint(new_size[i] - old_size[i], fallback=0) == 0, (
                    "Broadcast failed in ExpandView({x.get_size()}, {new_size}) on dimension {i}"
                )
        return new_size

    @classmethod
    def create(cls, x, new_size):  # type: ignore[no-untyped-def]
        new_size = cls._normalize_size(x, new_size)

        if is_storage_and_layout(x):
            storage, old_layout = as_storage_and_layout(x)
            skip = len(new_size) - len(old_layout.size)
            assert skip >= 0
            new_stride = [sympy.S.Zero] * skip
            for stride, size in zip(old_layout.stride, old_layout.size):
                new_stride.append(
                    stride
                    if not V.graph.sizevars.shape_env.evaluate_expr(
                        sympy.Eq(size, 1), size_oblivious=True
                    )
                    else sympy.S.Zero
                )
            new_layout = FixedLayout(
                old_layout.device,
                old_layout.dtype,
                list(new_size),
                new_stride,
                old_layout.offset,
            )
            return ReinterpretView(data=storage, layout=new_layout)

        return ExpandView(data=x, size=new_size)

    def get_size(self) -> Sequence[Expr]:
        return self.size

    def make_reindexer(self):  # type: ignore[no-untyped-def]
        target = self.get_size()
        actual = self.data.get_size()
        skip = len(target) - len(actual)

        def reindex(index):  # type: ignore[no-untyped-def]
            index = list(index[skip:])
            assert len(index) == len(actual)
            for i in range(len(actual)):
                if actual[i] == 1:
                    # zero out broadcast dimension
                    index[i] = sympy.S.Zero
            return index

        return reindex


@ir_dataclass
class PermuteView(BaseView):
    dims: list[Expr]

    @classmethod
    def create(cls, x, dims):  # type: ignore[no-untyped-def]
        dims = cls._map_neg_dims(dims)
        assert OrderedSet(dims) == OrderedSet(range(len(dims)))

        if is_storage_and_layout(x):
            storage, old_layout = as_storage_and_layout(x)
            new_layout = FixedLayout(
                old_layout.device,
                old_layout.dtype,
                [old_layout.size[i] for i in dims],
                [old_layout.stride[i] for i in dims],
                old_layout.offset,
            )
            return ReinterpretView(data=storage, layout=new_layout)

        return PermuteView(data=x, dims=dims)

    @classmethod
    def _map_neg_dims(cls, dims):  # type: ignore[no-untyped-def]
        return [dim if dim >= 0 else len(dims) + dim for dim in dims]

    def get_size(self) -> Sequence[Expr]:
        assert OrderedSet(self._map_neg_dims(self.dims)) == OrderedSet(
            range(len(self.dims))
        )
        size = self.data.get_size()
        return [size[i] for i in self.dims]

    def make_reindexer(self):  # type: ignore[no-untyped-def]
        inv = {j: i for i, j in enumerate(self.dims)}
        inv = [inv[i] for i in range(len(self.dims))]
        assert OrderedSet(inv) == OrderedSet(range(len(self.dims)))

        def reindex(index):  # type: ignore[no-untyped-def]
            return [index[i] for i in inv]

        return reindex


@ir_dataclass
class SqueezeView(BaseView):
    @classmethod
    def create(cls, x, *, dim=None):  # type: ignore[no-untyped-def]
        if is_storage_and_layout(x):
            storage, old_layout = as_storage_and_layout(x)
            new_size = []
            new_stride = []
            if dim is not None:
                assert isinstance(dim, int), "expected integer dim argument"
                assert 0 <= dim and dim < len(old_layout.size)

            for i, (size, stride) in enumerate(zip(old_layout.size, old_layout.stride)):
                if dim is None:
                    if size != 1:
                        new_size.append(size)
                        new_stride.append(stride)
                else:
                    if i != dim:
                        new_size.append(size)
                        new_stride.append(stride)
                    else:
                        assert size == 1, "expected squeezed size to be 1"

            new_layout = FixedLayout(
                old_layout.device,
                old_layout.dtype,
                new_size,
                new_stride,
                old_layout.offset,
            )
            return ReinterpretView(data=storage, layout=new_layout)

        if dim is None:
            # redirect to a generic view
            return View.create(x, [s for s in x.get_size() if s != 1])
        else:
            assert x.get_size()[dim] == 1
            return View.create(x, [s for i, s in enumerate(x.get_size()) if i != dim])

    @staticmethod
    def squeezer(size: Sequence[sympy.Expr]):  # type: ignore[no-untyped-def]
        new_size = [s for s in size if s != 1]
        not_one = [i for i, s in enumerate(size) if s != 1]
        length = len(size)

        def reindex(index: list[sympy.Expr]) -> tuple[sympy.Expr, ...]:
            assert len(index) == len(not_one), f"{index} {not_one}"
            new_index = [sympy.S.Zero] * length
            for idx, s in zip(not_one, index):
                new_index[idx] = s
            return tuple(new_index)

        return new_size, reindex

    def __init__(self, data) -> None:  # type: ignore[no-untyped-def]
        raise AssertionError("use SqueezeView.create()")


@ir_dataclass
class GenericView(BaseView):
    size: list[Expr]
    reindex: Callable[..., Any]

    def make_reindexer(self):  # type: ignore[no-untyped-def]
        return self.reindex

    def reindex_str(self) -> str:
        index_old = [
            sympy_index_symbol_with_prefix(SymT.INDEX, n) for n in range(len(self.size))
        ]
        index_new = list(self.reindex(index_old))
        return f"lambda {', '.join(map(str, index_old))}: {index_new}"

    def __str__(self) -> str:
        return self.str_helper(
            [self.data, f"size={self.size}", f"reindex={self.reindex_str()}"]
        )

    __repr__ = __str__

    @classmethod
    def create(cls, x, new_size, reindex):  # type: ignore[no-untyped-def]
        return cls(data=x, size=list(new_size), reindex=reindex)

    def get_size(self) -> Sequence[Expr]:
        return self.size


@ir_dataclass
class View(GenericView):
    @staticmethod
    def handle_negative_index(idx, size):  # type: ignore[no-untyped-def]
        idx = sympy.expand(idx)
        size = sympy.expand(size)
        evaluate_expr = V.graph.sizevars.shape_env.evaluate_expr
        if evaluate_expr(sympy.Lt(idx, 0)):
            idx = idx + size
        return idx

    @classmethod
    def create(cls, x, new_size):  # type: ignore[no-untyped-def]
        assert isinstance(new_size, (tuple, list))
        old_size, new_size = cls.resolve_negative_size(x.get_size(), new_size)

        # Skip pointless views
        if V.graph.sizevars.statically_known_list_equals(old_size, new_size):
            return x

        unbacked_symbols_in_sizes = False
        if (
            len(free_unbacked_symbols(old_size)) > 0
            or len(free_unbacked_symbols(new_size)) > 0
        ):
            unbacked_symbols_in_sizes = True

        if 0 in new_size:

            def fake_reindex(index):  # type: ignore[no-untyped-def]
                return tuple([0] * len(old_size))

            return cls(data=x, size=list(new_size), reindex=fake_reindex)
        # TODO: a new class for FixedTransferLayout that output layout is constrained by input layout
        elif is_contiguous_storage_and_layout(x) or unbacked_symbols_in_sizes:
            if unbacked_symbols_in_sizes and (not is_contiguous_storage_and_layout(x)):
                # realize x; otherwise, the dynamic_reshape_indexer below will fail
                # due to the size_hint's inability to process unbacked SymInts
                # TODO: unbacked should not diverge from backed in determining striding
                # Need to require contiguous here instead of realize, see:
                # https://github.com/pytorch/pytorch/issues/145561
                x = ExternKernel.require_exact_strides(
                    x, FlexibleLayout.contiguous_strides(x.get_size())
                )

            storage, old_layout = as_storage_and_layout(x, want_contiguous=True)
            new_layout = FixedLayout(
                old_layout.device,
                old_layout.dtype,
                new_size,
                FlexibleLayout.contiguous_strides(new_size),
                old_layout.offset,
            )
            return ReinterpretView(data=storage, layout=new_layout)

        reindex = cls.dynamic_reshape_indexer(old_size, new_size)
        return cls(data=x, size=list(new_size), reindex=reindex)

    @staticmethod
    def resolve_negative_size(old_size, new_size):  # type: ignore[no-untyped-def]
        new_size = [V.graph.sizevars.simplify(x) for x in new_size]
        old_size = [V.graph.sizevars.simplify(x) for x in old_size]

        new_size = list(new_size)
        for i in range(len(new_size)):
            if new_size[i] == -1:
                new_size[i] = sympy.S.One
                new_size[i] = CleanDiv(sympy_product(old_size), sympy_product(new_size))
                break

        V.graph.sizevars.guard_equals(sympy_product(old_size), sympy_product(new_size))
        return old_size, new_size

    @classmethod
    def dynamic_reshape_indexer(cls, old_size, new_size):  # type: ignore[no-untyped-def]
        try:
            reindex = cls._dynamic_reshape_indexer(old_size, new_size)
        except (AssertionError, IndexError):
            # optimistic algorithm failed, lets do a fallback
            flat = [sympy_product(old_size)]
            reindex1 = cls._dynamic_reshape_indexer(old_size, flat)
            reindex2 = cls._dynamic_reshape_indexer(flat, new_size)
            reindex = fuse_reindexing(reindex1, reindex2)
        return reindex

    @staticmethod
    def _dynamic_reshape_indexer(old_size, new_size):  # type: ignore[no-untyped-def]
        """
        Perform a reshape entirely by modifying indexing math
        """
        size_hint = V.graph.sizevars.size_hint
        # TODO: These symbols may not escape, if they don't assert so and
        # treat them as temporary
        vars = [
            sympy_index_symbol_with_prefix(SymT.VIEW, i) for i in range(len(new_size))
        ]

        stack_new = list(zip(vars, new_size))
        stack_old = list(old_size)

        view_expr = []
        while stack_new and stack_old:
            size_old = stack_old.pop()
            var, size_new = stack_new.pop()
            if size_old == 1:
                view_expr.append(sympy.S.Zero)
                stack_new.append((var, size_new))  # re-add
            elif size_new == 1:
                stack_old.append(size_old)  # re-add
            elif size_hint(size_new) == size_hint(size_old):
                view_expr.append(var)
                V.graph.sizevars.guard_equals(size_new, size_old)
            elif size_hint(size_new) < size_hint(size_old):
                while size_hint(size_new) < size_hint(size_old):
                    var2, size_new2 = stack_new.pop()
                    var = var2 * size_new + var
                    size_new = size_new * size_new2
                view_expr.append(var)
                V.graph.sizevars.guard_equals(size_new, size_old)
            elif size_hint(size_new) > size_hint(size_old):
                divisor = sympy.S.One
                modulus = size_old
                view_expr.append(ModularIndexing(var, divisor, modulus))
                divisor = divisor * modulus
                while size_hint(size_new) > size_hint(size_old):
                    modulus = stack_old.pop()
                    view_expr.append(ModularIndexing(var, divisor, modulus))
                    divisor = divisor * modulus
                    size_old = size_old * modulus
                V.graph.sizevars.guard_equals(size_new, size_old)
            else:
                raise AssertionError

        while stack_old:
            size_old = stack_old.pop()
            V.graph.sizevars.guard_equals(size_old, 1)
            view_expr.append(sympy.S.Zero)

        while stack_new:
            var, size_new = stack_new.pop()
            V.graph.sizevars.guard_equals(size_new, 1)

        view_expr.reverse()
        assert len(view_expr) == len(old_size)

        def reindex(index):  # type: ignore[no-untyped-def]
            assert len(index) == len(vars), (len(index), len(vars))
            replacements = dict(zip(vars, index))
            return tuple(sympy_subs(x, replacements) for x in view_expr)

        return reindex


@ir_dataclass
class ReinterpretView(BaseView):
    """Pretend our storage has a different layout"""

    layout: Layout

    def __post_init__(self) -> None:
        super().__post_init__()
        if isinstance(self.data, BaseView):
            object.__setattr__(self, "data", self.data.unwrap_view())

    def __str__(self) -> str:
        return self.str_helper(
            [
                self.data,
                self.layout,
            ]
        )

    __repr__ = __str__

    def get_name(self):  # type: ignore[no-untyped-def]
        return self.data.get_name()

    def get_device(self) -> Optional[torch.device]:
        return self.layout.device

    def get_origin_node(self) -> Optional[torch.fx.Node]:
        return None

    @property
    def dtype(self):  # type: ignore[no-untyped-def]
        return self.layout.dtype

    def get_size(self) -> Sequence[Expr]:
        return list(self.layout.size)

    def get_stride(self):  # type: ignore[no-untyped-def]
        return list(self.layout.stride)

    def make_loader(self) -> Callable[[Sequence[Expr]], OpsValue]:
        def loader(index: Sequence[Expr]) -> OpsValue:
            indexer = self.layout.make_indexer()
            tmp_loader = ops.load(self.get_name(), indexer(index))
            if self.layout.dtype != self.data.dtype:
                return ops.to_dtype_bitcast(tmp_loader, self.dtype, self.data.dtype)
            else:
                return tmp_loader

        return loader

    def make_indexer(self) -> Callable[[Sequence[Expr]], Expr]:
        return self.layout.make_indexer()

    def get_layout(self) -> Layout:
        return self.layout

    def freeze_layout(self):  # type: ignore[no-untyped-def]
        pass

    def get_unbacked_symbol_uses(self) -> OrderedSet[sympy.Symbol]:
        return (
            free_unbacked_symbols(self.layout.size)
            | free_unbacked_symbols(self.layout.stride)
            | free_unbacked_symbols(self.layout.offset)
        )

    def codegen_reference(self, writer: Optional[IndentedBuffer] = None) -> str:
        # reinterpret_tensor is similar to as_strided except:
        # - offset is added to the existing offset (rather than replacing it)
        # - view tracking is disabled similar to unsafe_view
        return V.graph.wrapper_code.codegen_reinterpret_view(
            self.data,
            self.layout.size,
            self.layout.stride,
            self.layout.offset,
            writer.writeline if writer is not None else V.graph.wrapper_code.writeline,
            dtype=self.layout.dtype,
        )

    def num_reads(self) -> int:
        return 1


@ir_dataclass
class DtypeView(BaseView):
    """Pretend our storage has a different type"""

    target_dtype: torch.dtype

    @classmethod
    def create(cls, x, new_dtype):  # type: ignore[no-untyped-def]
        if is_storage_and_layout(x):
            storage, old_layout = as_storage_and_layout(x)
            new_layout = FixedLayout(
                old_layout.device,
                new_dtype,
                old_layout.size,
                old_layout.stride,
                old_layout.offset,
            )
            return ReinterpretView(data=storage, layout=new_layout)
        return DtypeView(data=x, target_dtype=new_dtype)

    def __str__(self) -> str:
        return self.str_helper([self.data, self.target_dtype])

    __repr__ = __str__

    @property
    def dtype(self):  # type: ignore[no-untyped-def]
        return self.target_dtype

    def get_size(self) -> Sequence[Expr]:
        return self.data.get_size()

    def make_loader(self) -> Callable[[Sequence[Expr]], OpsValue]:
        inner = self.data.make_loader()

        def loader(idx):  # type: ignore[no-untyped-def]
            return ops.to_dtype_bitcast(inner(idx), self.target_dtype, self.data.dtype)

        return loader


class SliceView(View):
    @classmethod
    def normalize_start_end(cls, x, dim, start, end):  # type: ignore[no-untyped-def]
        """
        Normalize start and end such that both are in the range
        [0, x.get_size()[dim]] and start <= end.
        """
        sizevars = V.graph.sizevars
        dim_size = x.get_size()[dim]

        if any(free_unbacked_symbols(x) for x in (start, end, dim_size)):
            min_func = sympy.Min
            max_func = sympy.Max
        else:
            min_func = sizevars.evaluate_min
            max_func = sizevars.evaluate_max

        def clamp(x, lower, upper):  # type: ignore[no-untyped-def]
            clamped_lower = (
                x if sizevars.statically_known_geq(x, lower) else max_func(x, lower)
            )
            clamped_full = (
                clamped_lower
                if sizevars.statically_known_leq(clamped_lower, upper)
                else min_func(clamped_lower, upper)
            )
            return clamped_full

        def clamp_wrap(val, lower, upper, default):  # type: ignore[no-untyped-def]
            if val is None:
                return default
            val = cls.handle_negative_index(val, dim_size)
            return clamp(val, lower, upper)

        start = clamp_wrap(start, 0, dim_size, 0)
        end = clamp_wrap(end, start, dim_size, dim_size)
        return start, end

    @classmethod
    def create(cls, x, dim, start, end, step=1, clamp=True):  # type: ignore[no-untyped-def]
        step = sympy.expand(step)
        assert isinstance(step, sympy.Expr) or step > 0
        try:
            if start == 0 and end >= 2**63 - 1 and step == 1:
                return x
        except TypeError:
            pass

        new_size = list(x.get_size())

        # NB: Ordinarily we default to clamping.
        # We only don't clamp for split_with_sizes. For split_with_sizes, sizes should be already valid
        # failing in this situation is ok, since invalid sizes could trigger silent errors.
        if clamp:
            start, end = cls.normalize_start_end(x, dim, start, end)

        new_size[dim] = FloorDiv(end - start + (step - 1), step)

        if is_storage_and_layout(x):
            # Fast path
            storage, old_layout = as_storage_and_layout(x)
            new_stride = list(old_layout.stride)
            new_stride[dim] = new_stride[dim] * step
            new_layout = FixedLayout(
                old_layout.device,
                old_layout.dtype,
                new_size,
                new_stride,
                old_layout.offset + old_layout.stride[dim] * start,
            )
            return ReinterpretView(data=storage, layout=new_layout)

        def reindex(index):  # type: ignore[no-untyped-def]
            assert len(index) == len(new_size), f"wrong ndim {index} {new_size}"
            index = list(index)
            index[dim] = index[dim] * step + start
            return index

        # redirect to a generic view
        return SliceView(data=x, size=new_size, reindex=reindex)


@ir_dataclass
class BaseConstant(IRNode):
    dtype: torch.dtype
    device: torch.device

    def get_size(self) -> Sequence[Expr]:
        return ()

    def get_device(self) -> Optional[torch.device]:
        return self.device

    def get_origin_node(self) -> Optional[torch.fx.Node]:
        return None

    def get_reads(self) -> OrderedSet[Dep]:
        return OrderedSet()


@ir_dataclass
class Constant(BaseConstant):
    value: Any
    dtype: torch.dtype
    device: torch.device

    def make_loader(self) -> Callable[[Sequence[Expr]], OpsValue]:
        def loader(index: Sequence[Expr]) -> OpsValue:
            return ops.constant(self.value, self.dtype)

        return loader

    def realize(self) -> Optional[str]:
        pass

    def constant_to_device(self, device: torch.device) -> IRNode:
        return Constant(value=self.value, dtype=self.dtype, device=device)


@ir_dataclass
class IndexingConstant(BaseConstant):
    index: Any
    dtype: torch.dtype
    device: torch.device

    def make_loader(self) -> Callable[[Sequence[Expr]], OpsValue]:
        def loader(index: Sequence[Expr]) -> OpsValue:
            return ops.index_expr(self.index, self.dtype)

        return loader

    def constant_to_device(self, device: torch.device) -> IRNode:
        return IndexingConstant(index=self.index, dtype=self.dtype, device=device)


def is_contiguous_strides_for_shape(
    stride: Sequence[_IntLike], shape: Sequence[_IntLike]
) -> bool:
    return all(
        size == 1 or left == right
        for left, right, size in zip(
            stride, FlexibleLayout.contiguous_strides(shape), shape
        )
    )


def get_align_for_dtype(dtype: torch.dtype) -> int:
    return config.padding_alignment_bytes // dtype.itemsize


class OutputSpec:
    """Abstract base for Layout, MultiOutputLayout, NoneLayout.
    Represents the memory layout of the output of an Operation."""

    def get_device(self) -> Optional[torch.device]:
        raise NotImplementedError(type(self).__name__)

    def storage_size(self) -> int:
        raise NotImplementedError(type(self).__name__)


@ir_dataclass
class Layout(OutputSpec):
    def __init__(
        self,
        device: torch.device,
        dtype: torch.dtype,
        size: list[Expr],
        stride: Optional[list[Expr]] = None,
        offset: Expr = Integer(0),
    ) -> None:
        if stride is None:
            stride = FlexibleLayout.contiguous_strides(size)
        self.device = device
        self.dtype = dtype
        assert len(size) == len(stride), f"size={size}, stride={stride}"
        assert all(isinstance(s, (Expr, int)) for s in size)
        self.size: list[Expr] = size
        self.stride: list[Expr] = stride
        self.offset: Expr = offset

    def __str__(self) -> str:
        offset = ""
        if self.offset != 0:
            offset = f", offset={self.offset}"

        device_index_str = "" if self.device.index is None else f":{self.device.index}"
        return (
            f"{type(self).__name__}('{self.device.type}{device_index_str}', {self.dtype}, "
            f"size={self.size}, stride={self.stride}{offset})"
        )

    __repr__ = __str__

    def get_device(self) -> torch.device:
        return self.device

    def is_contiguous(self) -> bool:
        return is_contiguous_strides_for_shape(self.stride, self.size)

    @staticmethod
    def is_channels_last_contiguous(
        shape: Sequence[_IntLike], strides: Sequence[_IntLike]
    ) -> bool:
        ndim = len(shape)
        if ndim not in [4, 5] or shape[1] == 1:
            return False
        for left, right, size in zip(
            strides, make_channels_last_strides_for(shape), shape
        ):
            if size != 1 and left != right:
                return False
        return True

    def is_transposed(self) -> bool:
        for left, right, size in zip(
            self.stride,
            reversed(FlexibleLayout.contiguous_strides(list(reversed(self.size)))),
            self.size,
        ):
            if size != 1 and left != right:
                return False
        return True

    def is_stride_ordered(self, order) -> bool:  # type: ignore[no-untyped-def]
        assert len(self.stride) == len(order)

        # ignore dimensions of size 1, they dont affect layout
        non_1_indices = [
            i
            for i, dim in enumerate(self.size)
            if V.graph.sizevars.size_hint(dim, fallback=2) != 1
        ]

        stride = [self.stride[i] for i in non_1_indices]
        order = [order[i] for i in non_1_indices]

        def sorted_indices(arr):  # type: ignore[no-untyped-def]
            sorted_arr = sorted(arr)
            return [sorted_arr.index(element) for element in arr]

        # since we may have removed dimensions, need to re-sort & re-index order
        order = sorted_indices(order)

        # reorder the stride given order
        stride_ordered = [-1] * len(order)
        for i in range(len(order)):
            stride_ordered[order[i]] = stride[i]
        # check if it is in ascending order
        for i in range(len(order) - 1):
            expr = stride_ordered[i] > stride_ordered[i + 1]
            if not isinstance(expr, bool):
                expr = V.graph._shape_env.evaluate_expr(
                    stride_ordered[i] > stride_ordered[i + 1], size_oblivious=True
                )
            if expr:
                return False
        return True

    def is_channels_last_stride_ordered(self):  # type: ignore[no-untyped-def]
        # create channels_last order(NCHW, NCDHW, the C is the first order).
        order = [0] + list(reversed(range(1, len(self.stride) - 1)))
        order = [len(order)] + order
        return self.is_stride_ordered(order)

    @staticmethod
    def _pad_strides(in_strides, size, dtype):  # type: ignore[no-untyped-def]
        """
        The padding does not change stride order but makes sure all strides larger
        than the threshold are multiple of align.
        """
        align = get_align_for_dtype(dtype)
        if len(in_strides) == 0:
            return in_strides

        if not config.pad_channels_last and Layout.is_channels_last_contiguous(
            size, in_strides
        ):
            return in_strides

        current_fx_node = V.get_current_node()
        if hasattr(current_fx_node, "meta") and current_fx_node.meta.get(
            "dislike_padding", False
        ):
            return in_strides

        # get_stride_order does not work with dynamic shape. Also we can not
        # statically decide if a padding is needed or how much padding we should
        # do for dynamic shape.
        #
        # Skip padding the strides for dynamic shape for now.
        if not all(
            isinstance(s, (int, sympy.Integer))
            for s in itertools.chain(in_strides, size)
        ):
            return in_strides

        stride_order = get_stride_order(in_strides)
        fill_order = stride_order2fill_order(stride_order)

        new_strides = [0 for _ in range(len(in_strides))]
        # since we pad when the layout is flexible, we can decide the
        # smallest stride to be 1.
        new_strides[fill_order[0]] = 1

        padded = False
        for rank, idx in enumerate(fill_order[1:], start=1):
            prev_idx = fill_order[rank - 1]
            stride = new_strides[prev_idx] * size[prev_idx]

            if stride > config.padding_stride_threshold and stride % align != 0:
                stride = ceildiv(stride, align) * align
                padded = True
            new_strides[idx] = stride

        if not padded:
            # Consider a tensor with shape [256, 1, 5, 5]
            # Avoid strides like [25, 5, 5, 1] being padded to equivalent strides
            # [25, 25, 5, 1].
            return in_strides

        metrics.num_comprehensive_padding += 1
        return new_strides

    def pad_strides(self):  # type: ignore[no-untyped-def]
        assert isinstance(self, FlexibleLayout)
        assert self.stride is not None
        self.stride = self._pad_strides(self.stride, self.size, self.dtype)

    def should_pad_strides(self):  # type: ignore[no-untyped-def]
        return config.comprehensive_padding and isinstance(self, FlexibleLayout)

    def as_fixed(self):  # type: ignore[no-untyped-def]
        if isinstance(self, FixedLayout):
            return self

        if self.should_pad_strides():
            self.pad_strides()
        return FixedLayout(
            self.device,
            self.dtype,
            self.size,
            self.stride,
            self.offset,
        )

    def make_indexer(self) -> Callable[[Sequence[Expr]], Expr]:
        assert FlexibleLayout.allow_indexing, (
            f"convert {type(self).__name__} to FixedLayout first"
        )
        return self.as_fixed().make_indexer()

    def __eq__(self, other) -> bool:  # type: ignore[no-untyped-def]
        return (
            self.device == other.device
            and self.dtype == other.dtype
            and self.size == other.size
            and self.stride == other.stride
            and self.offset == other.offset
        )

    def storage_size(self) -> sympy.Expr:
        return compute_required_storage_length(self.size, self.stride, self.offset)


class FixedLayout(Layout):
    """A Tensor layout we cannot change"""

    def make_indexer(self) -> Callable[[Sequence[Expr]], Expr]:
        """A closure containing math to read a given element"""

        def indexer(index):  # type: ignore[no-untyped-def]
            assert len(index) == len(self.stride)
            assert len(index) == len(self.size)
            result = self.offset
            for idx, stride, sz in zip(index, self.stride, self.size):
                if sz != 1:
                    result = result + idx * stride
            return result

        return indexer


class FlexibleLayout(Layout):
    """A Tensor layout we are allowed to change"""

    allow_indexing = False

    # WARNING!  This doesn't handle zero size tensors correctly
    @staticmethod
    def contiguous_strides(sizes):  # type: ignore[no-untyped-def]
        if len(sizes) == 0:
            return []
        reversed_strides = [sympy.S.One]
        for size in reversed(sizes[1:]):
            reversed_strides.append(size * reversed_strides[-1])
        return list(reversed(reversed_strides))

    @staticmethod
    def fill_ordered(sizes, order):  # type: ignore[no-untyped-def]
        """
        Create a stride based on the order the dimensions should be filled in.

        In this format, channels last would be:
            [1, 3, 2, 0]
        """
        assert OrderedSet(range(len(sizes))) == OrderedSet(order), (sizes, order)
        next_stride = sympy.S.One
        strides = [None] * len(order)

        for i in order:
            strides[i] = next_stride
            next_stride = next_stride * sizes[i]
        return strides

    @staticmethod
    def stride_ordered(sizes, order):  # type: ignore[no-untyped-def]
        """
        Create a stride based on the sorted order of a permuted range.

        In this format, channels last would be:
            [3, 0, 2, 1]
        """
        assert OrderedSet(range(len(sizes))) == OrderedSet(order)
        fill_order = stride_order2fill_order(order)
        return FlexibleLayout.fill_ordered(sizes, fill_order)

    @staticmethod
    def stride_ordered_for_memory_format(sizes, memory_format):  # type: ignore[no-untyped-def]
        """
        Create a stride based on a memory format.

        Memory format is translasted into a stride order,
        so channels_last is the same as:
            FlexibleLayout.stride_ordered(sizes, [3, 0, 2, 1])

        This interface does not support memory_format `torch.preserve_format`
        which should be used to deduce a format from another source
        """
        if memory_format == torch.channels_last:
            return FlexibleLayout.stride_ordered(sizes, NHWC_STRIDE_ORDER)
        elif memory_format == torch.channels_last_3d:
            return FlexibleLayout.stride_ordered(sizes, NHWDC_STRIDE_ORDER)
        elif memory_format == torch.contiguous_format:
            return FlexibleLayout.contiguous_strides(sizes)
        else:
            log.debug(
                "stride_ordered_for_memory_format, unsuppored memory_format: %s",
                memory_format,
            )
            raise NotImplementedError

    @staticmethod
    def same_ordered(sizes, stride):  # type: ignore[no-untyped-def]
        """
        Create a stride that has the same stride order as given stride

        For example, if given stride is [1000, 1, 100, 10],
        the fill order should be [1, 3, 2, 0]
        """
        assert len(sizes) == len(stride)
        stride = [V.graph.sizevars.size_hint(x) for x in stride]
        fill_order = sorted(range(len(stride)), key=stride.__getitem__)
        return FlexibleLayout.fill_ordered(sizes, fill_order)

    def as_stride_order(self, order, allow_padding=False):  # type: ignore[no-untyped-def]
        new_stride = self.stride_ordered(self.size, order)
        if self.should_pad_strides() and allow_padding:
            new_stride = self._pad_strides(new_stride, self.size, self.dtype)

        return FixedLayout(
            self.device,
            self.dtype,
            self.size,
            new_stride,
            self.offset,
        )

    def as_exact_strides(self, exact_strides, allow_padding=False):  # type: ignore[no-untyped-def]
        new_stride = exact_strides
        if self.should_pad_strides() and allow_padding:
            new_stride = self._pad_strides(new_stride, self.size, self.dtype)

        return FixedLayout(
            self.device,
            self.dtype,
            self.size,
            new_stride,
            self.offset,
        )

    def as_fill_order(self, order):  # type: ignore[no-untyped-def]
        new_stride = self.fill_ordered(self.size, order)
        if self.should_pad_strides():
            new_stride = self._pad_strides(new_stride, self.size, self.dtype)
        return FixedLayout(
            self.device,
            self.dtype,
            self.size,
            new_stride,
            self.offset,
        )

    def as_same_order(self, stride):  # type: ignore[no-untyped-def]
        new_stride = self.same_ordered(self.size, stride)
        if self.should_pad_strides():
            new_stride = self._pad_strides(new_stride, self.size, self.dtype)
        return FixedLayout(
            self.device,
            self.dtype,
            self.size,
            new_stride,
            self.offset,
        )

    def __init__(self, device, dtype, size, stride_order=None) -> None:  # type: ignore[no-untyped-def]
        if stride_order:
            strides = FlexibleLayout.fill_ordered(size, stride_order)
        else:
            strides = FlexibleLayout.contiguous_strides(size)
        super().__init__(device, dtype, size, strides)


class NonOwningLayout(Layout):
    """Is a view into the storage of another tensor"""

    def __init__(self, view: Union[BaseView, TensorBox]) -> None:
        layout = view.get_layout()
        super().__init__(
            layout.device,
            layout.dtype,
            layout.size,
            layout.stride,
        )
        self.view = view

    def make_indexer(self) -> Callable[[Sequence[Expr]], Expr]:
        return self.as_fixed().make_indexer()

    def maybe_guard_aligned(self):  # type: ignore[no-untyped-def]
        offset = self.view.get_layout().offset
        if offset == 0:
            return True
        from .utils import ALIGNMENT

        return V.graph.sizevars.statically_known_multiple_of(offset, ALIGNMENT)


class CommBufferType(Enum):
    SYMM_MEM = "symm_mem"


class CommBufferLayout(FixedLayout):
    """
    A layout that signifies the buffer is a comm buffer.
    In terms of striding, the layout is identical to `FixedLayout`.

    Buffers with this layout do not participate in in-place reuse - it can be
    neither the source nor the target for in-place reuse.

    For detailed motivation and usage of this layout, see
    NOTE [lowering-time collective optimization].
    """

    comm_buffer_type: CommBufferType
    group_name: str

    def __init__(
        self,
        layout: FlexibleLayout,
        comm_buffer_type: CommBufferType,
        group_name: str,
    ):
        if not isinstance(layout, FlexibleLayout):
            raise AssertionError(
                "A `CommBufferLayout` can only be initialized with "
                f"a `FlexibleLayout` (got {layout})."
            )

        fixed = layout.as_fixed()
        super().__init__(
            device=fixed.device,
            dtype=fixed.dtype,
            size=fixed.size,
            stride=fixed.stride,
            offset=fixed.offset,
        )
        self.comm_buffer_type = comm_buffer_type
        self.group_name = group_name


@ir_dataclass
class NoneLayout(OutputSpec):
    # This is janky, I figured out what fields to populate by just running
    # the model I was interested in and adding properties/methods as needed.
    # This doesn't inherit from Layout because Layout assumes you have stuff
    # like sizes, but I don't really have anything here.
    #
    # If you have an ir.Node with NoneLayout, you probably need to setup
    # dependencies manually in scheduler

    device: Optional[torch.device]
    size: list[int] = dataclasses.field(default_factory=lambda: [0])
    stride: list[int] = dataclasses.field(default_factory=lambda: [0])

    def storage_size(self) -> int:
        return 0

    def as_fixed(self):  # type: ignore[no-untyped-def]
        return self

    def get_device(self) -> Optional[torch.device]:
        return self.device


class MutationLayoutSHOULDREMOVE(Layout):
    def __init__(self, target: IRNode) -> None:
        super().__init__(
            target.get_device_or_error(),
            target.get_dtype(),
            target.get_size(),  # type: ignore[arg-type]
            None,
        )
        self.target = target
        name = self.get_buffer().get_name()
        V.graph.mark_buffer_mutated(name)

    @property
    def stride(self) -> list[Expr]:
        return self.real_layout().stride

    @stride.setter
    def stride(self, value: Never) -> None:
        pass  # ignore setting of stride

    def storage_size(self) -> sympy.Expr:
        return self.real_layout().storage_size()

    def get_buffer(self) -> Buffer:
        def unwrap_views(target):  # type: ignore[no-untyped-def]
            if isinstance(target, MutationLayoutSHOULDREMOVE):
                return unwrap_views(target.target)
            if isinstance(target, BaseView):
                return unwrap_views(target.unwrap_view())
            if isinstance(target, MutableBox):
                return unwrap_views(target.data)
            return target

        result = unwrap_views(self.target)
        assert isinstance(result, Buffer), (
            "MutationLayoutSHOULDREMOVE must refer to a buffer"
        )
        return result

    def real_layout(self):  # type: ignore[no-untyped-def]
        return self.get_buffer().layout

    @classmethod
    def realize_into(cls, src, dst, unsafe_alias=False):  # type: ignore[no-untyped-def]
        dst.realize()
        # NOTE: We must realize users of `dst` before we realize `src`, since
        # realization order determines scheduling order. Otherwise, src's
        # mutation would be scheduled before the existing users of dst!
        V.graph.mark_buffer_mutated(dst.get_name())

        if isinstance(src, TensorBox):
            src = src.data

        # We copy the contents of src into dst. In most cases this should
        # be fused into a single kernel by the scheduler.
        # NOTE: We cannot change src's layout to mutate dst directly as this
        # would alias src to dst, which is not correct as further mutations to
        # dst would effect users of src. However if there are no more users of
        # dst, we can alias src to dst.
        src.realize_hint()

        if not unsafe_alias:
            src = Pointwise.create(
                device=src.get_device(),
                dtype=src.get_dtype(),
                inner_fn=src.make_loader(),
                ranges=[
                    V.graph.sizevars.guard_equals(a, b)
                    for a, b in zip(src.get_size(), dst.get_size())
                ],
            ).data

        src.realize()
        assert isinstance(src.data.layout, FlexibleLayout)
        src.data.layout = MutationLayoutSHOULDREMOVE(dst)
        return src.data

    def as_fixed(self):  # type: ignore[no-untyped-def]
        return self

    def make_indexer(self) -> Callable[[Sequence[Expr]], Expr]:
        return self.target.make_indexer()


@ir_dataclass(frozen=False)
class Buffer(IRNode):
    # Name is sometimes None; e.g., ForceInPlace, where there isn't
    # a meaningful name
    name: Optional[str]
    layout: OutputSpec

    # Multi-output buffers will define 'outputs: List[Buffer]'. Confusingly,
    # MultiOutput does NOT define this!

    def __post_init__(self) -> None:
        super().__post_init__()
        self._post_init_setattr("origin_node", None)

    def make_indexer(self) -> Callable[[Sequence[Expr]], Expr]:
        return self.get_layout().make_indexer()

    def get_name(self) -> str:
        assert self.name, self
        return self.name

    def get_device(self) -> Optional[torch.device]:
        return self.get_output_spec().get_device()

    def get_defining_op(self) -> Optional[Operation]:
        return None

    @property
    def dtype(self) -> torch.dtype:
        return self.get_layout().dtype

    def get_size(self) -> Sequence[Expr]:
        return [*self.get_layout().size]

    def get_stride(self) -> list[Expr]:
        return [*self.get_layout().stride]

    def get_offset(self) -> Expr:
        return self.get_layout().offset

    def get_layout(self) -> Layout:
        if isinstance(self.layout, Layout):
            return self.layout
        raise NotImplementedError(type(self.layout).__name__)

    def get_output_spec(self) -> OutputSpec:
        return self.layout

    def get_storage_numel(self):  # type: ignore[no-untyped-def]
        return self.get_numel()

    def freeze_layout(self):  # type: ignore[no-untyped-def]
        if isinstance(self.layout, Layout) and not isinstance(
            self.layout, NonOwningLayout
        ):
            self.layout = self.layout.as_fixed()

    def freeze_layout_with_stride_order(self, order, allow_padding=False) -> None:  # type: ignore[no-untyped-def]
        assert isinstance(self.layout, FlexibleLayout)
        self.layout = self.layout.as_stride_order(order, allow_padding=allow_padding)

    def freeze_layout_with_fill_order(self, order) -> None:  # type: ignore[no-untyped-def]
        assert isinstance(self.layout, FlexibleLayout)
        self.layout = self.layout.as_fill_order(order)

    def freeze_layout_with_same_order(self, stride) -> None:  # type: ignore[no-untyped-def]
        assert isinstance(self.layout, FlexibleLayout)
        self.layout = self.layout.as_same_order(stride)

    def freeze_layout_with_exact_strides(  # type: ignore[no-untyped-def]
        self, exact_strides, allow_padding=False
    ) -> None:
        assert isinstance(self.layout, FlexibleLayout)
        self.layout = self.layout.as_exact_strides(
            exact_strides, allow_padding=allow_padding
        )

    def is_zero_elements(self):  # type: ignore[no-untyped-def]
        return V.graph.sizevars.is_expr_static_and_true(sympy.Eq(self.get_numel(), 0))

    def make_loader(self) -> Callable[[Sequence[Expr]], OpsValue]:
        # Loading from a zero-element buffer is a no-op
        if self.is_zero_elements():
            return partial(nop_loader_fn, dtype=self.get_dtype())

        def loader(index):  # type: ignore[no-untyped-def]
            indexer = self.make_indexer()
            return ops.load(self.name or "unnamed", indexer(index))

        return loader

    def codegen_reference(self, writer: Optional[IndentedBuffer] = None) -> str:
        return self.get_name()

    def decide_layout(self):  # type: ignore[no-untyped-def]
        pass

    def get_inputs_that_alias_output(self) -> Sequence[str]:
        if isinstance(self.layout, NonOwningLayout):
            return [self.layout.view.get_name()]
        return ()

    def get_mutation_names(self) -> Sequence[str]:
        if isinstance(self.layout, MutationLayoutSHOULDREMOVE):
            return [self.layout.target.get_name()]
        return ()

    def get_read_names(self) -> OrderedSet[str]:
        return OrderedSet([self.get_name()])

    def get_unbacked_symbol_uses(self) -> OrderedSet[sympy.Symbol]:
        return OrderedSet()

    def get_unbacked_symbol_defs(self) -> OrderedSet[sympy.Symbol]:
        return OrderedSet()

    def realize(self) -> Optional[str]:
        pass

    def should_allocate(self) -> bool:
        # Returns False by default.
        return False


@ir_dataclass(frozen=False)
class OperationBuffer(Buffer, Operation):
    # An operation that produces a single output buffer
    def get_outputs(self) -> list[Buffer]:
        return [self]

    def get_defining_op(self) -> Operation:
        return self

    # Skip implementation in Buffer
    get_operation_name = Operation.get_operation_name

    def __post_init__(self) -> None:
        Buffer.__post_init__(self)
        Operation.__post_init__(self)


class InputBuffer(Buffer):
    def num_reads(self) -> int:
        return 1


class DonatedBuffer(InputBuffer):
    """
    Represents a donated buffer which is a saved tensor that is not alias to any
    fwd inputs, fwd user outputs, and bwd outputs. We generally cannot inplace
    reuse the input tensor memory during backward since it might be used in another
    function. However, donated buffer can be inplace reused during backward
    to save memory.
    """


class ConstantBuffer(InputBuffer):
    override_device: Optional[torch.device] = None

    def make_loader(self) -> Callable[[Sequence[Expr]], OpsValue]:
        def loader(index: Sequence[Expr]) -> OpsValue:
            indexer = self.get_layout().make_indexer()
            return ops.load(
                V.graph.constant_name(self.get_name(), self.override_device),
                indexer(index),
            )

        return loader

    def constant_to_device(self, device: torch.device) -> IRNode:
        return ConstantBuffer(
            name=V.graph.constant_name(self.get_name(), device), layout=self.layout
        )


@ir_dataclass
class NoneAsConstantBuffer(IRNode):
    def get_reads(self) -> OrderedSet[Dep]:
        return OrderedSet()

    def get_unbacked_symbol_uses(self) -> OrderedSet[sympy.Symbol]:
        return OrderedSet()

    def codegen_reference(self, writer: Optional[IndentedBuffer] = None) -> str:
        return V.graph.wrapper_code.none_str

    def get_output_spec(self) -> OutputSpec:
        return NoneLayout(device=None)

    def has_tensor_output(self) -> bool:
        return False


@ir_dataclass
class ShapeAsConstantBuffer(IRNode):
    expr: Expr

    def get_unbacked_symbol_uses(self) -> OrderedSet[sympy.Symbol]:
        return free_unbacked_symbols(self.expr)

    def codegen_reference(self, writer: Optional[IndentedBuffer] = None) -> str:
        return V.graph.wrapper_code.codegen_sizevar(self.expr)

    def has_tensor_output(self) -> bool:
        return False


@ir_dataclass(frozen=False)
class ComputedBuffer(OperationBuffer):
    data: Loops

    def get_computed_buffer_name(self) -> Optional[str]:
        """
        Returns self.name if it exists, otherwise returns the name of the data node if that exists.
        If neither exist, returns None.
        """
        if self.name is not None:
            return self.name
        if hasattr(self.data, "name"):
            return self.data.name
        return None

    def num_reads(self) -> int:
        return self.data.num_reads()

    def get_reads(self) -> OrderedSet[Dep]:
        return self.data.get_reads()

    def get_read_names(self) -> OrderedSet[str]:
        return self.data.get_read_names()

    def get_read_writes(self) -> dependencies.ReadWrites:
        with patch.object(FlexibleLayout, "allow_indexing", True):
            if self.data.get_reduction_type():
                return extract_read_writes(
                    self.get_store_function(),
                    self.data.get_pointwise_size(),  # type: ignore[arg-type]
                    self.data.get_reduction_size(),  # type: ignore[arg-type]
                )
            else:
                return extract_read_writes(
                    self.get_store_function(),
                    self.data.get_size(),  # type: ignore[arg-type]
                )

    def get_unbacked_symbol_uses(self) -> OrderedSet[sympy.Symbol]:
        # Ordinarily, we'd like to just peek at the arguments list,
        # but ComputedBuffers have no argument list.
        #
        # Morally, this logic needs to be synchronized with the
        # KernelArgs.size calls, which are responsible for making symbols make
        # there way as kernel arguments (and it is precisely passing in one of
        # those symbols that establishes a dependency).  However, we haven't
        # started codegen yet so we can't directly reuse that logic.
        #
        # For now, I'm just yoloing with the size of the buffer.  Not sure if
        # it is enough.
        #
        # One thing you might wonder is if this is enough for a ComputedBuffer
        # denoting a reduction over i0.  Empirically, it is enough, but for an
        # unusual reason: we only need accurate dependencies for item() call,
        # but it's impossible to end up with a reduction over i0 from an
        # item() call without a regular non-reduction buffer first.
        return (
            free_unbacked_symbols(self.get_size())
            | free_unbacked_symbols(self.get_stride())
            | free_unbacked_symbols(self.get_offset())
            | self.data.get_unbacked_symbol_uses()
        )

    def make_loader(self) -> Callable[[Sequence[Expr]], OpsValue]:
        if (
            not self.get_reduction_type()
            and self.name not in V.graph.mutated_buffers
            and self.num_reads() == 0
        ):
            # inline this op rather than generating ops.load()
            return self.data.make_loader()
        return super().make_loader()

    def get_store_function(self) -> Callable[..., None]:
        indexer = self.get_layout().as_fixed().make_indexer()
        if isinstance(self.data, (Reduction, Scan, Sort)):
            return partial(self.data.store_reduction, self.name, indexer)
        else:
            assert isinstance(self.data, Pointwise)
            return partial(self.data.store_output, self.name, indexer)

    def get_fill_order(self) -> Optional[list[int]]:
        """
        If our layout is still flexible, try to determine the stride order based on stride orders of reads.

        TODO(jansel): A better algorithm here would look at downstream consumers of this
                      value and try to do global graph-level layout optimization.
                      This is also something just begging to be autotuned.
        """
        if isinstance(self.layout, FlexibleLayout):
            (index_vars, reduction_vars), _ = dependencies.index_vars_squeeze(
                self.data.get_pointwise_size(), self.data.get_reduction_size()
            )
            reads = self.get_read_writes().reads
            # only consider reads to buffer of same size
            # ignore StarDeps because they don't contribute stride information
            assert all(
                isinstance(r, (dependencies.StarDep, dependencies.MemoryDep))
                for r in reads
            )
            reads = [
                sympy_subs(r.index, {v: sympy.S.Zero for v in reduction_vars if v != 0})
                for r in reads
                if isinstance(r, dependencies.MemoryDep)
            ]

            if reads:
                if isinstance(self.data, (Scan, Sort)):
                    indices = self.data.reindex(index_vars, reduction_vars)
                else:
                    indices = index_vars
                stride_lengths = [
                    V.graph.sizevars.stride_hints(expr, indices) for expr in reads
                ]
                from .scheduler import pick_loop_order

                return pick_loop_order(stride_lengths, self.get_size())

        return None

    def decide_layout(self) -> None:
        if isinstance(self.layout, FlexibleLayout):
            order = self.get_fill_order()
            if order:
                self.freeze_layout_with_fill_order(order)
            else:
                self.freeze_layout()

    @cache_on_self
    def get_default_sizes_body(
        self,
    ) -> tuple[
        tuple[list[sympy.Expr], list[sympy.Expr]],
        LoopBody,
        tuple[list[sympy.Expr], list[sympy.Expr]],
    ]:
        args, var_ranges = dependencies.index_vars_squeeze(
            self.data.get_pointwise_size(), self.data.get_reduction_size(), prefix="q"
        )
        with patch.object(ConstantBuffer, "override_device", self.get_device()):
            body = LoopBody(
                self.get_store_function(),
                (args if self.get_reduction_type() else args[:1]),
                var_ranges,
                *args,
            )
        index_vars = []
        reduce_vars: list[Any] = []
        index_size = []
        reduce_size = []
        for v, s in var_ranges.items():
            if v in args[0]:
                assert not reduce_vars
                index_vars.append(v)
                index_size.append(s)
            else:
                assert v in args[1]
                reduce_vars.append(v)
                reduce_size.append(s)
        return (index_size, reduce_size), body, (index_vars, reduce_vars)

    def simplify_and_reorder(
        self,
        extra_indexing_constraints: Optional[tuple[dict[Any, Any], list[Any]]] = None,
        recompute_sizes_body_func: Optional[Callable[..., Any]] = None,
    ) -> tuple[tuple[list[sympy.Expr], list[sympy.Expr]], LoopBody]:
        """
        This is a main place where we do loop transformations in a
        backend-agnostic way.

        Here we:
            1) Remove any 1 dimensions
            2) Fuse contiguous dimensions together
            3) Reorder dimensions based on stride orders

        Optional argument extra_indexing_constraints can be used to append additional
        indexing expressions to existing ones derived from buffer's body. This can be useful
        to fuse scheduler nodes with compatible ranges, e.g. (s0*s1*...,) and (s0, s1, s2, ...)
        on CPU by preventing indexing simplifications and obtaining index/reduce ranges for
        the scheduler node compatible with other nodes.
        Optional argument recompute_sizes_body_func can be used to recompute sizes and body
        on the default body. This can be useful to append additional loop transformations.
        """
        (
            (index_size, reduce_size),
            body,
            (index_vars, reduce_vars),
        ) = self.get_default_sizes_body()

        if recompute_sizes_body_func:
            (
                (index_size, reduce_size),
                body,
                (index_vars, reduce_vars),
            ) = recompute_sizes_body_func(
                (index_size, reduce_size), body, (index_vars, reduce_vars)
            )

        index_formulas = [*body.indexing_exprs.values()]
        if extra_indexing_constraints is not None:
            assert (
                isinstance(extra_indexing_constraints, tuple)
                and len(extra_indexing_constraints) == 2
            )
            extra_indexing_ranges, extra_indexing_expr = extra_indexing_constraints
            assert isinstance(extra_indexing_ranges, dict)
            assert isinstance(extra_indexing_expr, list)
            assert all(isinstance(f, Expr) for f in extra_indexing_expr)

            expected_var_ranges = body.var_ranges
            assert expected_var_ranges == extra_indexing_ranges, (
                expected_var_ranges,
                extra_indexing_ranges,
            )
            # remove already existing expressions
            extra_indexing_expr = [
                e for e in extra_indexing_expr if e not in index_formulas
            ]
            index_formulas += extra_indexing_expr

        memory_addrs = [*body.get_write_exprs()]
        if not V.graph.has_feature(self, BackendFeature.PREFER_STORE_LOOP_ORDER):
            memory_addrs.extend(body.get_read_exprs())

        def simplify_and_reorder(x_vars, support_vars, sizes, simplify_loops):  # type: ignore[no-untyped-def]
            sizes, reindex0, reindex1 = self._apply_loop_reordering(
                x_vars, support_vars, sizes, memory_addrs
            )
            # for NHWC: reindex0([0,1,2,3]) = [0,2,3,1], reindex1([0,1,2,3]) = [0,3,2,1]
            x_vars = reindex0(x_vars)

            if simplify_loops:
                sizes, reindex2, _prune = V.graph.sizevars._simplify_loops(
                    x_vars,
                    sizes,
                    index_prevent_reordering(index_formulas, x_vars, sizes),
                )
                reindex = fuse_reindexing(reindex1, reindex2)
            else:
                reindex = reindex1
            return sizes, reindex, reindex1

        support_vars = index_vars + reduce_vars
        should_merge_loops = (
            not is_gpu(get_device_type(self)) or not config.loop_ordering_after_fusion
        )
        iter_ranges, iter_reindex, _ = simplify_and_reorder(
            index_vars,
            support_vars,
            index_size,
            should_merge_loops,
        )

        # Like iteration dimensions, we may also want to delay merging reduction dimensions.
        # E.g., if we reduce a tensor [M, N, K] for its M and N dimensions followed by a pointwise
        # kernel, merging M and N dimension too early makes it hard to decide what loop order
        # we should pick for the piontwise kernel so that it is fusible with the reduction.
        reduce_ranges, reduce_reindex, _ = simplify_and_reorder(
            reduce_vars, support_vars, reduce_size, should_merge_loops
        )

        # retrace the loop body with simplification and reordering applied
        (iter_vars, reduce_vars), var_ranges = dependencies.index_vars_no_squeeze(
            iter_ranges,
            reduce_ranges,
            prefix="p",
        )
        body = LoopBody(
            body,
            [iter_reindex(iter_vars), reduce_reindex(reduce_vars)],
            var_ranges,
            iter_vars,
            reduce_vars,
        )
        return (iter_ranges, reduce_ranges), body

    @staticmethod
    def _apply_loop_reordering(  # type: ignore[no-untyped-def]
        index_vars,
        support_vars,
        sizes,
        memory_addrs,
        priority_idx=None,
    ):
        """
        Shuffle the order of loops around to hopefully improve performance.
        """
        from .scheduler import pick_loop_order

        if priority_idx is None:
            priority_idx = []

        try:
            strides = [
                V.graph.sizevars.stride_hints(expr, index_vars, support_vars)
                for expr in memory_addrs
            ]
            assert len(strides) == len(memory_addrs) and len(strides[0]) == len(
                index_vars
            )
            order = list(reversed(pick_loop_order(strides, sizes, priority_idx)))
        except Exception:
            if config.debug:
                log.warning(
                    "Did not simplify complex index:\n%s\n%s",
                    dict(zip(index_vars, sizes)),
                    memory_addrs,
                )
            order = list(range(len(sizes)))
        sizes = [sizes[i] for i in order]
        return sizes, same_reorder(order), inverse_reorder(order)

    def get_reduction_size(self) -> Sequence[sympy.Expr]:
        return self.data.get_reduction_size()

    def get_reduction_type(self) -> Optional[str]:
        return self.data.get_reduction_type()

    def is_no_op(self) -> bool:
        return self.data.is_zero_elements()

    def should_allocate(self) -> bool:
        return True

    def constant_to_device(self, device: torch.device) -> IRNode:
        """Move this to a given device. Requires that all reads are to constants."""
        return self.data.constant_to_device(device)


class TemplateBuffer(OperationBuffer):
    """
    Represents a Triton (in the future other type) of template operator
    that we can fuse an epilogue onto.
    """

    def __init__(
        self,
        layout: Layout,
        inputs: Sequence[IRNode],
        make_kernel_render: Callable[..., Any],
    ) -> None:
        super().__init__(name=None, layout=layout)
        self.inputs = InputsKernel.unwrap_storage(inputs)
        self.make_kernel_render = make_kernel_render
        self.name = V.graph.register_buffer(self)
        V.graph.register_operation(self)

    def get_read_writes(self) -> dependencies.ReadWrites:
        return self.extract_read_writes(normalize=True)

    def extract_read_writes(self, normalize):  # type: ignore[no-untyped-def]
        name = self.get_name()
        indexer = self.get_layout().make_indexer()

        def dummy(index, rindex):  # type: ignore[no-untyped-def]
            assert len(rindex) == 0
            return ops.store(name, indexer(index), "fake")

        deps = dependencies.extract_read_writes(
            dummy, self.get_size(), (), normalize=normalize
        )

        for inp in self.inputs:
            indexer = inp.layout.make_indexer()

            def dummy(index, rindex):  # type: ignore[no-untyped-def]
                assert len(rindex) == 0
                ops.load(inp.get_name(), indexer(index))

            deps.reads |= dependencies.extract_read_writes(
                dummy, inp.get_size(), (), normalize=True
            ).reads

        return deps

    def get_reduction_size(self) -> Sequence[sympy.Expr]:
        return sympy.S.One

    def get_reduction_type(self) -> Optional[str]:
        return None

    def should_allocate(self) -> bool:
        return True

    def simplify_and_reorder(  # type: ignore[no-untyped-def]
        self,
        extra_indexing_constraints: Optional[tuple[dict[Any, Any], list[Any]]] = None,
        recompute_sizes_body_func: Optional[Callable[..., Any]] = None,
    ):
        return (
            (
                self.get_size(),
                (),
            ),
            None,
        )


class TritonTemplateBuffer(TemplateBuffer):
    def __init__(  # type: ignore[no-untyped-def]
        self,
        layout,
        inputs,
        make_kernel_render,
        mutated_inputs: Optional[Iterable[IRNode]] = None,
        allowed_prologue_inps: Optional[OrderedSet[str]] = None,
    ) -> None:
        """
        NOTE:[TritonTemplates with multiple outputs]
        We want the ability for TritonTemplates to output multiple tensors. Triton
        kernels have no notion of outputs and this is done by creating tensors that
        are then mutated by the kernel. Currenlty our STORE_OUTPUT codegen doesn't
        support creating multinode outputs for triton templates.
        We work around this by creating an extra input buffer during the lowering
        and we mark them as mutated inputs.
        """
        super().__init__(layout, inputs, make_kernel_render)
        self.mutated_inputs = mutated_inputs
        self.outputs: list[Buffer] = [self]
        if mutated_inputs is not None:
            # Ensure that the mutated inputs are only allowed for certain nodes
            allowed_set = (
                torch.ops.higher_order.flex_attention,
                torch.ops.higher_order.flex_attention_backward,
            )
            current_node = V.graph.current_node.target
            assert current_node in allowed_set, (
                f"Mutated inputs are only allowed for {allowed_set} but got {current_node}"
            )
            device = self.inputs[0].get_device()
            self.outputs += [
                MutationOutput(NoneLayout(device=device), buf, self)
                for buf in mutated_inputs
            ]

        self.allowed_prologue_inps = (
            allowed_prologue_inps if allowed_prologue_inps else OrderedSet()
        )

    def get_outputs(self) -> list[Buffer]:
        return self.outputs

    def get_allowed_prologue_inps(self) -> OrderedSet[str]:
        return self.allowed_prologue_inps

    def __str__(self) -> str:
        out = f"TritonTemplateBuffer(layout={self.layout})"
        return out


PrimitiveInfoType = Union[int, float, bool, str, list[Union[int, str, float, bool]]]


class ChoiceCaller:
    """
    Represents a possible choice used in autotune_process.py.
    During autotuning, self.benchmark() is first called to get benchmark result,
    and if this choice is selected, self.output_node() is called to get the output_node.

    Children classes: TritonTemplateCaller, CUDATemplateCaller.
    """

    def __init__(
        self,
        name: str,
        input_nodes: list[Buffer],
        layout: Layout,
        description: str,
    ) -> None:
        super().__init__()
        self.name = name
        self.layout = layout
        self.input_nodes = input_nodes
        # An additional description used to describe the choice (useful for
        # knowing what autotuning is choosing)
        self.description = description

    def benchmark(self, *args, out) -> float:  # type: ignore[no-untyped-def]
        algo = self.to_callable()
        return benchmarker.benchmark(algo, args, {"out": out})

    def call_name(self) -> str:
        raise NotImplementedError

    def to_callable(self):  # type: ignore[no-untyped-def]
        raise NotImplementedError

    def hash_key(self) -> str:
        raise NotImplementedError

    def output_node(self) -> TensorBox:
        raise NotImplementedError

    def info_dict(self) -> dict[str, Union[PrimitiveInfoType, list[PrimitiveInfoType]]]:
        """Information returned here is logged to the autotune log file when that is enabled."""
        return {}

    def autoheuristic_id(self) -> str:
        return "unsupported_choice"


class TritonTemplateCallerBase(ChoiceCaller):
    def get_make_kernel_render(self) -> Any:
        raise NotImplementedError


class MultiTemplateBuffer(TritonTemplateBuffer):
    """
    Represents a Buffer with multiple backing implementation choices.

    Choices can be TritonTemplates or ExternKernels. During scheduling if there is a potential
    epilogue we will benchmark each of the choices with the epilogue to determine an implementation.
    Otherwise, the fastest base choice will be chosen.
    """

    def __init__(
        self,
        layout: Layout,
        inputs: list[IRNode],
        choice_timings: Callable[[], dict[ChoiceCaller, float]],
        unfiltered_choices: list[ChoiceCaller],
        allowed_prologue_inps: OrderedSet[str],
    ) -> None:
        super().__init__(
            layout=layout,
            inputs=inputs,
            make_kernel_render=None,
            allowed_prologue_inps=allowed_prologue_inps,
        )
        self._choice_timings_fn = choice_timings
        self._choice_timings: Optional[dict[ChoiceCaller, float]] = None
        self.original_inputs = inputs
        self._output_plannable = all(
            isinstance(choice, TritonTemplateCallerBase)
            or (
                isinstance(choice, torch._inductor.select_algorithm.ExternKernelCaller)
                and choice.has_out_variant
            )
            for choice in unfiltered_choices
        )

    @property
    def output_plannable(self) -> bool:
        """
        Are all possible choices TritonTemplates or Extern Kernels with out variants
        """
        return self._output_plannable

    @property
    def choice_timings(self) -> dict[ChoiceCaller, float]:
        if self._choice_timings is None:
            self._choice_timings = self._choice_timings_fn()
        return self._choice_timings

    @contextlib.contextmanager
    def swap_as_triton_caller(self, caller: TritonTemplateCallerBase):  # type: ignore[no-untyped-def]
        assert isinstance(caller, torch._inductor.select_algorithm.TritonTemplateCaller)
        assert self.layout == caller.layout

        render = self.make_kernel_render
        self.make_kernel_render = caller.get_make_kernel_render()
        try:
            yield
        finally:
            self.make_kernel_render = render

    def finalize_as_triton_caller(self, caller: TritonTemplateCallerBase) -> None:
        assert isinstance(caller, torch._inductor.select_algorithm.TritonTemplateCaller)
        assert self.get_size() == caller.layout.size
        assert self.get_stride() == caller.layout.stride
        self.make_kernel_render = caller.get_make_kernel_render()

    def get_min_choice(self) -> tuple[ChoiceCaller, float]:
        min_choice = min(self.choice_timings, key=self.choice_timings.get)  # type: ignore[arg-type]
        return (min_choice, self.choice_timings[min_choice])


class CUDATemplateBuffer(TemplateBuffer):
    def __init__(  # type: ignore[no-untyped-def]
        self,
        layout,
        inputs,
        make_kernel_render,
        workspace_size: int,
        template: CUDATemplate,
    ) -> None:
        super().__init__(layout, inputs, make_kernel_render)
        # Global memory (in bytes) needed for this template.
        self.workspace_size = workspace_size
        self.template = template

    def get_workspace_size(self):  # type: ignore[no-untyped-def]
        return self.workspace_size if self.workspace_size is not None else 0


class CppTemplateBuffer(TemplateBuffer):
    def __init__(self, layout, inputs, make_kernel_render, template, choice) -> None:  # type: ignore[no-untyped-def]
        super().__init__(layout, inputs, make_kernel_render)
        self.template = template
        self.choice = choice
        self.outputs: Optional[list[Buffer]] = None

    def get_layout(self) -> Layout:
        if isinstance(self.layout, MultiOutputLayout):
            assert isinstance(self.outputs, Iterable)
            first_output = self.outputs[0]
            assert isinstance(first_output, Buffer)
            layout = first_output.layout
            assert isinstance(layout, Layout)
            return layout
        else:
            return super().get_layout()


@ir_dataclass(frozen=False)
class InputsKernel(OperationBuffer):
    inputs: list[Buffer]

    def get_read_writes(self) -> dependencies.ReadWrites:
        reads = OrderedSet[dependencies.Dep]()
        StarDep = dependencies.StarDep
        for input in self.inputs:
            if isinstance(input, list):
                reads.update(StarDep(x.get_name()) for x in input)
            elif isinstance(input, ShapeAsConstantBuffer):
                # Skip creating dependncy for symbolics as they're visible globally
                continue
            else:
                reads.add(StarDep(input.get_name()))

        writes = OrderedSet[dependencies.Dep](
            StarDep(buf.get_name()) for buf in self.get_outputs()
        )

        return dependencies.ReadWrites(
            reads=reads,
            writes=writes,
            index_exprs=OrderedSet(),
        )

    def get_reads(self) -> OrderedSet[Dep]:
        return self.get_read_writes().reads

    @classmethod
    def unwrap_storage_for_input(cls, x: IRNode) -> IRNode:
        if isinstance(x, TensorBox):
            x = x.data
        if isinstance(x, StorageBox):
            x = x.data
        if isinstance(x, BaseView) and not isinstance(x, ReinterpretView):
            x = ExternKernel.realize_input(x)
        if isinstance(x, TensorBox):
            # when converting to ReinterpretView fails in the
            # realize_input call above, the result will be wrapped
            # into TensorBox / StorageBox pair as a result of the
            # cls.copy_input call; so we should unwrap recursively
            return cls.unwrap_storage_for_input(x)
        if isinstance(x, TorchBindObject):
            return x
        assert isinstance(x, (Buffer, ReinterpretView)), x
        return x

    @staticmethod
    def unwrap_storage(inputs):  # type: ignore[no-untyped-def]
        inputs_new = []
        for x in inputs:
            if isinstance(x, list):
                x = [InputsKernel.unwrap_storage_for_input(i) for i in x]
            else:
                x = InputsKernel.unwrap_storage_for_input(x)
            inputs_new.append(x)
        return inputs_new

    def is_extern(self) -> bool:
        return True

    def num_reads(self) -> int:
        return 1


class NopKernel(InputsKernel):
    def is_no_op(self) -> bool:
        return True

    def get_reads(self) -> OrderedSet[Dep]:
        return OrderedSet()


class ConcatKernel(NopKernel):
    """
    There isn't actually a real kernel for concat, we just change the
    storage for the upstream data.
    """

    @classmethod
    def create(cls, inputs, dim):  # type: ignore[no-untyped-def]
        device = inputs[0].get_device()
        dtype = inputs[0].get_dtype()
        new_size = list(inputs[0].get_size())
        offsets_start = [0]
        offsets_end = [new_size[dim]]
        assert 0 <= dim < len(new_size)
        for i in range(1, len(inputs)):
            input_size = inputs[i].get_size()
            offsets_start.append(new_size[dim])
            assert len(input_size) == len(new_size)
            assert inputs[i].get_dtype() == dtype
            assert inputs[i].get_device() == device
            for j in range(len(new_size)):
                if j == dim:
                    new_size[j] = new_size[j] + input_size[j]
                else:
                    new_size[j] = V.graph.sizevars.guard_equals(
                        new_size[j], input_size[j]
                    )
            offsets_end.append(new_size[dim])

        output_stride = FlexibleLayout.contiguous_strides(new_size)
        # If any of the inputs is in CL format, use CL format for the output
        for i in range(len(inputs)):
            x = inputs[i]
            if is_storage_and_layout(x):
                layout = x.get_layout()
                if isinstance(
                    layout, FixedLayout
                ) and Layout.is_channels_last_contiguous(layout.size, layout.stride):
                    # use CL stride for the output
                    output_stride = make_channels_last_strides_for(new_size)
                    break
        any_input_is_storage_and_layout = any(is_storage_and_layout(x) for x in inputs)
        fx_node_args = V.graph.current_node.args[0]
        assert isinstance(fx_node_args, list)
        # If any of the inputs has meta tensor and the meta tensor is in CL format, use CL format for the output
        if any_input_is_storage_and_layout is False and any(
            "val" in arg.meta
            and (
                arg.meta["val"].is_contiguous(memory_format=torch.channels_last)
                or arg.meta["val"].is_contiguous(memory_format=torch.channels_last_3d)
            )
            for arg in fx_node_args
        ):
            output_stride = make_channels_last_strides_for(new_size)

        concat_kernel = ConcatKernel(
            name=None,
            layout=FixedLayout(
                device=device,
                dtype=dtype,
                size=new_size,
                stride=output_stride,
            ),
            inputs=[],
        )
        kernel = StorageBox(concat_kernel)
        op_names = []
        for i in range(len(inputs)):
            input_buffer = cls.realize_into(
                inputs[i],
                SliceView.create(
                    kernel, dim, offsets_start[i], offsets_end[i], clamp=False
                ),
            )
            concat_kernel.inputs.append(input_buffer)

            if isinstance(inputs[i].data, BaseView):
                input_unwrapped = inputs[i].data.unwrap_view()
            else:
                input_unwrapped = inputs[i].data

            if (
                input_unwrapped.is_input_buffer()
                and is_gpu(inputs[i].get_device().type)
                and not is_dynamic(input_buffer)
            ):
                op_names.append(input_buffer.get_operation_name())

        if len(op_names) > 1 and V.graph.has_feature(device, BackendFeature.FOREACH):
            V.graph.register_operation_list(op_names)

        concat_kernel.name = V.graph.register_buffer(concat_kernel)
        concat_kernel.inputs = cls.unwrap_storage(concat_kernel.inputs)
        V.graph.register_operation(concat_kernel)

        return kernel

    @classmethod
    def can_realize_into_without_copy(cls, src, dst=None):  # type: ignore[no-untyped-def]
        if isinstance(src, TensorBox):
            # unwrap a TensorBox
            return cls.can_realize_into_without_copy(src.data, dst)

        if isinstance(src.data, MultiTemplateBuffer):
            if (
                not isinstance(src.data.layout, FixedLayout)
                or not src.data.output_plannable
            ):
                return False

            # we call can_realize_into_without_copy in cat lowering before we've decided
            # on output format, optimistically assume layout matches
            if dst is None:
                return True

            # otherwise, check equality of layouts
            if not len(src.get_stride()) == len(dst.get_stride()):
                return False

            return all(
                V.graph.sizevars.statically_known_equals(s1, s2)
                for s1, s2 in zip(src.get_stride(), dst.get_stride())
            )

        return isinstance(src.data.layout, FlexibleLayout) and not isinstance(
            src.data, ExternKernelAlloc
        )

    @classmethod
    def realize_into(cls, src, dst):  # type: ignore[no-untyped-def]
        # Attempt to turn this into a ReinterpretView rather than assert.
        # This has concessions around layout, as as_storage_and_layout
        # can cause us to go from flexible to fixed layout.
        if not isinstance(dst, ReinterpretView):
            if is_storage_and_layout(dst):
                storage, layout = as_storage_and_layout(dst)
                dst = ReinterpretView(data=storage, layout=layout)
        assert isinstance(dst, ReinterpretView), dst
        if isinstance(src, TensorBox):
            # unwrap a TensorBox
            return cls.realize_into(src.data, dst)

        if isinstance(src, StorageBox):
            src.realize()
            # ExternKernelAlloc has specific requirements for output layout, should create a copy
            assert hasattr(src.data, "layout")
            if cls.can_realize_into_without_copy(src, dst):
                src.data.layout = NonOwningLayout(dst)
                return src.data
        # introduce a copy
        pw = Pointwise.create(
            device=src.get_device(),
            dtype=src.get_dtype(),
            inner_fn=src.make_loader(),
            ranges=[
                V.graph.sizevars.guard_equals(a, b)
                for a, b in zip(src.get_size(), dst.get_size())
            ],
        )
        return cls.realize_into(pw, dst)

    def should_allocate(self) -> bool:
        return True


@ir_dataclass(frozen=False)
class ExternKernel(InputsKernel):
    constant_args: tuple[Any, ...] = ()
    kwargs: dict[str, Any] = dataclasses.field(default_factory=dict)
    output_view: Optional[ReinterpretView] = None
    python_kernel_name: Optional[str] = None
    cpp_kernel_name: Optional[str] = None
    # FIXME: in some cases we sill need to explicitly pass in ordered_kwargs_for_cpp_kernel
    # We shouldn't need to do this since the information can be retrieved from op_overload._schema.
    ordered_kwargs_for_cpp_kernel: Iterable[str] = dataclasses.field(
        default_factory=list
    )
    op_overload: Optional[
        Union[torch._ops.OpOverload, torch._ops.HigherOrderOperator]
    ] = None
    arg_properties: Optional[list[dict[str, Any]]] = None
    kwarg_properties: Optional[dict[str, dict[str, Any]]] = None
    unbacked_bindings: dict[sympy.Symbol, pytree.KeyPath] = dataclasses.field(
        default_factory=dict
    )
    mutation_outputs: list[MutationOutput] = dataclasses.field(default_factory=list)

    def __init__(  # type: ignore[no-untyped-def]
        self,
        name,
        layout,
        inputs,
        constant_args=(),
        kwargs=None,
        output_view=None,
        python_kernel_name=None,
        cpp_kernel_name=None,
        ordered_kwargs_for_cpp_kernel=(),
        op_overload=None,
    ) -> None:
        super().__init__(
            name=name,
            layout=layout,
            inputs=inputs,
        )
        self.constant_args = constant_args
        self.kwargs = kwargs if kwargs else {}
        self.output_view = output_view
        self.op_overload = op_overload
        self.set_cpp_kernel_name(cpp_kernel_name)
        self.set_python_kernel_name(python_kernel_name)
        self.ordered_kwargs_for_cpp_kernel = ordered_kwargs_for_cpp_kernel
        self.collect_arg_kwarg_properties()
        self.unbacked_bindings = {}
        self.mutation_outputs = []
        self.fx_node = V.graph.current_node

    def get_outputs(self) -> list[Buffer]:
        return [self, *self.mutation_outputs]

    def get_unbacked_symbol_defs(self) -> OrderedSet[sympy.Symbol]:
        return OrderedSet()

    def collect_arg_kwarg_properties(self):  # type: ignore[no-untyped-def]
        # if self.op_overload is torch._ops.OpOverload, we can use its schema to collect additional
        # information for args and kwargs, e.g. type and default value, to help with the cpp wrapper codegen
        self.arg_properties = (
            [
                {
                    "name": x.name,
                    "type": x.real_type,
                    "default_value": x.default_value,
                }
                for x in self.op_overload._schema.arguments
                if not x.kwarg_only
            ]
            if isinstance(self.op_overload, torch._ops.OpOverload)
            else [{} for i in range(len(self.inputs))]
        )
        self.allarg_properties = (
            {
                x.name: {"type": x.real_type, "default_value": x.default_value}
                for x in self.op_overload._schema.arguments
            }
            if isinstance(self.op_overload, torch._ops.OpOverload)
            else {}
        )
        # FIXME: self.kwargs does not always match kwargs defined in schema, so sometimes
        # ordered_kwargs_for_cpp_kernel is explicilty passed in.
        if isinstance(self.op_overload, torch._ops.OpOverload):
            if not self.ordered_kwargs_for_cpp_kernel:
                self.ordered_kwargs_for_cpp_kernel = [
                    x.name for x in self.op_overload._schema.arguments if x.kwarg_only
                ]
            self.schema_kwargs = [
                x for x in self.op_overload._schema.arguments if x.kwarg_only
            ]

    def decide_layout(self):  # type: ignore[no-untyped-def]
        if isinstance(self.layout, FlexibleLayout):
            self.apply_constraint()
            self.freeze_layout()

    def codegen_comment(self, wrapper) -> None:  # type: ignore[no-untyped-def]
        origin_str, _detailed_origin_str = get_kernel_metadata(self, wrapper)
        if origin_str:
            wrapper.writeline(origin_str)

    def codegen(self, wrapper):  # type: ignore[no-untyped-def]
        raise NotImplementedError

    def set_cpp_kernel_name(self, cpp_kernel_name: Optional[str] = None) -> None:
        self.cpp_kernel_name = cpp_kernel_name
        if not V.graph.cpp_wrapper or not isinstance(
            self.op_overload, torch._ops.OpOverload
        ):
            return

        kernel = self.op_overload
        if self.cpp_kernel_name is None:
            # Try to construct cpp_kernel_name from op_overload
            if kernel.namespace == "aten":
                # Calling with the default kernel name can lead to ambiguous behavior like the following example.
                # repeat_interleave(const at::Tensor & repeats, std::optional<int64_t> output_size=std::nullopt)
                # repeat_interleave(const at::Tensor & self, int64_t repeats,
                #       std::optional<int64_t> dim=std::nullopt, std::optional<int64_t> output_size=std::nullopt)
                opname = (
                    kernel.__name__.split(".")[0]
                    if kernel._overloadname == "default"
                    else kernel.__name__.replace(".", "_")
                )
                self.cpp_kernel_name = f"at::_ops::{opname}::call"
            else:
                self.cpp_kernel_name = kernel._schema.name

    def set_python_kernel_name(self, python_kernel_name: Optional[str]) -> None:
        self.python_kernel_name = python_kernel_name
        if python_kernel_name is not None:
            return

        kernel = self.op_overload
        if kernel is None:
            pass
        elif isinstance(kernel, torch._ops.HigherOrderOperator):
            self.python_kernel_name = f"torch.ops.higher_order.{kernel.__name__}"
        else:
            self.python_kernel_name = (
                f"{kernel.__module__.replace('._ops.', '.ops.')}.{kernel.__name__}"
            )

    def get_kernel_name(self):  # type: ignore[no-untyped-def]
        device = d.type if (d := self.get_device()) else V.graph.device_type
        return (
            V.graph.wrapper_code.get_c_shim_func_name(self.cpp_kernel_name, device)  # type: ignore[attr-defined]
            if V.graph.cpp_wrapper
            else self.python_kernel_name
        )

    @staticmethod
    def copy_input(x):  # type: ignore[no-untyped-def]
        pw = Pointwise.create(
            device=x.get_device(),
            dtype=x.get_dtype(),
            inner_fn=x.make_loader(),
            ranges=x.get_size(),
            origin_node=x.get_origin_node(),
            traceback=x.get_traceback(),
        )
        pw.realize()
        return pw

    @classmethod
    def process_kernel(  # type: ignore[no-untyped-def]
        cls, kernel, *args, **kwargs
    ) -> tuple[
        Any,
        list[Any],
        list[Any],
        Callable[[Any, Any], Any],
        Optional[dict[sympy.Symbol, pytree.KeyPath]],
    ]:
        binded_args = {"args": args, "kwargs": kwargs}

        args_flat, args_spec = pytree.tree_flatten(binded_args)

        is_arg_tensor = []
        # tensor_args can be either tensor or torchbind objects
        tensor_args = []
        non_tensor_args: list[Any] = []
        for arg in args_flat:
            is_arg_tensor.append(isinstance(arg, IRNode))
            if is_arg_tensor[-1]:
                tensor_args.append(arg)
            else:
                if isinstance(arg, sympy.Expr):
                    arg = V.graph.sizevars.shape_env.create_symintnode(arg, hint=None)
                non_tensor_args.append(arg)

        def unflatten_args(new_tensor_args, new_non_tensor_args):  # type: ignore[no-untyped-def]
            result = []
            it_tensors = iter(new_tensor_args)
            it_non_tensors = iter(new_non_tensor_args)
            for is_tensor in is_arg_tensor:
                if is_tensor:
                    result.append(next(it_tensors))
                else:
                    result.append(next(it_non_tensors))
            r = pytree.tree_unflatten(result, args_spec)
            return r.get("args", []), r.get("kwargs", {})

        tensor_args = [cls.realize_input(x) for x in tensor_args]

        # freeze layout otherwise our output stride calculation might
        # become incorrect
        for x in tensor_args:
            if is_storage_and_layout(x):
                as_storage_and_layout(x, freeze=True)

        # Rerun fake tensor propagation, because Inductor may have changed the
        # strides of inputs and we need to determine accurately what the
        # output stride will be.
        example_args: list[Union[torch.Tensor, torch._C.ScriptObject]] = []

        # We need to retain the constant values of fake tensors that we originally
        # propagated the graph with, because for some operators running without a
        # constant would trigger an error / DataDependentException
        for x in tensor_args:
            # if x is a view of a constant, we need to realize the view
            # (we can't pass the constant into the kernel directly)
            if not isinstance(x, BaseView) and x.get_name() in V.graph.constants:
                example_args.append(V.graph.constants[x.get_name()])
            elif (
                not isinstance(x, BaseView)
                and x.get_name() in V.graph.torchbind_constants
            ):
                example_args.append(V.graph.torchbind_constants[x.get_name()])
            elif isinstance(x, TorchBindObject):
                example_args.append(x.get_real_obj())
            else:
                example_args.append(ir_node_to_tensor(x, guard_shape=True))

        new_args, new_kwargs = unflatten_args(example_args, non_tensor_args)
        example_output = kernel(*new_args, **new_kwargs)

        unbacked_bindings: Optional[dict[sympy.Symbol, pytree.KeyPath]] = None
        if shape_env := V.fake_mode.shape_env:
            rebind_unbacked(shape_env, V.current_node, example_output)
            unbacked_bindings = compute_unbacked_bindings(
                shape_env, example_output, V.current_node.meta.get("val")
            )

        example_out_li = (
            [example_output]
            if not isinstance(example_output, (list, tuple))
            else example_output
        )
        for t in example_out_li:
            if isinstance(t, torch.Tensor) and t.is_sparse:
                msg = "sparsity not handled. Please file issue for sparse inference weights."
                if stack_trace := V.graph.current_node.meta.get("stack_trace", None):
                    msg = f"{msg} Found from : \n {stack_trace}"
                V.graph.disable_cudagraphs_reason = msg

        return (
            example_output,
            tensor_args,
            non_tensor_args,
            unflatten_args,
            unbacked_bindings,
        )

    @classmethod
    def convert_to_reinterpret_view(cls, x):  # type: ignore[no-untyped-def]
        """
        In order to pass this to an extern kernel we need a
        ReinterpretView not a View.  This allows us to avoid some
        unneeded copies.
        """
        assert isinstance(x, BaseView)
        if isinstance(x, ReinterpretView):
            return x

        # NOTE: Don't use extract_read_writes here as it fails when
        # make_loader() inlines the computation
        x_unwrap_view = x.unwrap_view()
        buf = V.graph.get_buffer(x_unwrap_view.get_name())
        assert buf is not None
        x_unwrap_view_fx_node = buf.get_origin_node()
        # Prefer channels last format according to how the format is set from eager.
        if (
            x_unwrap_view_fx_node is not None
            and "val" in x_unwrap_view_fx_node.meta
            and isinstance(x_unwrap_view.layout, FlexibleLayout)
            and (
                x_unwrap_view_fx_node.meta["val"].is_contiguous(
                    memory_format=torch.channels_last
                )
                or x_unwrap_view_fx_node.meta["val"].is_contiguous(
                    memory_format=torch.channels_last_3d
                )
            )
        ):
            x_unwrap_view.freeze_layout_with_same_order(
                make_channels_last_strides_for(x_unwrap_view.get_size())
            )
        else:
            x_unwrap_view.freeze_layout()

        index_args, var_ranges = dependencies.index_vars_squeeze(
            x.get_size(),
            prefix="r",  # type: ignore[arg-type]
        )
        range_vars = index_args[0]
        index = x.make_indexer()(range_vars)

        index = V.graph.sizevars.simplify_with_ranges(index, var_ranges)
        strides = V.graph.sizevars.stride_vars(index, range_vars)
        offset = V.graph.sizevars.offset_var(index, range_vars)
        expected = sympy_dot(range_vars, strides) + offset

        if index != expected:
            log.debug(
                "convert_to_reinterpret_view failed: stride=%s offset=%s index=%s",
                strides,
                offset,
                index,
            )
            raise NotImplementedError

        return ReinterpretView(
            data=x.data,
            layout=FixedLayout(
                device=x.get_device_or_error(),
                dtype=x.get_dtype(),
                size=x.get_size(),  # type: ignore[arg-type]
                stride=strides,
                offset=offset,
            ),
        )

    @classmethod
    def realize_input(cls, x):  # type: ignore[no-untyped-def]
        if x is None:
            return NoneAsConstantBuffer()
        if isinstance(x, (sympy.Expr, sympy.logic.boolalg.Boolean, int)):
            return ShapeAsConstantBuffer(expr=x)
        if isinstance(x, Constant):
            return V.graph.add_tensor_constant(
                torch.tensor(x.value, dtype=x.get_dtype(), device=x.get_device())
            )
        if isinstance(x, ConstantBuffer):
            return x
        if isinstance(x, TensorBox):
            return cls.realize_input(x.data)
        if isinstance(x, ReinterpretView):
            return ReinterpretView(
                data=cls.realize_input(x.data), layout=x.get_layout()
            )
        if isinstance(x, BaseView):
            x.realize()
            if is_storage_and_layout(x.unwrap_view()):
                try:
                    return cls.convert_to_reinterpret_view(x)
                except NotImplementedError:
                    pass
        if isinstance(x, StorageBox):
            # TODO(jansel): impose layout preference on realized buffer
            x.realize()
            return x
        if isinstance(x, TorchBindObject):
            return x
        return cls.copy_input(x)

    @classmethod
    def require_stride1(cls, x):  # type: ignore[no-untyped-def]
        if is_storage_and_layout(x):
            if len(x.get_stride()) == 0:
                return x
            for stride in x.get_stride():
                if stride == 1:
                    return x
        return cls.copy_input(x)

    @classmethod
    def require_strides(  # type: ignore[no-untyped-def]
        cls,
        x,
        order: Optional[Sequence[int]] = None,
        exact_strides: Optional[Sequence[_IntLike]] = None,
        allow_padding=False,
    ):
        assert order is not None or exact_strides is not None
        # Layout generally doesn't matter, but some consuming external ops might have requirements
        if x.get_numel() in (0, 1) and not exact_strides:
            return x

        # require x to have the layout
        if is_storage_and_layout(x):
            if isinstance(x.get_layout(), FlexibleLayout):
                if order:
                    # If the the FlexibleLayout already has the size and stride in the required order,
                    # freeze it to a FixedLayout by using its current size and stride.
                    # The behavior of using its current size and stride or the given order can be different
                    # if the size and stride has ambiguilty, for example for a 4D input where the iC = 1:
                    # size=[s0, 1, 28, 28], stride=[784, 784, 28, 1]. If the required order is [3, 0, 2, 1] (channels last),
                    # the current size and stride already satisfies this order.
                    # However by freezing it to the required order, the layout will be changed to:
                    # size=[s0, 1, 28, 28], stride=[784, 1, 28, 1]), which is not actually necessary.

                    # fix flexiblelayout to be FixedLayout with stride_order
                    as_storage_and_layout(
                        x,
                        freeze=True,
                        want_contiguous=False,
                        stride_order=(
                            get_stride_order(
                                V.graph.sizevars.size_hints(x.get_layout().stride)
                            )
                            if is_stride_order_storage_and_layout(x, order)
                            else order
                        ),
                        allow_padding=allow_padding,
                    )
                    return x
                else:
                    # If the exact_strides is given, freeze the FlexibleLayout to a FixedLayout with the exact_strides.
                    as_storage_and_layout(
                        x,
                        freeze=True,
                        want_contiguous=False,
                        stride_order=None,
                        allow_padding=allow_padding,
                        exact_strides=exact_strides,
                    )
                    return x
            elif isinstance(x.get_layout(), (FixedLayout, NonOwningLayout)) and (
                (order and x.get_layout().is_stride_ordered(order))
                or (
                    exact_strides
                    and significant_strides_equal(
                        exact_strides, x.get_layout().stride, x.get_size()
                    )
                )
            ):
                return (
                    try_match_insignificant_strides(x, exact_strides)
                    if exact_strides
                    else x
                )
            elif isinstance(x.get_layout(), MutationLayoutSHOULDREMOVE):
                if isinstance(x.get_layout().real_layout(), FlexibleLayout):
                    raise AssertionError(
                        "the MutationLayoutSHOULDREMOVE's real layout shouldn't be FlexibleLayout"
                    )
                elif isinstance(x.get_layout().real_layout(), FixedLayout) and (
                    (order and x.get_layout().real_layout().is_stride_ordered(order))
                    or (
                        exact_strides
                        and significant_strides_equal(
                            exact_strides,
                            x.get_layout().real_layout().stride,
                            x.get_size(),
                        )
                    )
                ):
                    return x

        # TODO - Storage to InputBuffer
        if isinstance(x, InputBuffer) and (
            (order and x.get_layout().is_stride_ordered(order))
            or (
                exact_strides
                and significant_strides_equal(
                    exact_strides, x.get_layout().stride, x.get_size()
                )
            )
        ):
            return x
        if (
            isinstance(x, TensorBox)
            and isinstance(x.data, BaseView)
            and not isinstance(x.data, ReinterpretView)
            and is_storage_and_layout(x.unwrap_view())
            and not isinstance(x.unwrap_view().data, ExternKernelAlloc)  # type: ignore[attr-defined]
        ):
            try:
                x.data = cls.convert_to_reinterpret_view(x.data)
                if order:
                    return cls.require_stride_order(
                        x, order, allow_padding=allow_padding
                    )
                elif exact_strides:
                    return cls.require_exact_strides(
                        x, exact_strides, allow_padding=allow_padding
                    )
            except NotImplementedError:
                pass
        # Although this is a clone, inductor is good about fusing clones into previous
        # operations if they weren't realized and their layouts were flexible.
        x = cls.copy_input(x)
        as_storage_and_layout(
            x,
            freeze=True,
            want_contiguous=False,
            stride_order=order,
            allow_padding=allow_padding,
            exact_strides=exact_strides,
        )
        if order:
            assert is_stride_order_storage_and_layout(x, order)
        return x

    @classmethod
    def require_exact_strides(cls, x, exact_strides, allow_padding=False):  # type: ignore[no-untyped-def]
        return cls.require_strides(
            x, exact_strides=exact_strides, allow_padding=allow_padding
        )

    @classmethod
    def require_stride_order(cls, x, order, allow_padding=False):  # type: ignore[no-untyped-def]
        return cls.require_strides(x, order=order, allow_padding=allow_padding)

    @classmethod
    def require_channels_last(cls, x):  # type: ignore[no-untyped-def]
        return cls.require_stride_order(x, NHWC_STRIDE_ORDER)

    @classmethod
    def require_channels_last_3d(cls, x):  # type: ignore[no-untyped-def]
        return cls.require_stride_order(x, NHWDC_STRIDE_ORDER)

    @classmethod
    def require_contiguous(cls, x):  # type: ignore[no-untyped-def]
        return cls.require_stride_order(x, list(reversed(range(len(x.get_size())))))

    def apply_constraint(self) -> None:
        pass

    def fill_non_provided_args(self, args, kwargs):  # type: ignore[no-untyped-def]
        # Previously, we want to maintain forward-compatibility by skipping
        # default args in the serialized artifacts in fbcode. However,
        # some of our shim interfaces require default values being OrderedSet.
        # Discussed with Sherlock offline and we decided to allow serializing
        # default args into the C++ wrapper code for now. We will refine this
        # part if we see real FC requirement. More details related to FC
        # can be found at:
        # https://docs.google.com/document/d/1FzWm-sHYwmRi3x_g036kOxd99KaYquUsA-L5JwOn8ys/edit?usp=sharing
        assert isinstance(args, (list, tuple))
        if isinstance(args, tuple):
            args = list(args)
        assert self.arg_properties, "ExternKernel.arg_properties should not be empty"

        n_args = len(args)
        n_pos_args = len(self.arg_properties)
        # For cpp wrapper, if some positional args are not provided, we need to check
        # if they're in the kwargs or use their default value
        if n_args < n_pos_args:
            log.debug(
                "%s has %d unprovided positional arguments. "
                "Will check if they are in the keyword arguments or will use default values.",
                self.op_overload,
                n_pos_args - n_args,
            )
            for i in range(n_args, n_pos_args):
                arg_name = self.arg_properties[i]["name"]
                args.append(
                    kwargs[arg_name]
                    if arg_name in kwargs
                    else self.arg_properties[i]["default_value"]
                )
        return args

    def codegen_const_args(self, names: Optional[list[str]] = None):  # type: ignore[no-untyped-def]
        if V.graph.cpp_wrapper:
            result = []
            # Aten ops follow the convention that tensor args are before non-tensor args,
            # in which case the following 'len(self.inputs) + i' logic works. But this
            # may not be true for other ops, and if that is the case, caller needs to
            # pass in a list of const arg names for arg_properties lookup.
            name_to_arg_properties = None
            if names and self.arg_properties:
                assert len(self.constant_args) == len(names), (
                    "names passed to codegen_const_args does not match self.constant_args"
                )
                name_to_arg_properties = {
                    arg.get("name"): arg for arg in self.arg_properties
                }

            for i, x in enumerate(self.constant_args):
                if name_to_arg_properties is not None:
                    prop = name_to_arg_properties.get(names[i])  # type: ignore[index]
                    type_ = prop.get("type") if prop else None
                else:
                    idx = len(self.inputs) + i
                    type_ = (
                        self.arg_properties[idx].get("type")
                        if self.arg_properties and idx < len(self.arg_properties)
                        else None
                    )
                result.append(V.graph.wrapper_code.val_to_arg_str(x, type_))
            return result
        else:
            return map(V.graph.wrapper_code.val_to_arg_str, self.constant_args)

    def codegen_args(self):  # type: ignore[no-untyped-def]
        if V.graph.cpp_wrapper and self.op_overload is not None:
            # cpp wrapper needs special logic to fill in missing args with default values
            inputs = self.fill_non_provided_args(
                [*self.inputs, *self.constant_args], self.kwargs
            )
            # fill_non_provided_args has handled constant args, so no need to codegen for that later
            need_codegen_constant_args = False
        else:
            inputs = self.inputs
            need_codegen_constant_args = True

        args = []
        for i, x in enumerate(inputs):
            if V.graph.cpp_wrapper:
                assert self.arg_properties and i < len(self.arg_properties), (
                    "Invalid access to ExternKernel.arg_properties"
                )
                type_ = self.arg_properties[i].get("type")
                args.append(V.graph.wrapper_code.val_to_arg_str(x, type_))
            else:
                args.append(V.graph.wrapper_code.val_to_arg_str(x))
        if need_codegen_constant_args:
            args.extend(self.codegen_const_args())
        return args

    def get_kwargs_value(self, arg_name, **kwargs):  # type: ignore[no-untyped-def]
        """Given an argument name, queries for values in (in order):
        1. any provided kwargs for this function.
        2. the class self.kwargs member.
        3. any available default arguments in self.allarg_properties."""
        if arg_name in kwargs:
            return kwargs.get(arg_name)
        if arg_name in self.kwargs:
            return self.kwargs.get(arg_name)
        if self.allarg_properties and arg_name in self.allarg_properties:
            return self.allarg_properties.get(arg_name).get("default_value")  # type: ignore[union-attr]
        raise AssertionError(f"{arg_name} not in self.allarg_properties")

    def codegen_kwargs(self, skip_out=False):  # type: ignore[no-untyped-def]
        if V.graph.cpp_wrapper:
            if self.op_overload is not None and len(self.schema_kwargs) == 0:
                # All the args should have been generated by fill_non_provided_args in codegen_args
                return []

            kwargs = []
            for arg_name in self.ordered_kwargs_for_cpp_kernel:
                if skip_out and arg_name == "out":
                    # ExternKernelOut has its own logic for inserting the out parameter
                    continue

                v = self.get_kwargs_value(arg_name)
                if isinstance(v, sympy.Expr):
                    kwargs.append(v)
                else:
                    type_ = (
                        self.allarg_properties.get(arg_name).get("type")  # type: ignore[union-attr]
                        if self.allarg_properties and arg_name in self.allarg_properties
                        else None
                    )
                    kwargs.append(V.graph.wrapper_code.val_to_arg_str(v, type_))
        else:
            kwargs = [
                f"{k}={V.graph.wrapper_code.val_to_arg_str(v)}"
                for k, v in self.kwargs.items()
            ]
        return kwargs

    def codegen_size_asserts(self, wrapper) -> None:  # type: ignore[no-untyped-def]
        if config.size_asserts and not V.graph.cpp_wrapper:
            # comparing strides for 0 size tensor is tricky. Ignore them for now.
            if sympy_product(self.get_size()) == 0:
                return
            size = V.graph.wrapper_code.codegen_shape_tuple(self.get_size())
            stride = V.graph.wrapper_code.codegen_shape_tuple(self.get_stride())
            wrapper.writeline(
                f"assert_size_stride({self.get_name()}, {size}, {stride})"
            )

    def get_group_stride(self):  # type: ignore[no-untyped-def]
        """
        get output sizes and strides, for template_codegen
        """
        _size = self.get_size()
        _stride = self.get_stride()
        # iter_ranges = _size of output tensor, reduce_range = [] because no reduction
        return [_size, []], _stride

    def canonicalize(self):  # type: ignore[no-untyped-def]
        """
        Manually get canonicalization of the output index
        """
        # manually generate index formula for conv
        sizevars = V.graph.sizevars
        sizes = self.get_size()
        strides = self.get_stride()
        strides = [sizevars.size_hint(x) for x in strides]
        # TODO: I can't tell if the symbols here are temporary
        index_vars = [sympy_index_symbol(f"d{i}") for i in range(len(sizes))]
        # reorder index vars according to stride
        index_order = sorted(range(len(strides)), key=strides.__getitem__, reverse=True)
        lookup = {pos: idx for idx, pos in enumerate(index_order)}
        order = [lookup[i] for i in range(len(lookup))]
        index_vars = [index_vars[i] for i in order]
        indexer = self.make_indexer()
        index = indexer(index_vars)

        new_sizes, reindex, _prune = V.graph.sizevars._simplify_loops(
            index_vars, sizes, [index]
        )

        # assign new variables each dimension to deal with numbering mismatches
        # d0, d1, d2 could become d0, d2 -- which won't match d0, d1
        _, add_var = var_builder("c")
        replacement = dict(zip(index_vars, reindex([add_var(x) for x in new_sizes])))

        index = sympy_subs(sympy.expand(index), replacement)
        return index, tuple(new_sizes)

    def get_unbacked_symbol_uses(self) -> OrderedSet[sympy.Symbol]:
        # NB: It's not necessary to check regular inputs as we automatically
        # have dependencies on them
        r = OrderedSet[sympy.Symbol]()
        for arg in self.constant_args:
            r |= maybe_free_unbacked_symbols(arg)
        for arg in self.kwargs.values():
            r |= maybe_free_unbacked_symbols(arg)
        return r

    def __str__(self) -> str:
        kernel_name = getattr(self, "python_kernel_name", None)
        lines = [
            f"python_kernel_name={kernel_name!r}",
        ]
        lines += [
            f"{field.name}={getattr(self, field.name)}"
            for field in dataclasses.fields(self)
        ]
        lines.append(f"origin_node={self.origin_node!r}")
        return self.str_helper(lines)

    __repr__ = __str__


@ir_dataclass(frozen=False)
class ExternKernelOut(ExternKernel):
    def codegen(self, wrapper) -> None:  # type: ignore[no-untyped-def]
        self.codegen_comment(wrapper)
        args = [*self.codegen_args(), *self.codegen_kwargs(skip_out=True)]
        kernel_name = self.get_kernel_name()
        if (
            V.graph.cpp_wrapper
            and self.cpp_kernel_name == "torch::inductor::_mm_plus_mm"
        ):
            # For https://github.com/pytorch/pytorch/issues/128474
            kernel_name = "aoti_torch__mm_plus_mm_out"
        else:
            kernel_name = self.get_kernel_name()
        device = d.type if (d := self.get_device()) else V.graph.device_type
        wrapper.generate_extern_kernel_out(
            kernel_name,
            self.codegen_reference(),
            self.output_view.codegen_reference() if self.output_view else None,
            args,
            device,
        )

    def __init__(  # type: ignore[no-untyped-def]
        self,
        layout,
        inputs,
        constant_args=(),
        kwargs=None,
        output_view=None,
        python_kernel_name=None,
        cpp_kernel_name=None,
        ordered_kwargs_for_cpp_kernel=(),
        op_overload=None,
    ) -> None:
        super().__init__(
            None,
            layout,
            self.unwrap_storage(inputs),
            constant_args,
            kwargs or {},
            None,
            python_kernel_name,
            cpp_kernel_name,
            ordered_kwargs_for_cpp_kernel,
            op_overload,
        )
        self.name = V.graph.register_buffer(self)
        V.graph.register_operation(self)

    def should_allocate(self) -> bool:
        return True


class RandomSeeds(ExternKernelOut):
    def __init__(self, count: int, device: torch.device) -> None:
        limits = torch.iinfo(torch.int64)
        super().__init__(
            layout=FixedLayout(
                device=device,
                dtype=torch.int64,
                size=[count],
            ),
            inputs=[],
            constant_args=[limits.min, limits.max, [count]],
            python_kernel_name="aten.randint.low_out",
            # FIXME: Ideally we should only use at::_ops::randint_low_out::call here,
            # but the signature is different from is at::randint_out. Again,
            # we can simplify the code when only keeping an ABI-compatible version.
            cpp_kernel_name="at::_ops::randint_low_out::call",
            op_overload=aten.randint.low_out,
        )


class ExternKernelAlloc(ExternKernel):
    def codegen(self, wrapper) -> None:  # type: ignore[no-untyped-def]
        self.codegen_comment(wrapper)
        args = [*self.codegen_args(), *self.codegen_kwargs()]
        V.graph.wrapper_code.generate_extern_kernel_alloc(self, args)
        if isinstance(self.layout, Layout):
            self.codegen_size_asserts(wrapper)

    def __init__(  # type: ignore[no-untyped-def]
        self,
        layout,
        inputs,
        constant_args=(),
        kwargs=None,
        python_kernel_name=None,
        cpp_kernel_name=None,
        ordered_kwargs_for_cpp_kernel=(),
        op_overload=None,
    ) -> None:
        super().__init__(
            None,
            layout,
            self.unwrap_storage(inputs),
            constant_args,
            kwargs or {},
            None,
            python_kernel_name,
            cpp_kernel_name,
            ordered_kwargs_for_cpp_kernel,
            op_overload,
        )
        # We need output buffers for generating kernel arguments in the
        # abi-compatible mode, where we retrieve outputs by pass each individual
        # output through the abi-compatible interface.
        self.outputs: Sequence[Any] = []
        self.name = V.graph.register_buffer(self)
        V.graph.register_operation(self)

    def should_allocate(self) -> bool:
        return False

    def apply_constraint(self):  # type: ignore[no-untyped-def]
        raise NotImplementedError


class MutationOutput(Buffer):
    """
    An output buffer that represents the mutation of a pre-existing buffer
    """

    def __init__(self, layout, mutated_node, mutating_node: Operation) -> None:  # type: ignore[no-untyped-def]
        super().__init__(name=None, layout=layout)
        mutated_node_name = mutated_node.get_name()
        V.graph.mark_buffer_mutated(mutated_node_name)
        self.mutation_names = [mutated_node_name]
        self.mutating_node: Operation = mutating_node
        self.name = V.graph.register_buffer(self)

    def get_defining_op(self) -> Operation:
        return self.mutating_node

    def get_mutation_names(self):  # type: ignore[no-untyped-def]
        return self.mutation_names

    def should_allocate(self) -> bool:
        return False


class TMADescriptor(ExternKernel):
    """
    An IR node representing a host-side TMA descriptor in the Triton API
    (the ones obtained via create_{1d,2d}_tma_descriptor calls). Mostly
    useful for user-defined Triton kernels relying on host-side TMA; but
    can, in principle, be used for Inductor's Triton templates, too.
    """

    # as TMA descriptors are immutable,
    # we can dedup them by the input args
    _CACHE: dict[Any, TMADescriptor] = {}

    @classmethod
    def create(  # type: ignore[no-untyped-def]
        cls,
        tensor: IRNode,
        dims: list[Union[int, torch.SymInt]],
        block_dims: list[Union[int, torch.SymInt]],
        element_size: Optional[int] = None,
    ):
        key = (id(tensor), dims, block_dims, element_size)
        if key not in cls._CACHE:
            cls._CACHE[key] = TMADescriptor(tensor, dims, block_dims, element_size)
        return cls._CACHE[key]

    def __init__(
        self,
        tensor: IRNode,
        dims: list[Union[int, torch.SymInt]],
        block_dims: list[Union[int, torch.SymInt]],
        element_size: Optional[int] = None,
    ) -> None:
        assert len(dims) in (1, 2)
        assert len(dims) == len(block_dims)

        if element_size is None:
            element_size = tensor.get_dtype().itemsize

        self.tensor = tensor
        self.dims = dims
        self.block_dims = block_dims
        self.element_size = element_size
        self.rank = len(self.dims)

        inputs = [tensor]
        constant_args = [
            *self.dims,
            *self.block_dims,
            self.element_size,
        ]

        super().__init__(
            None,
            # link back to the underlying tensor in terms of ownership
            # to avoid getting the underlying tensor deleted *before*
            # the TMADescriptor node can be deleted.
            NonOwningLayout(
                ReinterpretView(
                    data=tensor,
                    layout=tensor.get_layout(),
                )
            ),
            inputs,
            tuple(constant_args),
            None,
        )

        self.name = V.graph.register_buffer(self)
        V.graph.register_operation(self)

    def codegen(self, wrapper) -> None:  # type: ignore[no-untyped-def]
        wrapper.generate_tma_descriptor(self)


class UserDefinedTritonKernel(ExternKernel):
    def get_kernel_and_metadata(self):  # type: ignore[no-untyped-def]
        from triton.runtime.autotuner import Autotuner

        from torch._higher_order_ops.triton_kernel_wrap import kernel_side_table

        kernel = kernel_side_table.get_kernel(self.kernel_idx)
        configs = []
        restore_value_args: list[str] = []
        reset_to_zero_args: list[str] = []
        if isinstance(kernel, Autotuner):
            # https://github.com/triton-lang/triton/pull/5083
            # changes kernel.restore_idx to kernel.restore_value
            if hasattr(kernel, "restore_idx"):
                restore_value_args.extend(
                    kernel.fn.arg_names[i] for i in kernel.restore_idx
                )
            else:
                assert hasattr(kernel, "restore_value")
                restore_value_args.extend(kernel.restore_value)

            if hasattr(kernel, "reset_idx"):
                for i in kernel.reset_idx:
                    reset_to_zero_args.append(kernel.fn.arg_names[i])
            else:
                assert hasattr(kernel, "reset_to_zero")
                reset_to_zero_args.extend(kernel.reset_to_zero)

            configs = kernel.configs
            kernel = kernel.fn
        return kernel, configs, restore_value_args, reset_to_zero_args

    def codegen(self, wrapper) -> None:  # type: ignore[no-untyped-def]
        from torch._inductor.utils import triton_version_uses_attrs_dict

        (
            kernel,
            configs,
            restore_value_args,
            reset_to_zero_args,
        ) = self.get_kernel_and_metadata()

        # Definition of kernel
        new_name, triton_meta = wrapper.define_user_defined_triton_kernel(
            kernel, configs, self.kwargs, restore_value_args, reset_to_zero_args
        )
        raw_args = [
            self.get_kwargs_value(k) for k in self.ordered_kwargs_for_cpp_kernel
        ]

        # NOTE: raw_args doesn't include autotuned args.
        # But, kernel.constexprs includes indices of autotuned args.
        # So, let's recalculate constexpr indices wrt to raw_args.
        constexpr_indices = []
        for idx, kwarg in enumerate(self.ordered_kwargs_for_cpp_kernel):
            if kernel.arg_names.index(kwarg) in kernel.constexprs:
                constexpr_indices.append(idx)

        if not triton_version_uses_attrs_dict():
            """
            Filter out None args.

            see https://github.com/pytorch/pytorch/issues/115344

            Two cases for a None arg:
            1. The arg is already tl.constexpr, so leave it in
            2. The arg is not tl.constexpr so we have to remove it
            """

            constexpr_indices_set = OrderedSet(constexpr_indices)
            REMOVED = object()
            raw_args = [
                (
                    (idx, arg)
                    if (arg is not None)
                    or (arg is None and idx in constexpr_indices_set)
                    else (idx, REMOVED)
                )
                for idx, arg in enumerate(raw_args)
            ]
            removed_none_args = [idx for idx, val in raw_args if val == REMOVED]
            raw_args = [val for idx, val in raw_args if val != REMOVED]

            # We have to compute the constexpr indices for the new, filtered raw_args
            # We also have to adjust equal_to_1.
            if removed_none_args:
                eq1_indices_set = OrderedSet[int](triton_meta["configs"][0].equal_to_1)
                constexpr_indices = []
                equal_to_1 = []
                index_shift = 0
                for idx, kwarg in enumerate(self.ordered_kwargs_for_cpp_kernel):
                    # every time we encounter an idx we removed, adjust by one to account for it
                    # So for example if we had [None, const X]
                    # iter 1:
                    #   None was removed, adjust=1
                    # iter 2:
                    #  X is const at idx=1, but the adjusted idx is 0 now, because None was removed
                    if idx in removed_none_args:
                        index_shift += 1
                        continue
                    arg_index = kernel.arg_names.index(kwarg)
                    if arg_index in kernel.constexprs:
                        constexpr_indices.append(idx - index_shift)
                    if arg_index in eq1_indices_set:
                        equal_to_1.append(idx - index_shift)

                triton_meta["configs"][0].equal_to_1 = equal_to_1

        # Call to kernel
        self.codegen_comment(wrapper)
        wrapper.generate_user_defined_triton_kernel(
            new_name,
            raw_args,
            self.grid,
            configs,
            triton_meta,
            constexpr_indices,
        )

    def get_unbacked_symbol_uses(self) -> OrderedSet[sympy.Symbol]:
        # add unbacked symbols used in the grid to the ones used
        # in the kwargs (the latter is generated by ExternKernel)
        return super().get_unbacked_symbol_uses() | free_unbacked_symbols(self.grid)

    def get_unbacked_symbol_defs(self) -> OrderedSet[sympy.Symbol]:
        return OrderedSet()

    def __init__(  # type: ignore[no-untyped-def]
        self, *, kernel_idx, grid, tma_descriptor_metadata, kernel_args
    ) -> None:
        inputs = []
        kwargs = {}
        constant_args = []
        for k, v in kernel_args.items():
            if isinstance(v, TensorBox):
                t = InputsKernel.unwrap_storage_for_input(self.realize_input(v))
                if k in tma_descriptor_metadata:
                    t = TMADescriptor.create(t, *tma_descriptor_metadata[k])
                inputs.append(t)
                kwargs[k] = t
            else:
                constant_args.append(v)
                kwargs[k] = v

        assert len(inputs) != 0
        self.device = inputs[0].get_device()

        super().__init__(
            None,
            NoneLayout(device=self.device),
            inputs,
            tuple(constant_args),
            kwargs,
        )
        self.kernel_idx = kernel_idx
        self.grid = grid

        kernel, configs, _, _ = self.get_kernel_and_metadata()

        # If we are autotuning, not all arguments will be passed
        self.ordered_kwargs_for_cpp_kernel = [
            arg for arg in kernel.arg_names if arg in kernel_args
        ]

        from torch._higher_order_ops.triton_kernel_wrap import identify_mutated_tensors

        autotuned_kwargs = configs[0].kwargs if len(configs) > 0 else {}
        self.mutable_args = [
            kernel_args[key]
            for key in identify_mutated_tensors(
                kernel, {**kernel_args, **autotuned_kwargs}
            )
        ]

        self.mutation_outputs = [
            MutationOutput(NoneLayout(device=self.device), buf, self)
            for buf in self.mutable_args
        ]
        V.graph.register_operation(self)

    def get_outputs(self) -> list[Buffer]:
        return list(self.mutation_outputs)

    def get_device(self) -> Optional[torch.device]:
        return self.device


class InplaceBernoulliFallback(ExternKernel):
    """
    This needs to be a custom class to handle mutation properly
    """

    def codegen(self, wrapper) -> None:  # type: ignore[no-untyped-def]
        (x,) = (t.codegen_reference() for t in self.inputs)

        if V.graph.cpp_wrapper:
            # Inductor doesn't really support aten Generator, so the Generator kwarg is always NULL here,
            # which needs to be explicitly generated for cpp wrapper
            wrapper.writeline(
                f"{self.get_kernel_name()}({x}, {', '.join(map(repr, self.constant_args))}, NULL){wrapper.ending}"
            )
        else:
            wrapper.writeline(
                f"{self.get_kernel_name()}({x}, {', '.join(map(repr, self.constant_args))}){wrapper.ending}"
            )

    def should_allocate(self) -> bool:
        return False

    def get_mutation_names(self):  # type: ignore[no-untyped-def]
        return [self.inputs[0].get_name()]

    def get_unbacked_symbol_defs(self) -> OrderedSet[sympy.Symbol]:
        return OrderedSet()

    def __init__(self, op_overload, x, *constant_args) -> None:  # type: ignore[no-untyped-def]
        super().__init__(
            None,
            NoneLayout(device=x.get_device()),
            self.unwrap_storage([x]),
            constant_args,
            op_overload=op_overload,
        )
        V.graph.mark_buffer_mutated(x.get_name())
        self.name = V.graph.register_buffer(self)
        V.graph.register_operation(self)


# Used to deal with torch.complex types
class InplaceCopyFallback(ExternKernel):
    """
    This needs to be a custom class to handle mutation properly
    """

    def codegen(self, wrapper) -> None:  # type: ignore[no-untyped-def]
        (dst, src, non_blocking) = self.codegen_args()
        wrapper.codegen_device_copy(src, dst, non_blocking)

    def should_allocate(self) -> bool:
        return False

    def get_mutation_names(self):  # type: ignore[no-untyped-def]
        return [self.inputs[0].get_name()]

    def get_unbacked_symbol_defs(self) -> OrderedSet[sympy.Symbol]:
        return OrderedSet()

    def __init__(  # type: ignore[no-untyped-def]
        self,
        layout,
        inputs,
        constant_args,
    ) -> None:
        super().__init__(
            None,
            layout,
            inputs,
            constant_args,
            python_kernel_name="aten.copy_",
            cpp_kernel_name="aoti_torch_copy_",
        )
        V.graph.mark_buffer_mutated(inputs[0].get_name())
        self.name = V.graph.register_buffer(self)
        V.graph.register_operation(self)

    @classmethod
    def create(cls, dst, src, non_blocking: bool = False):  # type: ignore[no-untyped-def]
        inputs = [cls.realize_input(t) for t in [dst, src]]
        constant_args = (non_blocking,)
        result = InplaceCopyFallback(
            NoneLayout(device=dst.get_device()),
            inputs,
            constant_args,
        )
        return result


class MutatingFirstArgExternKernel(ExternKernel):
    """
    This needs to be a custom class to handle mutation properly
    """

    def codegen(self, wrapper) -> None:  # type: ignore[no-untyped-def]
        argrefs = [
            *(t.codegen_reference() for t in self.inputs),
            *map(repr, self.constant_args),
        ]
        wrapper.writeline(
            f"{self.get_kernel_name()}({', '.join(argrefs)}){wrapper.ending}"
        )

    def should_allocate(self) -> bool:
        return False

    def get_mutation_names(self):  # type: ignore[no-untyped-def]
        return [self.inputs[0].get_name()]

    def get_unbacked_symbol_defs(self) -> OrderedSet[sympy.Symbol]:
        return OrderedSet()

    def has_side_effects(self) -> bool:
        return True


class ResizeStorageBytes(MutatingFirstArgExternKernel):
    def __init__(self, variable, new_size) -> None:  # type: ignore[no-untyped-def]
        assert isinstance(new_size, int), "TODO: dynamic shapes"
        super().__init__(
            None,
            NoneLayout(device=variable.get_device()),
            self.unwrap_storage([variable]),
            constant_args=(new_size,),
        )
        V.graph.mark_buffer_mutated(variable.get_name())
        self.name = V.graph.register_buffer(self)
        V.graph.register_operation(self)
        self.python_kernel_name = "inductor_ops.resize_storage_bytes_"
        self.cpp_kernel_name = "torch::inductor::resize_storage_bytes_"
        V.graph.never_reuse_buffers.add(variable.data.get_name())


class SetSourceTensorKernel(ExternKernelAlloc):
    def __init__(self, self_tensor, storage_tensor) -> None:  # type: ignore[no-untyped-def]
        storage_tensor.freeze_layout()
        super().__init__(
            storage_tensor.get_layout(),
            [self_tensor, storage_tensor],
            python_kernel_name="torch.ops.aten.set_.source_Tensor",
            op_overload=torch.ops.aten.set_.source_Tensor,
        )
        V.graph.never_reuse_buffers.add(self_tensor.data.get_name())
        V.graph.never_reuse_buffers.add(storage_tensor.get_name())
        V.graph.never_reuse_buffers.add(self.get_name())
        device = storage_tensor.get_device()
        self.mutation_outputs = [
            MutationOutput(NoneLayout(device=device), self_tensor, self),
            MutationOutput(NoneLayout(device=device), storage_tensor, self),
        ]

    def get_inputs_that_alias_output(self) -> Sequence[str]:
        return [self.inputs[0].get_name(), self.inputs[1].get_name()]


class ScatterFallback(ExternKernel):
    """
    This needs to be a custom class to handle mutation properly.
    This class handles both aten.scatter_ and aten.scatter_reduce_.
    It also handle the case `src` being a scalar properly.
    """

    def codegen(self, wrapper) -> None:  # type: ignore[no-untyped-def]
        reduce = self.kwargs["reduce"]
        if V.graph.cpp_wrapper:
            # Follow aten/src/ATen/native/ReductionType.h:get_operator_enum
            get_operator_enum = {"add": "sum", "multiply": "prod"}
            if reduce in get_operator_enum:
                reduce = get_operator_enum[reduce]

        if self.src_is_tensor:
            (x, index, src) = (t.codegen_reference() for t in self.inputs)
        else:
            (x, index) = (t.codegen_reference() for t in self.inputs)
            src = self.constant_args[1]
        wrapper.generate_scatter_fallback(
            x,
            [x, self.constant_args[0], index, src],
            self.cpp_kernel_name,
            self.python_kernel_name,
            self.src_is_tensor,
            reduce,
            self.codegen_kwargs(),
        )

    def should_allocate(self) -> bool:
        return False

    def get_mutation_names(self):  # type: ignore[no-untyped-def]
        return [self.inputs[0].get_name()]

    def get_unbacked_symbol_defs(self) -> OrderedSet[sympy.Symbol]:
        return OrderedSet()

    def __init__(  # type: ignore[no-untyped-def]
        self,
        op_overload,
        x,
        dim: int,
        index,
        src,
        *,
        reduce: Optional[str] = None,
        include_self: bool = True,
    ) -> None:
        self.src_is_tensor = isinstance(src, TensorBox)

        constant_args: tuple[Any, ...]
        if self.src_is_tensor:
            tensors = [self.realize_input(t) for t in [x, index, src]]
            constant_args = (dim,)
        else:
            tensors = [self.realize_input(t) for t in [x, index]]
            constant_args = (dim, src)

        super().__init__(
            None,
            NoneLayout(device=x.get_device()),
            self.unwrap_storage(tensors),
            constant_args,
            {"reduce": reduce, "include_self": include_self},
            python_kernel_name=str(op_overload),
            ordered_kwargs_for_cpp_kernel=["reduce", "include_self"],
            op_overload=op_overload,
        )
        V.graph.mark_buffer_mutated(x.get_name())
        self.name = V.graph.register_buffer(self)
        V.graph.register_operation(self)


class IndexPutFallback(ExternKernel):
    """
    This needs to be a custom class to handle mutation and indices properly
    """

    def codegen(self, wrapper) -> None:  # type: ignore[no-untyped-def]
        (x, values, *valid_indices) = (t.codegen_reference() for t in self.inputs)
        indices = []
        iter_valid_indices = iter(valid_indices)
        for i, _ in enumerate(self.indices):
            if self.indices[i] is not None:
                indices.append(next(iter_valid_indices))
            else:
                indices.append(V.graph.wrapper_code.none_str)

        wrapper.generate_index_put_fallback(
            self.get_kernel_name(), x, indices, values, *self.codegen_const_args()
        )

    def should_allocate(self) -> bool:
        return False

    def get_mutation_names(self):  # type: ignore[no-untyped-def]
        return [self.inputs[0].get_name()]

    def get_unbacked_symbol_defs(self) -> OrderedSet[sympy.Symbol]:
        return OrderedSet()

    def __init__(self, op_overload, x, indices, values, accumulate) -> None:  # type: ignore[no-untyped-def]
        self.indices = indices
        valid_indices = [i for i in indices if i is not None]
        tensors = [self.realize_input(x) for x in [x, values, *valid_indices]]
        cpp_kernel_name = "aoti_torch_index_put_out"
        super().__init__(
            None,
            NoneLayout(device=x.get_device()),
            self.unwrap_storage(tensors),
            (accumulate,),
            python_kernel_name="aten.index_put_",
            cpp_kernel_name=cpp_kernel_name,
            op_overload=op_overload,
        )
        V.graph.mark_buffer_mutated(self.inputs[0].get_name())
        self.name = V.graph.register_buffer(self)
        V.graph.register_operation(self)


class DeviceCopy(ExternKernelOut):
    @classmethod
    def create(cls, x, device, non_blocking):  # type: ignore[no-untyped-def]
        if (
            not x.is_extern()
            and all(r in V.graph.constants for r in x.get_read_names())
            and not config.aot_inductor.use_runtime_constant_folding
        ):
            return x.constant_to_device(device)

        V.graph.add_device_info(device)
        V.graph.add_device_info(x.get_device())

        developer_warning("DeviceCopy in input program")
        constant_args = (non_blocking,)
        return DeviceCopy(
            FlexibleLayout(
                device=device,
                dtype=x.get_dtype(),
                size=x.get_size(),
            ),
            [cls.realize_input(x)],
            constant_args,
        )

    def codegen(self, wrapper) -> None:  # type: ignore[no-untyped-def]
        args = self.codegen_args()
        assert len(args) == 2
        if self.output_view:
            wrapper.codegen_device_copy(
                args[0], self.output_view.codegen_reference(), args[1]
            )
        else:
            wrapper.codegen_device_copy(args[0], self.codegen_reference(), args[1])


class DynamicScalar(ExternKernel):
    """
    The result of a call to aten._local_scalar_dense.
    """

    def get_reads(self) -> OrderedSet[Dep]:
        return OrderedSet()

    def should_allocate(self) -> bool:
        return False

    def __init__(self, sym, keypath, data) -> None:  # type: ignore[no-untyped-def]
        data.realize()
        super().__init__(
            None, NoneLayout(device=torch.device("cpu")), self.unwrap_storage([data])
        )
        self.sym = sym
        self.keypath = keypath

    def get_unbacked_symbol_defs(self) -> OrderedSet[sympy.Symbol]:
        return OrderedSet([self.sym])

    def codegen(self, wrapper) -> None:  # type: ignore[no-untyped-def]
        wrapper.codegen_dynamic_scalar(self)


class AssertScalar(ExternKernel):
    """
    The result of a call to aten._assert_scalar
    """

    def get_reads(self) -> OrderedSet[Dep]:
        return OrderedSet()

    def should_allocate(self) -> bool:
        return False

    def __init__(self, scalar, msg) -> None:  # type: ignore[no-untyped-def]
        super().__init__(
            # Buffer(name, layotu)
            None,
            NoneLayout(device=torch.device("cpu")),
            # InputsKernel(inputs)
            [],
        )
        self.scalar = scalar
        self.msg = msg

    def has_side_effects(self) -> bool:
        return True

    def get_unbacked_symbol_uses(self):  # type: ignore[no-untyped-def]
        return free_unbacked_symbols(self.scalar)

    def codegen(self, wrapper) -> None:  # type: ignore[no-untyped-def]
        # NB: It is EXTREMELY important not to simplify the scalar under assertion here,
        # because simplify is done with respect to runtime asserts.  So if you have
        # "u0 == 0" in the runtime asserts, if you subsequently try to
        # simplify(u0 == 0), you will get True (because we've already runtime assert'ed
        # that it's true).  But we're code generating the actual runtime assert here!!
        symbol = next(iter(self.get_unbacked_symbol_uses()))
        symbol_str = f"std::to_string({symbol})"
        if V.graph.cpp_wrapper:
            sizevar = V.graph.wrapper_code.codegen_cpp_sizevar(
                self.scalar, simplify=False
            )
            # TODO: when we start compiling in C++20, annotate with [[unlikely]].
            wrapper.writeline(
                f'if (!({sizevar})) {{ throw std::runtime_error("Expected {self.msg} but received " + {symbol_str}); }}'
            )
        else:
            sizevar = V.graph.wrapper_code.codegen_python_sizevar(
                self.scalar, simplify=False
            )
            wrapper.writeline(f"if not {sizevar}:")
            wrapper.writeline(f"    raise RuntimeError({repr(self.msg)})")
            # No one should ever use this buffer, but for uniformity
            # define the variable and assign it None
            wrapper.writeline(f"{self.get_name()} = None")


@ir_dataclass(frozen=False)
class ExternKernelNode:
    name: str
    node: export_schema.Node


class FallbackKernel(ExternKernelAlloc):
    def __init__(  # type: ignore[no-untyped-def]
        self,
        layout,
        kernel,
        tensor_args,
        nontensor_args,
        unflatten_args,
        kwargs=None,
        *,
        unbacked_bindings=None,
    ) -> None:
        super().__init__(
            layout,
            tuple(tensor_args),
            tuple(nontensor_args),
            op_overload=kernel,
        )

        self.use_runtime_dispatch = False
        self.unbacked_bindings = unbacked_bindings

        assert isinstance(
            kernel,
            (
                torch._ops.OpOverload,
                torch._ops.HigherOrderOperator,
            ),
        ), f"Fails to create FallbackKernel for {kernel}: {type(kernel)} not supported"
        self.op_overload = kernel
        self.unflatten_args = unflatten_args
        self.kwargs = {} if kwargs is None else kwargs
        V.graph.warn_fallback(self.python_kernel_name)  # type: ignore[arg-type]

        # args that are aliased
        self.alias_names: list[str] = []
        # args that are mutated AND returned from the op
        self.mutation_names: list[str] = []

        if isinstance(self.op_overload, torch._ops.HigherOrderOperator):
            # We assume here that HOPs with FallbackKernel are functional.
            # This may not always be true! HOPs must individually opt-in to
            # FallbackKernel, so please check this if you opt-in.
            return

        if "_c10d_functional" in self.op_overload.name():
            # _c10d_functional kernels are lowered into _CollectiveKernel which
            # derives from FallbackKernel for the cpp codegen. The kernels
            # don't pass the can_auto_functionalize check, but their mutation
            # is handled properly by _CollectiveKernel.
            return

        schema = self.op_overload._schema

        # NOTE: [FallbackKernel supported operators]
        # We only support three types of operators:
        # - functional ops
        # - view ops
        # - inplace aten ops
        # - mutating ops that are auto-functionalizable. That is,
        # the operator may mutate any number of inputs, but its outputs
        # may not alias any of the inputs.
        #
        # The unsupported cases usually do not show up here (because
        # AOTAutograd functionalized them away); the only way for an in-place
        # op to show up here is if a lowering or pass introduced it.
        if torch._library.utils.mutates_and_returns_first_arg(self.op_overload):
            self.mutation_names.append(tensor_args[0].get_name())
            return

        if schema.is_mutable and not can_auto_functionalize(kernel):
            raise NotImplementedError(
                f"NYI: Can't generate FallbackKernel for {kernel}"
            )

        args, kwargs = self.unflatten_args(self.inputs, self.constant_args)

        def handle_aliasing_and_mutation(info, arg) -> None:  # type: ignore[no-untyped-def]
            # Assertions to make sure we didn't mismatch args
            if isinstance(info.type, torch.ListType):
                assert isinstance(arg, (list, tuple))
            if library_utils.is_tensor_like_type(info.type):
                # PyTorch also accepts None and scalar types for args marked as "Tensor".
                # We're not going to check all of them here.
                assert not isinstance(arg, (tuple, list))

            if arg is None:
                return
            if info.alias_info is None:
                return

            def add_alias(t) -> None:  # type: ignore[no-untyped-def]
                self.alias_names.append(t.get_name())
                if info.alias_info.is_write:
                    self.mutation_outputs.append(
                        MutationOutput(NoneLayout(device=t.get_device()), t, self)
                    )

            if library_utils.is_tensorlist_like_type(info.type):
                if arg is not None:
                    for optional_tensor_arg in arg:
                        add_alias(optional_tensor_arg)
            else:
                assert library_utils.is_tensor_like_type(info.type)
                add_alias(arg)

        for info, arg in torch._library.utils.zip_schema(schema, args, kwargs):
            handle_aliasing_and_mutation(info, arg)

    def codegen_unbacked_symbol_defs(self, wrapper) -> None:  # type: ignore[no-untyped-def]
        if not hasattr(self, "unbacked_bindings"):
            return

        unbacked_bindings = resolve_unbacked_bindings(
            V.graph.sizevars.shape_env, self.unbacked_bindings
        )

        if not unbacked_bindings:
            return

        for s, keypath in unbacked_bindings.items():

            def go(expr, keypath):  # type: ignore[no-untyped-def]
                if keypath == ():
                    return expr

                if (
                    len(keypath) >= 2
                    and isinstance(keypath[0], CallMethodKey)
                    and isinstance(keypath[1], pytree.SequenceKey)
                ):
                    return go(
                        f"{expr}.{keypath[0].name}({keypath[1].idx})", keypath[2:]
                    )
                elif isinstance(keypath[0], CallMethodKey):
                    return go(f"{expr}.{keypath[0].name}()", keypath[1:])
                elif isinstance(keypath[0], pytree.SequenceKey):
                    return (
                        go(f"std::get<{keypath[0].idx}>({expr})", keypath[1:])
                        if V.graph.cpp_wrapper
                        else go(f"{expr}[{keypath[0].idx}]", keypath[1:])
                    )
                elif isinstance(keypath[0], DivideByKey):
                    # TODO: need to assert divisibility
                    # TODO: this is invalid C++ codegen
                    return go(f"{expr}.__floordiv__({keypath[0].divisor})", keypath[1:])
                else:
                    raise AssertionError(f"unrecognized keypath {keypath}")

            def go_outer():  # type: ignore[no-untyped-def]
                if V.graph.cpp_wrapper:
                    # Special handling for the top level buffer access,
                    # because self.get_name() is actually never bound; the
                    # individual output arguments are bound by
                    # generate_c_shim_fallback_kernel
                    if len(self.outputs) == 1:
                        out = self.outputs[0]
                        # When fallback kernel returns a list consisting of a single tensor,
                        # the output is represented as a MultiOutput with non empty indices.
                        # In this case, we strip the first key path away.
                        return go(
                            self.outputs[0].get_name(),
                            keypath[1:]
                            if isinstance(out, MultiOutput) and len(out.indices) != 0
                            else keypath,
                        )
                    else:
                        assert isinstance(keypath[0], pytree.SequenceKey)
                        return go(self.outputs[keypath[0].idx].get_name(), keypath[1:])
                else:
                    return go(self.get_name(), keypath)

            wrapper.writeline(
                f"{wrapper.codegen_unbacked_symbol_decl(s)} = {go_outer()}{wrapper.ending}"
            )

    def get_unbacked_symbol_defs(self) -> OrderedSet[sympy.Symbol]:
        if unbacked_bindings := getattr(self, "unbacked_bindings", None):
            resolved = resolve_unbacked_bindings(
                V.graph.sizevars.shape_env, unbacked_bindings
            )
            assert resolved is not None
            return resolved.keys()  # type: ignore[return-value]
        else:
            return OrderedSet()

    def codegen_args(self):  # type: ignore[no-untyped-def]
        @dataclasses.dataclass
        class Shim:
            ref: Any

            def __repr__(self) -> str:
                return self.ref

        tensor_args = [Shim(x.codegen_reference()) for x in self.inputs]
        args, kwargs = self.unflatten_args(tensor_args, self.constant_args)
        if V.graph.cpp_wrapper and isinstance(self.op_overload, torch._ops.OpOverload):
            args = self.fill_non_provided_args(args, kwargs)
            args = [
                V.graph.wrapper_code.val_to_arg_str(x, param.real_type)
                for param, x in zip(self.op_overload._schema.arguments, args)
            ]
        else:
            args = [V.graph.wrapper_code.val_to_arg_str(x) for x in args]

        # let self.codegen_kwargs handle kwargs
        self.kwargs.update(kwargs)
        return args

    @staticmethod
    def find_device(tensor_args, example_output):  # type: ignore[no-untyped-def]
        if tensor_args:
            devices = [arg.get_device() for arg in tensor_args if arg.get_device()]
            return devices[0]
        if isinstance(example_output, torch.Tensor):
            return example_output.device
        if isinstance(example_output, (list, tuple)):
            device_set = OrderedSet(
                FallbackKernel.find_device(None, x) for x in example_output
            )
            # Remove None
            devices = [device for device in device_set if device]
            if len(devices) == 1:
                return devices[0]
            for device in devices:
                if is_gpu(device.type):
                    return device
            return devices[0]
        return None

    def has_side_effects(self):  # type: ignore[no-untyped-def]
        if isinstance(self.op_overload, torch._ops.HigherOrderOperator):
            return False
        return get_schema_info(self.op_overload).is_mutable()

    def get_inputs_that_alias_output(self):  # type: ignore[no-untyped-def]
        return self.alias_names

    def get_mutation_names(self):  # type: ignore[no-untyped-def]
        assert len(self.mutation_names) <= 1
        return self.mutation_names

    # ProxyExecutor Design Note
    # We export the ExternFallbackNodes (for custom ops) into a serialized file
    # and run it with a host side proxy executor to address the ABI problem
    # This is currently only implemented for fbcode. Eventually, we will also make this work for OSS.
    # Detailed design doc can be found at
    # https://docs.google.com/document/d/1wC4DOZFaYym2t1Esz0X5yxlLI3RDnSiyRbUus3bkJ64/edit?usp=sharing
    def export_extern_kernel_node(self):  # type: ignore[no-untyped-def]
        log.debug(
            "Extern kernel node added for node %s with target %s.",
            self.get_name(),
            self.op_overload,
        )

        assert isinstance(self, FallbackKernel)
        args, kwargs = self.unflatten_args(self.inputs, self.constant_args)
        args = self.fill_non_provided_args(args, kwargs)
        ordered_kwargs = [
            self.get_kwargs_value(key, **kwargs)
            for key in self.ordered_kwargs_for_cpp_kernel
        ]
        target = self.op_overload

        if not V.graph.aot_mode:
            # No need to serialize in the cpp wrapper JIT mode
            return [*args, *ordered_kwargs]

        serializer = GraphModuleSerializer(None, None)  # type: ignore[arg-type]
        named_arguments = serializer.serialize_inputs(target, args, kwargs)

        # serialize_outputs
        def handle_single_output(return_type, output):  # type: ignore[no-untyped-def]
            if isinstance(return_type, torch.TensorType):
                # For single Tensor
                out = output
                if isinstance(output, (list, tuple)):
                    assert len(output) == 1
                    out = output[0]
                return export_schema.Argument.create(
                    as_tensor=export_schema.TensorArgument(name=out.get_name())
                )
            elif isinstance(return_type, torch.ListType) and isinstance(
                return_type.getElementType(), torch.TensorType
            ):
                # For single TensorList
                return export_schema.Argument.create(
                    as_tensors=[
                        export_schema.TensorArgument(name=out.get_name())
                        for out in output
                    ]
                )
            else:
                raise RuntimeError(f"Unsupported return type {type(return_type)}")

        returns = target._schema.returns  # type: ignore[union-attr]
        if len(returns) == 1:
            # NOTE: [special handling of all_reduce_coalesced_'s return value]
            # all_reduce_coalesced_ return a list of tensors via self.mutation_outputs
            outputs = self.outputs if self.outputs else self.mutation_outputs
            return_type = returns[0].real_type
            output_arguments = [handle_single_output(return_type, outputs)]
        else:
            # For tuple returns, e.g "-> (Tensor, Tensor)" or "-> (Tesnor, Tensor[])"
            # Not generating output args for self.mutation_outputs
            output_arguments = [
                handle_single_output(return_schema.real_type, output)
                for return_schema, output in zip(returns, self.outputs)
            ]

        node = ExternKernelNode(
            name=self.get_name(),
            node=export_schema.Node(
                target=self.op_overload.name(),  # type: ignore[union-attr]
                inputs=named_arguments,
                outputs=output_arguments,
                metadata={},
            ),
        )

        V.graph.extern_kernel_nodes.append(node)

        return [*args, *ordered_kwargs]

    def codegen(self, wrapper) -> None:  # type: ignore[no-untyped-def]
        kernel = self.op_overload
        if kernel.namespace == "aten":  # type: ignore[union-attr]
            # Aten Fallback Ops
            assert isinstance(kernel, torch._ops.OpOverload)
            if V.graph.cpp_wrapper:
                from torchgen.aoti.fallback_ops import inductor_fallback_ops

                if str(kernel) not in inductor_fallback_ops:
                    # C shim v2 is torchgen-ed, which should cover all aten ops.
                    # If you do hit a missed op, please update fallback_ops.py.
                    log.warning(
                        "%s is missing a c-shim implementation, using proxy executor as fallback",
                        kernel,
                    )
                    self.use_runtime_dispatch = True
        elif kernel.namespace == "_quantized":  # type: ignore[union-attr]
            # Internal Quantized Fallback Ops
            assert isinstance(kernel, torch._ops.OpOverload)
        elif V.graph.cpp_wrapper:
            # For non-aten OpOverload, i.e. custom ops
            self.use_runtime_dispatch = True

        def do_runtime_dispatch() -> None:
            args = None
            exported_args = self.export_extern_kernel_node()

            wrapper.generate_fallback_kernel_with_runtime_lookup(
                self.get_name(),
                self.python_kernel_name,
                self.cpp_kernel_name,
                args,
                self.op_overload,
                exported_args,
                # NOTE: [special handling of all_reduce_coalesced_'s return value]
                self.outputs if self.outputs else self.mutation_outputs,
            )

        def is_number(t: torch.JitType) -> bool:
            return isinstance(t, torch.NumberType) or (
                isinstance(t, torch.OptionalType)
                and isinstance(t.getElementType(), torch.NumberType)
            )

        self.codegen_comment(wrapper)
        if self.use_runtime_dispatch:
            do_runtime_dispatch()
        else:
            args = [*self.codegen_args(), *self.codegen_kwargs()]
            if (
                V.graph.cpp_wrapper
                and isinstance(kernel, torch._ops.OpOverload)
                and any(
                    "c10::complex" in arg_str and is_number(op_arg.real_type)
                    for arg_str, op_arg in zip(args, kernel._schema.arguments)
                )
            ):
                # Handle the special case where a complex number is input to a
                # cpp_wrapper C-shim kernel.  If the corresponding argument is a number,
                # the torchgen-created shim API will use type "double", which cannot be
                # converted to from a c10::complex.  In these cases, fallback to runtime
                # dispatch.
                do_runtime_dispatch()
            else:
                V.graph.wrapper_code.generate_fallback_kernel(self, args)
                if isinstance(self.layout, Layout):
                    self.codegen_size_asserts(wrapper)

        self.codegen_unbacked_symbol_defs(wrapper)

    @staticmethod
    def tensor_to_layout(output: torch.Tensor):  # type: ignore[no-untyped-def]
        return FixedLayout(
            output.device,
            output.dtype,
            convert_shape_to_inductor(output.size()),
            convert_shape_to_inductor(output.stride()),
        )

    @classmethod
    def create(cls, kernel, *args, **kwargs):  # type: ignore[no-untyped-def]
        fake_incorrect_kernels = (aten._fused_moving_avg_obs_fq_helper_functional,)
        context: AbstractContextManager[None] = (
            V.graph.fake_mode if kernel not in fake_incorrect_kernels else nullcontext()  # type: ignore[assignment]
        )
        with context:
            (
                example_output,
                tensor_args,
                non_tensor_args,
                unflatten_args,
                unbacked_bindings,
            ) = cls.process_kernel(kernel, *args, **kwargs)

        device = cls.find_device(tensor_args, example_output)
        if example_output is None:
            packed = cls(
                NoneLayout(device=device),
                kernel,
                tensor_args,
                non_tensor_args,
                unflatten_args,
                unbacked_bindings=unbacked_bindings,
            )

        else:
            assert device, "Not sure where to find device info"
            packed = cls(
                MultiOutputLayout(device=device),
                kernel,
                tensor_args,
                non_tensor_args,
                unflatten_args,
                unbacked_bindings=unbacked_bindings,
            )

        def generate_output(output, indices):  # type: ignore[no-untyped-def]
            if isinstance(output, (list, tuple)):
                return type(output)(
                    generate_output(output[i], indices + [(type(output), i)])
                    for i in range(len(output))
                )
            elif isinstance(output, dict):
                return {
                    key: generate_output(val, indices + [(type(output), key)])
                    for key, val in output.items()
                }
            elif isinstance(output, torch.Tensor):
                return MultiOutput(
                    cls.tensor_to_layout(output),
                    packed,
                    indices,
                )
            elif isinstance(output, int):
                return output
            elif isinstance(output, torch.SymInt):
                return output.node.expr
            else:
                assert output is None, (
                    f"FallbackKernel output type {type(output)} is not supported"
                )
                return None

        outputs = generate_output(example_output, [])
        if isinstance(outputs, (list, tuple, dict)):
            packed.outputs = outputs  # type: ignore[assignment]
        else:
            packed.outputs = [outputs]
        return outputs

    def apply_constraint(self):  # type: ignore[no-untyped-def]
        return super().apply_constraint()


@ir_dataclass(frozen=False)
class ComplexView(FallbackKernel):
    """View a complex number as two dtyped numbers or vice versa"""

    def should_allocate(self) -> bool:
        return False

    def get_inputs_that_alias_output(self) -> Sequence[str]:
        # Signal to codegen that our output buffer isn't safe to reuse
        return [self.inputs[0].get_name()]

    def __init__(  # type: ignore[no-untyped-def]
        self,
        layout,
        kernel,
        tensor_args,
        nontensor_args,
        unflatten_args,
        *,
        unbacked_bindings=None,
    ) -> None:
        super().__init__(
            layout,
            kernel,
            tensor_args,
            nontensor_args,
            unflatten_args,
            unbacked_bindings=unbacked_bindings,
        )


@ir_dataclass
class MultiOutputLayout(OutputSpec):
    device: torch.device

    def get_device(self) -> Optional[torch.device]:
        return self.device


class MultiOutput(ExternKernel):
    # Given an input MultiOutputLayout buffer, indexes out an actual buffer
    # from that result.  This doesn't actually produce multiple outputs,
    # that's MultiOutputLayout!
    def codegen_list_tuple_access(self, basename, indices):  # type: ignore[no-untyped-def]
        if len(indices) > 0:
            itype, i = indices[0]
            if issubclass(itype, list):
                return self.codegen_list_tuple_access(f"{basename}[{i}]", indices[1:])
            elif issubclass(itype, tuple):
                # cpp wrapper code needs to use std::get<> to access a tuple
                tuple_access = V.graph.wrapper_code.codegen_tuple_access(
                    basename, self.get_name(), str(i)
                )
                return self.codegen_list_tuple_access(tuple_access, indices[1:])
            elif issubclass(itype, dict):
                return self.codegen_list_tuple_access(f"{basename}['{i}']", indices[1:])
            else:
                raise AssertionError("non supported index type: ", itype)
        else:
            return basename

    def codegen(self, wrapper) -> None:  # type: ignore[no-untyped-def]
        wrapper.codegen_multi_output(
            self.get_name(),
            self.codegen_list_tuple_access(self.inputs[0].get_name(), self.indices),
        )
        self.codegen_size_asserts(wrapper)

<<<<<<< HEAD
    def __init__(  # type: ignore[no-untyped-def]
        self, layout: OutputSpec, input, indices: List[tuple[Any, ...]]
    ) -> None:
=======
    def __init__(self, layout: OutputSpec, input, indices: list[tuple[Any, ...]]) -> None:  # type: ignore[no-untyped-def]
>>>>>>> d48eb58d
        super().__init__(None, layout, [input], ())
        self.name = V.graph.register_buffer(self)
        V.graph.register_operation(self)
        self.indices = indices

    def get_unbacked_symbol_uses(self) -> OrderedSet[sympy.Symbol]:
        return self.inputs[0].get_unbacked_symbol_uses()

    def should_allocate(self) -> bool:
        if len(self.inputs) == 1 and (
            isinstance(self.inputs[0], CppTemplateBuffer)  # Grouped GEMM
        ):
            return True
        return False

    def get_inputs_that_alias_output(self) -> Sequence[str]:
        return [
            inp.get_name()
            for inp in self.inputs
            if isinstance(inp, FallbackKernel)
            and len(inp.get_inputs_that_alias_output()) > 0
        ]


# We just use a normal dataclass for MutableBox/TensorBox/StorageBox since
# they're mainly lowering-time constructs that we expect to mutate and such.
@dataclasses.dataclass
class MutableBox(IRNode):
    """
    TensorBox / StorageBox allow in-place mutation of Tensors
    """

    data: IRNode

    def has_exceeded_max_reads(self) -> bool:
        return self.data.has_exceeded_max_reads()

    def get_device(self) -> Optional[torch.device]:
        return self.data.get_device()

    def make_loader(self) -> Callable[[Sequence[Expr]], OpsValue]:
        return self.data.make_loader()

    def make_indexer(self) -> Callable[[Sequence[Expr]], Expr]:
        return self.data.make_indexer()

    def get_stride(self) -> Sequence[_IntLike]:
        return self.data.get_stride()

    def get_name(self) -> str:
        return self.data.get_name()

    def has_large_inner_fn(self, threshold: Optional[int] = None) -> bool:
        return self.data.has_large_inner_fn(threshold)

    def mark_reuse(self, users: int) -> None:
        return self.data.mark_reuse(users)

    def realize_hint(self) -> None:
        return self.data.realize_hint()

    def unwrap_view(self) -> IRNode:
        return self.data.unwrap_view()

    def freeze_layout(self) -> None:
        return self.data.freeze_layout()

    def freeze_layout_with_stride_order(
        self, order: list[int], allow_padding: bool = False
    ) -> None:
        return self.data.freeze_layout_with_stride_order(order, allow_padding)

    def freeze_layout_with_fill_order(self, order: list[int]) -> None:
        return self.data.freeze_layout_with_fill_order(order)

    def freeze_layout_with_same_order(self, stride: list[_IntLike]) -> None:
        return self.data.freeze_layout_with_same_order(stride)

    def freeze_layout_with_exact_strides(
        self, exact_strides: list[_IntLike], allow_padding: bool = False
    ) -> None:
        return self.data.freeze_layout_with_exact_strides(exact_strides, allow_padding)

    def get_read_writes(self) -> dependencies.ReadWrites:
        return self.data.get_read_writes()

    def get_reads(self) -> OrderedSet[Dep]:
        return self.data.get_reads()

    def num_reads(self) -> int:
        return self.data.num_reads()

    def get_storage_numel(self) -> _IntLike:
        return self.data.get_storage_numel()

    def get_reduction_type(self) -> Optional[str]:
        return self.data.get_reduction_type()

    def get_reduction_size(self) -> Sequence[sympy.Expr]:
        return self.data.get_reduction_size()

    def is_extern(self) -> bool:
        return self.data.is_extern()

    def is_no_op(self) -> bool:
        return self.data.is_no_op()

    def constant_to_device(self, device: torch.device) -> IRNode:
        return self.data.constant_to_device(device)

    def get_mutation_names(self) -> Sequence[str]:
        return self.data.get_mutation_names()

    def get_operation_name(self) -> str:
        return self.data.get_operation_name()

    def get_inputs_that_alias_output(self) -> Sequence[str]:
        return self.data.get_inputs_that_alias_output()

    def realize(self) -> Optional[str]:
        return self.data.realize()

    def get_unbacked_symbol_uses(self) -> OrderedSet[sympy.Symbol]:
        return self.data.get_unbacked_symbol_uses()

    def get_read_names(self) -> OrderedSet[str]:
        return self.data.get_read_names()

    def get_defining_op(self) -> Optional[Operation]:
        return self.data.get_defining_op()

    def codegen_reference(self, writer: Optional[IndentedBuffer] = None) -> str:
        return self.data.codegen_reference(writer)

    @property
    def layout(self) -> OutputSpec:
        # we intentionally call get_output_spec (rather than get_layout) since Buffer.layout is an OutputSpec
        return self.data.get_output_spec()

    def get_layout(self) -> Layout:
        return self.data.get_layout()

    def get_output_spec(self) -> OutputSpec:
        return self.data.get_output_spec()

    def get_size(self) -> Sequence[Expr]:
        return self.data.get_size()

    @property
    def dtype(self):  # type: ignore[no-untyped-def]
        return self.data.dtype

    def __str__(self) -> str:
        if isinstance(self.data, MutableBox):
            line0 = f"{type(self).__name__}({type(self.data).__name__}("
            endl = "))"
            inner = self.data.data
        else:
            line0 = f"{type(self).__name__}("
            inner = self.data
            endl = ")"

        lines = [
            line0,
            indent(str(inner)),
            endl,
        ]
        return "\n".join(lines)

    __repr__ = __str__


class TensorBox(MutableBox):
    @staticmethod
    def create(data):  # type: ignore[no-untyped-def]
        return TensorBox(StorageBox(data))


class StorageBox(MutableBox):
    def is_input_buffer(self):  # type: ignore[no-untyped-def]
        if isinstance(self.data, (InputBuffer, ReinterpretView)):
            return self.data.get_name() in V.graph.graph_inputs
        return False

    def is_module_buffer(self):  # type: ignore[no-untyped-def]
        return (
            isinstance(self.data, (ConstantBuffer))
            and self.data.get_name() in V.graph.constants
        )

    def realize(self) -> Optional[str]:
        if isinstance(
            self.data,
            (
                ComputedBuffer,
                InputsKernel,
                InputBuffer,
                ReinterpretView,
                TemplateBuffer,
            ),
        ):
            return self.data.get_name()
        assert isinstance(self.data, (Pointwise, Reduction, Scan, Sort)), type(
            self.data
        )
        origin_node = self.data.get_origin_node()
        traceback = self.data.get_traceback()
        self.data = ComputedBuffer(
            name=None,
            layout=FlexibleLayout(
                device=self.data.get_device(),
                dtype=self.data.get_dtype(),
                size=self.data.get_size(),
            ),
            data=self.data,
        )
        self.data.name = V.graph.register_buffer(self.data)
        V.graph.register_operation(self.data)
        self.data.origins = self.origins
        self.data.origin_node = origin_node
        self.data.traceback = traceback
        return self.data.name

    def realize_hint(self) -> None:
        """
        Called on buffers we expect to be forced to realize later.
        """
        if (
            isinstance(self.data, (Pointwise, Reduction))
            and self.data.inner_fn_opcount().nontrivial_read_count > 1
        ):
            self.realize()

    def has_exceeded_max_reads(self) -> bool:
        return isinstance(self.data, Pointwise) and (
            self.num_reads() > config.realize_acc_reads_threshold
            or self.has_large_inner_fn()
        )

    def should_realize_on_reuse(self, users):  # type: ignore[no-untyped-def]
        """
        A heuristic to decide if we should realize a tensor
        that is used multiple times.
        """
        if users > 1 and isinstance(self.data, (Pointwise, Reduction)):
            if is_cpu(self.data):
                # Heuristic for realizing reused result of heavy ops on cpu
                opcount = self.data.inner_fn_opcount()
                heavy_ops = ["exp", "sigmoid"]  # a list of heavy ops
                if any(x in opcount.used_ops for x in heavy_ops):
                    return True
            return (
                self.num_reads() > config.realize_reads_threshold
                or self.has_large_inner_fn()
            )
        return False

    def mark_reuse(self, users: int) -> None:
        if self.should_realize_on_reuse(users):
            self.realize()

    def num_reads(self):  # type: ignore[no-untyped-def]
        return self.data.num_reads()


@ir_dataclass(frozen=False)
class Subgraph(IRNode):
    name: str
    graph_module: torch.fx.GraphModule
    graph: Optional[GraphLowering] = None


def _has_aliased_buffers(buffers: Sequence[IRNode]) -> bool:
    buffers = [
        buffer.unwrap_view() if isinstance(buffer, ReinterpretView) else buffer
        for buffer in buffers
    ]
    # assuming the same buffer is represented by the same IRNode object
    return len(OrderedSet(id(buffer) for buffer in buffers)) < len(buffers)


@ir_dataclass(frozen=False)
class InvokeSubgraph(ExternKernel):
    subgraph: Optional[Subgraph] = None
    operands: Optional[list[TensorBox]] = None
    outputs: Optional[list[MultiOutput]] = None

    def __init__(
        self, subgraph: Subgraph, operands: list[TensorBox], layout: MultiOutputLayout
    ) -> None:
        super().__init__(
            name=None,
            layout=layout,
            inputs=operands,
        )
        self.subgraph = subgraph
        self.name = V.graph.register_buffer(self)
        V.graph.register_operation(self)

    @classmethod
    def create(cls, subgraph: Subgraph, operands):  # type: ignore[no-untyped-def]
        # TODO(anijain2305) - Support sym expr as operands in future.
        fx_operands = V.graph.current_node.args[-1]
        fake_operands = [x.meta["val"] for x in fx_operands]  # type: ignore[union-attr]

        # Realize the inputs. Also intermediates can have different strides than
        # the inputs of the subgraph. So, force the intermediates to have same
        # strides as that of subgraph inputs.
        operands = [cls.realize_input(x) for x in operands]

        def handle_sym_expr(stride):  # type: ignore[no-untyped-def]
            return [s.node.expr if isinstance(s, torch.SymInt) else s for s in stride]

        new_operands = []
        for idx, operand in enumerate(operands):
            if isinstance(operand, ShapeAsConstantBuffer):
                new_operands.append(operand)
            else:
                example_stride = handle_sym_expr(fake_operands[idx].stride())
                new_operands.append(cls.require_exact_strides(operand, example_stride))

        operands = new_operands

        if subgraph.graph is None:
            # create and lower subgraphs
            subgraph.graph = V.graph.make_subgraph(
                gm=subgraph.graph_module,
                example_inputs=fake_operands,
                subgraph_name=subgraph.name,
            )
            with V.set_graph_handler(subgraph.graph):
                subgraph.graph.run(*fake_operands)

        outputs = subgraph.graph.graph_outputs

        # Find the device - operands could be integers from shapes, so we can't
        # use operands[0]
        device = None
        for operand in operands:
            if not isinstance(operand, ShapeAsConstantBuffer):
                device = operand.get_device()
                break
        assert device is not None

        invoke_subgraph = InvokeSubgraph(
            subgraph=subgraph,
            operands=operands,
            layout=MultiOutputLayout(device=device),
        )

        def create_output(output: IRNode, ind: int):
            if isinstance(output, (ShapeAsConstantBuffer, NoneAsConstantBuffer)):
                return output
            else:
                return MultiOutput(
                    FixedLayout(
                        device=output.get_device(),
                        dtype=output.get_dtype(),
                        size=output.get_size(),  # type: ignore[arg-type]
                        stride=output.get_stride(),
                        offset=output.get_layout().offset,
                    ),
                    invoke_subgraph,
                    [(list, ind)],
                )

        outputs = [create_output(output, i) for i, output in enumerate(outputs)]
        invoke_subgraph.outputs = outputs
        return outputs

    def codegen(self, wrapper) -> None:  # type: ignore[no-untyped-def]
        wrapper.codegen_invoke_subgraph(self)


@ir_dataclass(frozen=False)
class Conditional(ExternKernel):
    predicate: Optional[IRNode] = None
    operands: Optional[list[Union[TensorBox, ShapeAsConstantBuffer]]] = None
    true_subgraph: Optional[Subgraph] = None
    false_subgraph: Optional[Subgraph] = None
    outputs: Optional[list[MultiOutput]] = None

    def __init__(
        self,
        predicate: IRNode,
        operands: list[Union[TensorBox, ShapeAsConstantBuffer]],
        true_subgraph: Subgraph,
        false_subgraph: Subgraph,
        layout: MultiOutputLayout,
    ) -> None:
        self.predicate = predicate
        self.operands = operands
        self.true_subgraph = true_subgraph
        self.false_subgraph = false_subgraph

        sym_args, tensor_args = _split_by_sym_type([predicate] + operands)

        super().__init__(
            name=None,
            layout=layout,
            inputs=tensor_args,
            constant_args=sym_args,
        )

        self.name = V.graph.register_buffer(self)
        V.graph.register_operation(self)

    @classmethod
    def create(  # type: ignore[no-untyped-def]
        cls,
        predicate: TensorBox,
        true_fn: Subgraph,
        false_fn: Subgraph,
        operands: list[Union[TensorBox, ShapeAsConstantBuffer]],
    ):
        predicate = cls.realize_input(predicate)
        operands = [cls.realize_input(x) for x in operands]
        fx_operands = V.graph.current_node.args[-1]
        fake_operands = [x.meta["val"] for x in fx_operands]  # type: ignore[union-attr]

        for subgraph in (true_fn, false_fn):
            if subgraph.graph is None:
                # create and lower subgraphs
                subgraph.graph = V.graph.make_subgraph(
                    gm=subgraph.graph_module,
                    example_inputs=fake_operands,
                    subgraph_name=subgraph.name,
                )
                with V.set_graph_handler(subgraph.graph):
                    subgraph.graph.run(*fake_operands)

        true_outputs = true_fn.graph.graph_outputs  # type: ignore[union-attr]
        false_outputs = false_fn.graph.graph_outputs  # type: ignore[union-attr]

        for name, outputs in (("true_fn", true_outputs), ("false_fn", false_outputs)):
            if _has_aliased_buffers(true_outputs):
                raise AssertionError(
                    "Output aliasing is currently not supported in compiled torch.cond. "
                    f"The outputs of the {name} subgraph of torch.cond are aliased: {outputs}"
                )

        # make sure true and false outputs are structurally equivalent
        assert len(true_outputs) == len(false_outputs), (true_outputs, false_outputs)
        for i, (to, fo) in enumerate(zip(true_outputs, false_outputs)):
            assert to.get_size() == fo.get_size(), (i, to, fo)
            assert to.get_stride() == fo.get_stride(), (i, to, fo)
            assert to.get_device() == fo.get_device(), (i, to, fo)
            assert to.get_dtype() == fo.get_dtype(), (i, to, fo)
            assert to.get_layout().offset == fo.get_layout().offset, (i, to, fo)

<<<<<<< HEAD
        if not isinstance(predicate, ShapeAsConstantBuffer):
            # use predicate device for consistent codegen-ing
            device = predicate.get_device()
        else:
            # predicate is not a Tensor: use first operand's device
            assert len(operands) > 0, (
                "When predicate is not a Tensor, there must be at least one operand in torch.cond."
            )
            device = operands[0].get_device()

=======
        device = next(
            o.get_device()
            for o in [predicate] + operands
            if not isinstance(o, ShapeAsConstantBuffer)
        )
        assert device is not None, "cannot determine device"
>>>>>>> d48eb58d
        conditional = Conditional(
            predicate=predicate,
            operands=operands,
            true_subgraph=true_fn,
            false_subgraph=false_fn,
            layout=MultiOutputLayout(device=device),
        )

        outputs = [
            MultiOutput(
                FixedLayout(
                    device=output.get_device(),
                    dtype=output.get_dtype(),
                    size=output.get_size(),
                    stride=output.get_stride(),
                    offset=output.get_layout().offset,
                ),
                conditional,
                [(list, i)],
            )
            # as the true and false outputs are equivalent,
            # we can use either of them here as a "template"
            for i, output in enumerate(true_outputs)
        ]

        conditional.outputs = outputs
        return outputs

    def codegen(self, wrapper) -> None:  # type: ignore[no-untyped-def]
        wrapper.codegen_conditional(self)


def _split_by_sym_type(
    args: list[Any],
) -> tuple[list[ShapeAsConstantBuffer], list[Any]]:
    non_sym_args = []
    sym_args = []
    for arg in args:
        if isinstance(arg, ShapeAsConstantBuffer):
            sym_args.append(arg.expr)
        else:
            non_sym_args.append(arg)

    return sym_args, non_sym_args


@ir_dataclass(frozen=False)
class WhileLoop(ExternKernel):
    carried_inputs: Optional[list[Union[TensorBox, ShapeAsConstantBuffer]]] = None
    additional_inputs: Optional[list[Union[TensorBox, ShapeAsConstantBuffer]]] = None
    cond_subgraph: Optional[Subgraph] = None
    body_subgraph: Optional[Subgraph] = None
    outputs: Optional[list[MultiOutput]] = None

    def __init__(
        self,
        carried_inputs: list[Union[TensorBox, ShapeAsConstantBuffer]],
        additional_inputs: list[Union[TensorBox, ShapeAsConstantBuffer]],
        cond_subgraph: Subgraph,
        body_subgraph: Subgraph,
        layout: MultiOutputLayout,
    ) -> None:
        self.carried_inputs = carried_inputs
        self.additional_inputs = additional_inputs
        self.cond_subgraph = cond_subgraph
        self.body_subgraph = body_subgraph

        sym_args, tensor_args = _split_by_sym_type(carried_inputs + additional_inputs)
        super().__init__(
            name=None,
            layout=layout,
            inputs=tensor_args,
            constant_args=sym_args,
        )

        self.name = V.graph.register_buffer(self)
        V.graph.register_operation(self)

    @classmethod
    def create(  # type: ignore[no-untyped-def]
        cls,
        cond_fn: Subgraph,
        body_fn: Subgraph,
        carried_inputs: list[Union[TensorBox, ShapeAsConstantBuffer]],
        additional_inputs: list[Union[TensorBox, ShapeAsConstantBuffer]],
    ):
        carried_inputs = [cls.realize_input(x) for x in carried_inputs]
        additional_inputs = [cls.realize_input(x) for x in additional_inputs]
        all_inputs = carried_inputs + additional_inputs

        fx_all_inputs = V.graph.current_node.args[-2] + V.graph.current_node.args[-1]  # type: ignore[operator]
        fake_all_inputs = [x.meta["val"] for x in fx_all_inputs]  # type: ignore[union-attr]

        for subgraph in (cond_fn, body_fn):
            if subgraph.graph is None:
                # create and lower subgraphs
                subgraph.graph = V.graph.make_subgraph(
                    gm=subgraph.graph_module,
                    example_inputs=fx_all_inputs,  # type: ignore[arg-type]
                    subgraph_name=subgraph.name,
                )
                with V.set_graph_handler(subgraph.graph):
                    subgraph.graph.run(*fake_all_inputs)

        cond_outputs = cond_fn.graph.graph_outputs  # type: ignore[union-attr]
        body_outputs = body_fn.graph.graph_outputs  # type: ignore[union-attr]

        if _has_aliased_buffers(body_outputs):
            raise AssertionError(
                "Output aliasing is currently not supported in compiled torch.while_loop. "
                f"The outputs of the body_fn subgraph of torch.while_loop are aliased: {body_outputs}"
            )

        # make sure cond_fn returns a boolean scalar Tensor
        assert len(cond_outputs) == 1, cond_outputs
        p = cond_outputs[0]
        if not isinstance(p, ShapeAsConstantBuffer):
            assert p.get_dtype() == torch.bool, p
            assert len(p.get_size()) == 0, p

        assert len(all_inputs) > 0, (
            "torch.while_loop is assumed to have at least one operand."
        )

        device = all_inputs[0].get_device()

        # make sure carried_inputs and body outputs are structurally equivalent
        assert len(carried_inputs) == len(body_outputs), (carried_inputs, body_outputs)
        for i, (op, bo) in enumerate(zip(carried_inputs, body_outputs)):

            def _guard_list_equals(
                lhs_exprs: list[Union[int, sympy.expr]],
                rhs_exprs: list[Union[int, sympy.expr]],
            ) -> None:
                for lhs, rhs in zip(lhs_exprs, rhs_exprs):
                    V.graph.sizevars.guard_equals(lhs, rhs)

            _guard_list_equals(op.get_size(), bo.get_size())
            _guard_list_equals(op.get_stride(), bo.get_stride())
            # assume all carried_inputs and outputs are on the same device
            # as the MultiOutputLayout below requires single device
            assert op.get_device() == bo.get_device() == device, (i, op, bo, device)
            assert op.get_dtype() == bo.get_dtype(), (i, op, bo)
            assert op.get_layout().offset == bo.get_layout().offset, (i, op, bo)

        while_loop = WhileLoop(
            carried_inputs=carried_inputs,
            additional_inputs=additional_inputs,
            cond_subgraph=cond_fn,
            body_subgraph=body_fn,
            # asserted above that there is at least one operand
            layout=MultiOutputLayout(device=device),
        )

        outputs = [
            MultiOutput(
                FixedLayout(
                    device=output.get_device(),
                    dtype=output.get_dtype(),
                    size=output.get_size(),
                    stride=output.get_stride(),
                    offset=output.get_layout().offset,
                ),
                while_loop,
                [(list, i)],
            )
            for i, output in enumerate(body_outputs)
        ]

        for inp, out in zip(carried_inputs, outputs):
            if inp.get_name() in V.graph.graph_inputs:
                # if a carried input of the while_loop is a graph input,
                # it can be returned as is when the number of iterations
                # is zero. due to this, we can't (generally) reuse the
                # output buffers corresponding to the graph inputs, as
                # the inputs may end up being mutated.
                V.graph.never_reuse_buffers.add(out.get_name())

        while_loop.outputs = outputs
        return outputs

    def codegen(self, wrapper) -> None:  # type: ignore[no-untyped-def]
        wrapper.codegen_while_loop(self)


class EffectfulKernel(FallbackKernel):
    def __init__(  # type: ignore[no-untyped-def]
        self,
        layout,
        kernel,
        tensor_args,
        nontensor_args,
        unflatten_args,
        kwargs=None,
        *,
        unbacked_bindings=None,
    ) -> None:
        super().__init__(
            layout,
            kernel,
            tensor_args,
            nontensor_args,
            unflatten_args,
            kwargs=None,
            unbacked_bindings=unbacked_bindings,
        )

        from torch._higher_order_ops.effects import get_effect_key

        uncovered_args = [
            a.value if isinstance(a, TorchBindObject) else a for a in tensor_args
        ]
        effect_type = get_effect_key(kernel, (*nontensor_args, *uncovered_args), kwargs)
        assert effect_type is not None
        self.effect_type = effect_type
        self.prev_effect_buffer = V.graph.effectful_ops.get(effect_type, None)
        V.graph.effectful_ops[effect_type] = self

    def get_read_writes(self) -> dependencies.ReadWrites:
        read_writes = super().get_read_writes()

        if self.prev_effect_buffer is not None:
            read_writes.reads.add(
                dependencies.StarDep(self.prev_effect_buffer.get_name())
            )

        return read_writes

    def has_side_effects(self) -> bool:
        return True


@ir_dataclass
class TorchBindObject(IRNode):
    from torch._library.fake_class_registry import FakeScriptObject

    name: str
    value: Union[FakeScriptObject, torch.ScriptObject]

    def get_name(self):  # type: ignore[no-untyped-def]
        return self.name

    def codegen_reference(self, writer: Optional[IndentedBuffer] = None) -> str:
        return self.name

    def get_value(self) -> Union[FakeScriptObject, torch.ScriptObject]:
        return self.value

    def get_real_obj(self) -> torch.ScriptObject:
        if isinstance(self.value, torch.ScriptObject):
            return self.value
        else:
            return self.value.real_obj

    def get_buf_bytes(self) -> int:
        # Returns the sum of all tensors in the flattened object
        real_script_obj = self.get_real_obj()
        flat_dict = dict(real_script_obj.__obj_flatten__())  # type: ignore[attr-defined]
        flat_elems = pytree.tree_flatten(flat_dict)[0]
        flat_sizes = [
            x.element_size() * x.numel()
            for x in flat_elems
            if isinstance(x, torch.Tensor)
        ]
        return functools.reduce(lambda x, y: x + y, flat_sizes, 0)


class _CollectiveKernel(FallbackKernel):
    def should_allocate(self) -> bool:
        return False

    def has_side_effects(self) -> bool:
        return True

    # This is identical to FallbackKernel.set_cpp_kernel(), minus the
    # part that checks against input aliasing and mutation.
    def set_cpp_kernel_name(self, cpp_kernel_name: Optional[str] = None) -> None:
        assert type(self.op_overload) is torch._ops.OpOverload, (
            "Setting cpp kernel needs a valid op_overload"
        )
        kernel = self.op_overload
        self.cpp_kernel_name = kernel._schema.name

        self.ordered_kwargs_for_cpp_kernel = [
            x.name for x in kernel._schema.arguments if x.kwarg_only
        ]

    # NOTE: [In-Place Collective Safety]
    # Between the initiation and completion of an in-place collective, the
    # input buffers are subject to both volatile reads and volatile writes.
    # They must not be read, written to or reused by another kernel. To ensure
    # the constraints, we model collective -> wait_tensor as as two-step
    # mutation of the input buffers.
    @classmethod
    def create_inplace(  # type: ignore[no-untyped-def]
        cls, kernel, inputs: Union[TensorBox, list[TensorBox]], *args, **kwargs
    ) -> None:
        with V.graph.fake_mode:
            (
                _example_output,
                tensor_args,
                non_tensor_args,
                unflatten_args,
                unbacked_bindings,
            ) = cls.process_kernel(kernel, inputs, *args, **kwargs)
        assert not unbacked_bindings, f"{kernel} {unbacked_bindings}"
        for tensor_arg in tensor_args:
            tensor_arg.realize()

        device = tensor_args[0].get_device()
        packed = cls(
            NoneLayout(device=device),
            kernel,
            tensor_args,
            non_tensor_args,
            unflatten_args,
        )

        inps = pytree.tree_leaves(inputs)
        packed.mutation_outputs.extend(
            [MutationOutput(NoneLayout(device=device), buf, packed) for buf in inps]
        )

        # For inplace collective ops, the input is guaranteed to be alias of the returned value of op.
        packed.alias_names.extend([inp.get_name() for inp in inps])
        if "out" in kwargs:
            packed.mutation_outputs.append(
                MutationOutput(NoneLayout(device=device), kwargs["out"], packed)
            )
            # For out-variant collective ops, the `out=` arg is guaranteed to be alias of the returned value of op.
            packed.alias_names.append(kwargs["out"].get_name())

    # NOTE: [Out-of-Place Collective Safety]
    # Between the initiation and completion of an out-of-place collective:
    #
    # Input buffers:
    # - Are subject to volatile reads
    # - Can be read by another kernel
    # - Must not be written to or reused by another kernel
    #
    # Output buffers:
    # - Are subject to volatile writes
    # - Must not be read, written to or reused by another kernel
    #
    # To ensure the safety of input buffers without sacrificing read
    # availability, we add input buffers as read deps of wait_tensor kernels.
    #
    # To ensure the safety of output buffers, we model wait_tensor as a
    # mutation to the output buffer. Note we also assumes the user program being
    # correct and the output buffer is not consumed by kernels other than
    # wait_tensor.
    #
    # TODO(yifu): add a pre-grad pass to validate the correctness of collective
    # usage in the user program.
    @classmethod
    def create_out_of_place(  # type: ignore[no-untyped-def]
        cls, kernel, inputs: Union[TensorBox, list[TensorBox]], *args, **kwargs
    ):
        with V.graph.fake_mode:
            (
                example_output,
                tensor_args,
                non_tensor_args,
                unflatten_args,
                unbacked_bindings,
            ) = cls.process_kernel(kernel, inputs, *args, **kwargs)
        assert not unbacked_bindings, f"{kernel}, {unbacked_bindings}"
        for tensor_arg in tensor_args:
            tensor_arg.realize()

        if isinstance(example_output, list):
            device = cls.find_device(tensor_args, example_output)
            packed = cls(
                MultiOutputLayout(device=device),
                kernel,
                tensor_args,
                non_tensor_args,
                unflatten_args,
            )
            packed.outputs = [
                MultiOutput(
                    cls.tensor_to_layout(tensor),
                    packed,
                    [(list, i)],
                )
                for i, tensor in enumerate(example_output)
            ]
            return packed.outputs
        else:
            packed = cls(
                cls.tensor_to_layout(example_output),
                kernel,
                tensor_args,
                non_tensor_args,
                unflatten_args,
            )
            packed.outputs = [packed]
            return packed


class _WaitKernel(_CollectiveKernel):
    def get_volatile_reads(self):  # type: ignore[no-untyped-def]
        inp = self.inputs[0]
        if isinstance(inp, _CollectiveKernel):
            # Out-of-place single-output
            return [inp.inputs[0]]
        elif isinstance(inp, MultiOutput):
            # This can be two things:
            # 1. Out-of-place multi-output coll
            # 2. In-place coll with inputs coming from another MultiOutput
            coll = inp.inputs[0]
            # Case 1
            if isinstance(coll, _CollectiveKernel):
                _, idx = inp.indices[0]
                return [coll.inputs[idx]]
            # Case 2
            return []
        else:
            # In-place requires no additional deps handling for volatile
            # reads since the inputs are mutated.
            return []

    @classmethod
    def create_wait(cls, kernel, inp: TensorBox) -> None:  # type: ignore[no-untyped-def]
        with V.graph.fake_mode:
            (
                _example_output,
                tensor_args,
                non_tensor_args,
                unflatten_args,
                unbacked_bindings,
            ) = cls.process_kernel(kernel, inp)
        assert not unbacked_bindings, f"{kernel} {unbacked_bindings}"
        packed = cls(
            NoneLayout(device=inp.get_device()),
            kernel,
            tensor_args,
            non_tensor_args,
            unflatten_args,
        )
        packed.mutation_outputs.append(
            MutationOutput(NoneLayout(device=inp.get_device()), inp, packed)
        )

    def get_read_writes(self) -> dependencies.ReadWrites:
        read_writes = super().get_read_writes()
        # See [Out-of-Place Collective Safety].
        volatile_reads = self.get_volatile_reads()
        for vr in volatile_reads:
            read_writes.reads.add(dependencies.StarDep(vr.get_name()))
        return read_writes


# NB: recursive structure here reflects val_to_arg_str, avoid
# calling free_unbacked_symbols on "exotic" types that don't get pexpr
# treatment
def maybe_free_unbacked_symbols(s: object) -> OrderedSet[Symbol]:
    if isinstance(s, (SymTypes, Expr)):
        # This branch should be impossible in return position
        return free_unbacked_symbols(s)
    elif isinstance(s, (tuple, list)):
        r = OrderedSet[sympy.Symbol]()
        for t in s:
            r |= maybe_free_unbacked_symbols(t)
        return r
    elif isinstance(s, torch.Tensor):
        # This branch is impossible in constant-args position
        return free_unbacked_symbols(s)
    else:
        return OrderedSet()<|MERGE_RESOLUTION|>--- conflicted
+++ resolved
@@ -838,8 +838,9 @@
     @cache_on_self
     def inner_fn_opcount(self) -> OpCountResult:
         opcounter = OpCounterCSE(V.MockHandler())
-        with V.set_ops_handler(opcounter), patch.object(
-            FlexibleLayout, "allow_indexing", True
+        with (
+            V.set_ops_handler(opcounter),
+            patch.object(FlexibleLayout, "allow_indexing", True),
         ):
             self.inner_fn(*self.inner_fn_args())
             return opcounter.getvalue()
@@ -6885,13 +6886,12 @@
         )
         self.codegen_size_asserts(wrapper)
 
-<<<<<<< HEAD
     def __init__(  # type: ignore[no-untyped-def]
-        self, layout: OutputSpec, input, indices: List[tuple[Any, ...]]
+        self,
+        layout: OutputSpec,
+        input,
+        indices: list[tuple[Any, ...]],
     ) -> None:
-=======
-    def __init__(self, layout: OutputSpec, input, indices: list[tuple[Any, ...]]) -> None:  # type: ignore[no-untyped-def]
->>>>>>> d48eb58d
         super().__init__(None, layout, [input], ())
         self.name = V.graph.register_buffer(self)
         V.graph.register_operation(self)
@@ -7342,25 +7342,12 @@
             assert to.get_dtype() == fo.get_dtype(), (i, to, fo)
             assert to.get_layout().offset == fo.get_layout().offset, (i, to, fo)
 
-<<<<<<< HEAD
-        if not isinstance(predicate, ShapeAsConstantBuffer):
-            # use predicate device for consistent codegen-ing
-            device = predicate.get_device()
-        else:
-            # predicate is not a Tensor: use first operand's device
-            assert len(operands) > 0, (
-                "When predicate is not a Tensor, there must be at least one operand in torch.cond."
-            )
-            device = operands[0].get_device()
-
-=======
         device = next(
             o.get_device()
             for o in [predicate] + operands
             if not isinstance(o, ShapeAsConstantBuffer)
         )
         assert device is not None, "cannot determine device"
->>>>>>> d48eb58d
         conditional = Conditional(
             predicate=predicate,
             operands=operands,
