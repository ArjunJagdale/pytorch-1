from __future__ import annotations

import contextlib
import dataclasses
import functools
import itertools
import logging
import textwrap
import traceback
import typing
from collections.abc import Generator, Iterable, Sequence
from contextlib import AbstractContextManager, nullcontext
from enum import Enum
from functools import partial
from typing import (
    Any,
    Callable,
    ClassVar,
    Literal,
    Optional,
    overload,
    TYPE_CHECKING,
    TypeVar,
    Union,
)
from typing_extensions import assert_never, Never, TypeAlias
from unittest.mock import patch

import sympy
from sympy import Expr, Integer, Symbol

import torch._export.serde.schema as export_schema
import torch._library.utils as library_utils
import torch._logging
import torch.fx
import torch.utils._pytree as pytree
from torch._dynamo.utils import identity
from torch._export.serde.serialize import GraphModuleSerializer
from torch._higher_order_ops.auto_functionalize import can_auto_functionalize
from torch._inductor import metrics
from torch._prims_common import (
    compute_required_storage_length,
    is_boolean_dtype,
    is_float_dtype,
    make_channels_last_strides_for,
    StrideType,
)
from torch._subclasses.fake_tensor import get_schema_info
from torch.fx.experimental.symbolic_shapes import (
    compute_unbacked_bindings,
    free_unbacked_symbols,
    rebind_unbacked,
    resolve_unbacked_bindings,
    ShapeEnv,
    SymTypes,
)
from torch.utils._ordered_set import OrderedSet
from torch.utils._sympy.functions import CleanDiv, FloorDiv, ModularIndexing
from torch.utils._sympy.symbol import SymT

from . import config, dependencies
from .codegen.common import (
    BackendFeature,
    get_scheduling_for_device,
    index_prevent_reordering,
)
from .dependencies import (
    Dep,
    extract_free_unbacked_symbols,
    extract_input_node_reduction_ranges,
    extract_read_writes,
    var_builder,
)
from .loop_body import LoopBody
from .ops_handler import OpCounterCSE, OpCountResult, ReductionType, StoreMode
from .runtime.benchmarking import benchmarker
from .runtime.hints import DeviceProperties, ReductionHint
from .utils import (
    argsort,
    argsort_sym,
    cache_on_self,
    ceildiv,
    convert_shape_to_inductor,
    convert_shape_to_symint,
    developer_warning,
    get_kernel_metadata,
    ir_dataclass,
    is_dynamic,
    is_gpu,
    sympy_dot,
    sympy_index_symbol,
    sympy_index_symbol_with_prefix,
    sympy_product,
    sympy_subs,
)
from .virtualized import ops, OpsValue, V


if TYPE_CHECKING:
    from torch.fx.node import Node

    from .codegen.cuda.cuda_template import CUDATemplate
    from .graph import GraphLowering
    from .utils import IndentedBuffer

else:
    CUDATemplate: TypeAlias = object


try:
    import triton

    triton_version = triton.__version__
    has_triton = True
except ImportError:
    triton_version = None
    has_triton = False


_T = TypeVar("_T")
_U = TypeVar("_U")
_V = TypeVar("_V")

_IntLike: TypeAlias = Union[int, Expr]
_NumLike: TypeAlias = Union[int, float, Expr]

log = logging.getLogger(__name__)
indent = functools.partial(textwrap.indent, prefix="  ")
aten = torch.ops.aten

""" [Note: Inductor IR]

Inductor's IR is produced by executing 'lowering' code (see lowering.py).  Each
lowering is registered to a particular aten operator, and expects inputs that
correspond to the aten schema.  However, in place of torch Tensor inputs, lowerings
expect Inductor TensorBox inputs.

TensorBox IR represents torch tensors.  Tensors are sometimes single objects owning
storage, and sometimes views of another Tensor's storage.  Mutating tensor operations
(such as add_()) affect the underlying storage and any associated views.  Other operations
(such as .t_()) update metadata about the current view but don't modify the underlying storage.

To model this in Inductor, the IR distinguishes between TensorBox, View, StorageBox and Buffer.

TensorBox is the top level IR construct that any lowering should produce and maps to a torch.Tensor
output from an operation.  But just as torch.Tensors take different forms, TensorBox IR can
reference View IR or directly reference StorageBox IRs.

Some Inductor lowerings produce new sets of 'Box'es, while others (such as .t() or other view ops)
may take an existing TensorBox and point it to a new underlying View IR.

Tensors that directly own storage are represented as a chain of:
TensorBox -> StorageBox -> Buffer
where Buffer is a simple (1D) allocation, and StorageBox introduces the concept of a Layout.

If you mutate the data of such a tensor, we swing the StorageBox pointer to point to a new buffer
(leaving the old buffer unmodified and functionalizing the operation).

Tensors backed by views add one more indirection to the IR.
TensorBox -> View -> StorageBox -> Buffer
In these cases, the underlying StorageBox/Buffer will be shared with the pre-view TensorBox.

Computation is represented by Operation nodes, with each operation producing 1
or more output Buffers. In the case of mutations, these will be new Buffers that have the
mutated buffer listed in its get_mutation_names().

It is also possible to have an InputBuffer for which there is no corresponding Operation,
e.g. it may be a graph input or compile time constant.

"""


_NodeOrNodes: TypeAlias = Union[
    int,
    "TensorBox",
    dict[str, "TensorBox"],
    "Symbol",
    "IRNode",
    Sequence[
        Optional[Union[int, dict[str, "TensorBox"], "TensorBox", "Symbol", "IRNode"]]
    ],
]


@dataclasses.dataclass(frozen=True)
class GraphPartitionSignature:
    # mapping from partition input name to IRNode or Expr. Need the name str since
    # we cannot get name from Expr.
    input_nodes: dict[str, Union[IRNode, sympy.Expr, TorchBindObject]]
    output_nodes: list[IRNode]

    # mapping from partition input name to a boolean for whether deallocating it
    # in the partition function
    input_deallocation: dict[str, bool]
    skip_cudagraph: bool

    # name of constants read/written by the graph partition
    constant_names: list[str]


def validate_ir(node_or_nodes: Optional[_NodeOrNodes]) -> None:
    def _check_tensorbox(nodes: Optional[_NodeOrNodes]) -> None:
        # Could expand this to check deeper properties
        # (e.g. TensorBox points to View or StorageBox)
        if nodes is None:
            pass
        elif isinstance(nodes, (list, tuple)):
            for node in nodes:
                _check_tensorbox(node)
        elif isinstance(nodes, dict):
            for node in nodes.values():
                _check_tensorbox(node)
        else:
            assert isinstance(
                nodes,
                (
                    ExpandView,
                    DynamicScalar,
                    AssertScalar,
                    TensorBox,
                    sympy.logic.boolalg.Boolean,
                    Expr,
                    int,
                    EffectfulKernel,
                    ShapeAsConstantBuffer,
                ),
            ), (
                f"Found {type(nodes)}, which is not a supported top level IR node. See [Note: Inductor IR]"
            )

    # Be picky about the accepted data structure (don't use pytree here)
    _check_tensorbox(node_or_nodes)


def ops_wrapper(name: str) -> Callable[..., OpsValue]:
    assert isinstance(name, str)

    def fn(*args: object, **kwargs: object) -> OpsValue:
        return getattr(ops, name)(*args, **kwargs)

    return fn


def inverse_reorder(order: Sequence[int]) -> Callable[[Sequence[_T]], Sequence[_T]]:
    inv_order = dict(zip(order, range(len(order))))

    def reindex(index: Sequence[_T]) -> Sequence[_T]:
        assert len(index) == len(inv_order)
        return [index[inv_order[i]] for i in range(len(index))]

    return reindex


def same_reorder(order: Sequence[int]) -> Callable[[Sequence[_T]], Sequence[_T]]:
    def reindex(index: Sequence[_T]) -> Sequence[_T]:
        assert len(index) == len(order)
        return [index[order[i]] for i in range(len(index))]

    return reindex


def fuse_reindexing(
    reindex1: Callable[[Sequence[_U]], Sequence[_V]],
    reindex2: Callable[[Sequence[_T]], Sequence[_U]],
) -> Callable[[Sequence[_T]], Sequence[_V]]:
    def reindex(index: Sequence[_T]) -> Sequence[_V]:
        return reindex1(reindex2(index))

    return reindex


NHWC_STRIDE_ORDER = [3, 0, 2, 1]
NHWDC_STRIDE_ORDER = [4, 0, 3, 2, 1]


def get_fill_order(
    seq: Sequence[Union[int, torch.SymInt, Expr]], shape_env: Optional[ShapeEnv] = None
) -> Sequence[int]:
    """
    Convert strides to fill order (argsort)
    """
    if shape_env is None:
        sorted_idx: Sequence[int] = argsort(seq)
    else:
        # argsort_sym handles unbacked symints (with the help of the shape_env)
        sorted_idx = argsort_sym(shape_env, seq)
    return sorted_idx


def stride_order2fill_order(order: Sequence[Union[int, Integer]]) -> Sequence[int]:
    """
    Convert stride order to fill order
    For channel last format,

    stride order = [3, 0, 2, 1] and fill order = [1, 3, 2, 0]
    """
    lookup = {pos: idx for idx, pos in enumerate(order)}
    fill_order = [lookup[i] for i in range(len(order))]
    return fill_order


def get_stride_order(
    seq: Sequence[Union[int, torch.SymInt, Expr]], shape_env: Optional[ShapeEnv] = None
) -> Sequence[int]:
    """
    Convert strides to stride order
    """
    sorted_idx: Sequence[int] = get_fill_order(seq, shape_env)
    out = [0 for _ in range(len(seq))]
    for i, elem in enumerate(sorted_idx):
        out[elem] = i
    return out


@overload
def ir_node_to_tensor(x: Literal[None], guard_shape: bool = True) -> None: ...


@overload
def ir_node_to_tensor(x: IRNode, guard_shape: bool = True) -> torch.Tensor: ...


def ir_node_to_tensor(
    x: Optional[IRNode], guard_shape: bool = True
) -> Optional[torch.Tensor]:
    if x is None:
        return None

    shape_fn: Callable[[Union[int, Expr]], Union[int, Expr]]
    if not guard_shape:
        shape_fn = V.graph.sizevars.size_hint
    else:
        shape_fn = identity
    size = [shape_fn(s) for s in x.get_size()]
    stride: StrideType
    if is_storage_and_layout(x):
        stride = [shape_fn(s) for s in x.get_layout().stride]
    else:
        stride = FlexibleLayout.contiguous_strides(size)
    dtype = x.get_dtype()
    device = x.get_device()
    size = convert_shape_to_symint(size)
    stride = convert_shape_to_symint(stride)
    with V.graph.sizevars.shape_env.suppress_guards():
        t = torch.empty_strided(
            size=size, stride=stride, dtype=dtype, device=device
        ).zero_()
    return t


def may_convert_to_optional(
    value: Optional[Sequence[_T]],
) -> Optional[Sequence[Optional[_T]]]:
    if isinstance(value, list) and not value:
        # [None] makes sure the cpp wrapper codegen will generate something like
        # {std::nullopt} instead of {}
        return [None]
    return value


def get_device_type(
    x: Union[IRNode, OutputSpec, torch.device, None, str],
) -> Optional[str]:
    if isinstance(x, str) or x is None:
        return x
    elif isinstance(x, torch.device):
        return x.type
    elif isinstance(x, (IRNode, OutputSpec)):
        return get_device_type(x.get_device())
    assert_never(f"get_device_type({x}: {type(x).__name__})")


def is_triton(x: Union[IRNode, torch.device, None, str]) -> bool:
    device = get_device_type(x)
    # Special case cpu and cuda as using the method below
    # to determine if the scheduler is a triton scheduler subclass
    # requires instantiating a scheduler for them
    if device in ["cpu", "cuda"]:
        if getattr(config, f"{device}_backend") == "triton":
            return True
        return False
    if (
        device is None
        or (device_scheduling := get_scheduling_for_device(device)) is None
    ):
        return False
    from .codegen.triton import TritonScheduling

    assert isinstance(device_scheduling, type)
    return issubclass(device_scheduling, TritonScheduling)


def is_cpu(x: Union[IRNode, torch.device, None, str]) -> bool:
    return get_device_type(x) == "cpu"


def is_aligned_realized_tensor(x: Union[Buffer, TensorBox], alignment: int) -> bool:
    if not isinstance(x, IRNode) or x.maybe_get_stride() is None:
        return False

    aligned_strides = all(
        (V.graph.sizevars.size_hint(x.get_stride()[i]) % alignment) == 0
        for i in range(len(x.get_stride()) - 1)
    )
    # if the last dim size is <= 1, stride doesnt matter
    aligned_last_dim = (
        V.graph.sizevars.size_hint(x.get_stride()[-1]) == 1
        or V.graph.sizevars.size_hint(x.get_size()[-1]) <= 1
    )
    return aligned_last_dim and aligned_strides


def significant_strides_equal(
    strides1: Sequence[_IntLike],
    strides2: Sequence[_IntLike],
    shape: Sequence[_IntLike],
) -> bool:
    """
    Returns true if the strides are equal, ignoring dimensions of size 1 .
    """
    assert len(shape) == len(strides1) and len(strides1) == len(strides2)
    for dim, s1, s2 in zip(shape, strides1, strides2):
        if V.graph.sizevars.statically_known_leq(dim, 1):  # type: ignore[arg-type]
            continue

        if not V.graph.sizevars.statically_known_equals(
            s1, s2
        ) and not V.graph.sizevars.symbolic_hint(s1) == V.graph.sizevars.symbolic_hint(
            s2
        ):
            return False

    return True


def try_match_insignificant_strides(
    tensor: Union[TensorBox, BaseView],
    strides: Sequence[Union[int, torch.SymInt]],
) -> Union[TensorBox, BaseView]:
    """
    Tries to match the strides of the tensor to those in the meta_strides. Strides of insignificant
    dimensions - size 0 or 1 - will be updated.

    If there are real stride differences (NHWC vs NCHW), or the tensor is not realized, then the input will be returned
    """
    if not is_storage_and_layout(tensor):
        return tensor

    if all(
        V.graph.sizevars.statically_known_equals(s1, s2)
        for s1, s2 in zip(strides, tensor.get_stride())
    ):
        return tensor  # type: ignore[arg-type]

    if not significant_strides_equal(strides, tensor.get_stride(), tensor.get_size()):
        return tensor

    storage, old_layout = as_storage_and_layout(tensor)
    new_stride = [*old_layout.stride]
    for i, s in enumerate(tensor.get_size()):
        if V.graph.sizevars.statically_known_leq(s, 1):  # type: ignore[arg-type]
            new_stride[i] = strides[i]

    new_layout = FixedLayout(
        old_layout.device,
        old_layout.dtype,
        old_layout.size,
        new_stride,
        old_layout.offset,
    )
    return TensorBox(ReinterpretView(data=storage, layout=new_layout))


class IRNode:
    _current_origins: ClassVar[OrderedSet[Any]] = OrderedSet()

    # NB: These are kinda weird,
    origins: OrderedSet[Any] = dataclasses.field(init=False)
    traceback: Optional[list[str]] = dataclasses.field(init=False)
    origin_node: Optional[torch.fx.Node] = dataclasses.field(init=False)

    @staticmethod
    @contextlib.contextmanager
    def current_origins(origins: OrderedSet[Node]) -> Generator[None, None, None]:
        old = IRNode._current_origins
        IRNode._current_origins = old | origins
        try:
            yield
        finally:
            IRNode._current_origins = old

    def _post_init_setattr(self, attr: str, value: Any) -> None:
        # Intended for use in __post_init__ for enforcing an invariant on a dataclass
        # If you must, can also be used for setting provenance info
        # We would like to try and minimize these usages though
        object.__setattr__(self, attr, value)

    def __post_init__(self) -> None:
        self._post_init_setattr("origins", OrderedSet(self._current_origins))
        self._post_init_setattr(
            "traceback", traceback.format_stack() if config.debug_ir_traceback else None
        )
        self._post_init_setattr("origin_node", None)

    def get_read_names(self) -> OrderedSet[str]:
        return OrderedSet(dep.name for dep in self.get_reads())

    def get_traceback(self) -> Optional[list[str]]:
        return self.traceback

    def get_origin_node(self) -> Optional[torch.fx.Node]:
        return self.origin_node

    def get_defining_op(self) -> Optional[Operation]:
        return None

    def common_repr(self, shorten: bool = True) -> Sequence[str]:
        origins = f"origins={getattr(self, 'origins', '')}"
        if shorten and len(origins) > 64:
            # this can get *very* long
            origins = f"{origins[:61]}..."
        return [origins]

    def str_helper(
        self, lines: Sequence[object], shorten: bool = True, multiline: bool = True
    ) -> str:
        lines = list(lines) + list(self.common_repr(shorten))
        lines = list(map(str, lines))
        if multiline:
            new_lines = indent(",\n".join(lines))
            return f"{type(self).__name__}(\n{new_lines}\n)"
        else:
            return f"{type(self).__name__}({lines})"

    def get_dtype(self) -> torch.dtype:
        return self.dtype

    def maybe_get_dtype(self) -> Optional[torch.dtype]:
        try:
            return self.get_dtype()
        except NotImplementedError:
            return None

    def get_layout(self) -> Layout:
        raise NotImplementedError(f"get_layout() is not implemented by {type(self)}!")

    def maybe_get_layout(self) -> Optional[Layout]:
        try:
            return self.get_layout()
        except NotImplementedError:
            return None

    def get_output_spec(self) -> OutputSpec:
        return self.get_layout()

    def maybe_get_output_spec(self) -> Optional[OutputSpec]:
        try:
            return self.get_output_spec()
        except NotImplementedError:
            return None

    def has_tensor_output(self) -> bool:
        """True for single tensor output (excludes MultiOutput)"""
        return isinstance(self.maybe_get_output_spec(), Layout)

    def get_size(self) -> Sequence[Expr]:
        raise NotImplementedError(f"get_size() is not implemented by {type(self)}!")

    def maybe_get_size(self) -> Optional[Sequence[_IntLike]]:
        try:
            return self.get_size()
        except NotImplementedError:
            return None

    @property
    def shape(self) -> Union[_IntLike, sympy.Rel, Sequence[_IntLike]]:
        return self.get_size()

    def get_numel(self) -> Expr:
        return sympy_product(self.get_size())

    def is_zero_elements(self) -> bool:
        return V.graph.sizevars.is_expr_static_and_true(sympy.Eq(self.get_numel(), 0))

    def realize(self) -> Optional[str]:
        """
        If the IRNode refers to data which has not been materialized (e.g.,
        it is a Pointwise/Reduction that could potentially have more
        compute fused into it), realize the IRNode into physical memory,
        ending the possibility of fusing into it, but allowing, e.g., multiple
        users to access the data without having to recompute.

        Check StorageBox.realize for a particularly notable implementation.

        TODO(ezyang): I think, in principle, every IRNode should have an
        implementation of this, and most of the time no-op is OK, but you
        really do have to audit each IRNode for this, so for now, raise
        an error if it's not implemented.  Note that some code in graph.py
        will catch this thrown error and suppress it with a warning.
        """
        raise NotImplementedError(f"realize NYI on {type(self)}")

    def codegen_reference(self, writer: Optional[IndentedBuffer] = None) -> str:
        raise NotImplementedError(f"codegen_reference NYI on {type(self)}")

    def get_device(self) -> Optional[torch.device]:
        return None

    def get_device_or_error(self) -> torch.device:
        device = self.get_device()
        assert device is not None
        return device

    def has_exceeded_max_reads(self) -> bool:
        return False

    def make_loader(self) -> Callable[[Sequence[Expr]], OpsValue]:
        raise NotImplementedError(type(self).__name__)

    def make_indexer(self) -> Callable[[Sequence[Expr]], Expr]:
        raise NotImplementedError(type(self).__name__)

    def get_stride(self) -> Sequence[_IntLike]:
        raise NotImplementedError(type(self).__name__)

    def maybe_get_stride(self) -> Optional[Sequence[_IntLike]]:
        try:
            return self.get_stride()
        except NotImplementedError:
            return None

    def get_name(self) -> str:
        raise NotImplementedError(type(self).__name__)

    def maybe_get_name(self) -> Optional[str]:
        try:
            return self.get_name()
        except NotImplementedError:
            return None

    def has_large_inner_fn(self, threshold: Optional[int] = None) -> bool:
        return False

    def mark_reuse(self, users: int) -> None:
        pass

    def realize_hint(self) -> None:
        pass

    def unwrap_view(self) -> IRNode:
        raise NotImplementedError(type(self).__name__)

    def freeze_layout(self) -> None:
        raise NotImplementedError(type(self).__name__)

    def freeze_layout_with_stride_order(
        self, order: list[int], allow_padding: bool = False
    ) -> None:
        raise NotImplementedError(type(self).__name__)

    def freeze_layout_with_fill_order(self, order: list[int]) -> None:
        raise NotImplementedError(type(self).__name__)

    def freeze_layout_with_same_order(self, stride: list[_IntLike]) -> None:
        raise NotImplementedError(type(self).__name__)

    def freeze_layout_with_exact_strides(
        self, exact_strides: list[_IntLike], allow_padding: bool = False
    ) -> None:
        raise NotImplementedError(type(self).__name__)

    def get_read_writes(self) -> dependencies.ReadWrites:
        raise NotImplementedError(type(self).__name__)

    def get_reads(self) -> OrderedSet[Dep]:
        return self.get_read_writes().reads

    def num_reads(self) -> int:
        return len(self.get_reads())

    def get_storage_numel(self) -> _IntLike:
        raise NotImplementedError(type(self).__name__)

    def get_unbacked_symbol_uses(self) -> OrderedSet[Symbol]:
        raise NotImplementedError(type(self).__name__)

    def get_reduction_type(self) -> Optional[str]:
        raise NotImplementedError(type(self).__name__)

    def get_reduction_size(self) -> Sequence[sympy.Expr]:
        raise NotImplementedError(type(self).__name__)

    def is_extern(self) -> bool:
        return False

    def is_no_op(self) -> bool:
        return False

    def constant_to_device(self, device: torch.device) -> IRNode:
        raise NotImplementedError(type(self).__name__)

    def get_mutation_names(self) -> Sequence[str]:
        raise NotImplementedError(type(self).__name__)

    def get_operation_name(self) -> str:
        raise NotImplementedError(type(self).__name__)

    def get_inputs_that_alias_output(self) -> Sequence[str]:
        raise NotImplementedError(type(self).__name__)

    if TYPE_CHECKING:

        @property
        def dtype(self) -> torch.dtype: ...


@ir_dataclass(frozen=False)
class Operation:
    def __post_init__(self) -> None:
        self.operation_name: Optional[str] = None

    def get_device(self) -> Optional[torch.device]:
        raise NotImplementedError

    def get_origin_node(self) -> Optional[torch.fx.Node]:
        assert hasattr(self, "origin_node")
        return self.origin_node

    def get_origins(self) -> OrderedSet[Any]:
        assert hasattr(self, "origins")
        return self.origins

    def get_operation_name(self) -> str:
        assert self.operation_name is not None
        return self.operation_name

    def is_extern(self) -> bool:
        return False

    def is_no_op(self) -> bool:
        return False

    def get_read_writes(self) -> dependencies.ReadWrites:
        raise NotImplementedError

    def is_user_of(self, name: str) -> bool:
        return name in self.get_read_names()

    def get_read_names(self) -> OrderedSet[str]:
        return OrderedSet(dep.name for dep in self.get_reads())

    def get_reads(self) -> OrderedSet[Dep]:
        return self.get_read_writes().reads

    def get_outputs(self) -> list[Buffer]:
        raise NotImplementedError

    def get_unbacked_symbol_defs(self) -> OrderedSet[sympy.Symbol]:
        return OrderedSet()

    def get_unbacked_symbol_uses(self) -> OrderedSet[sympy.Symbol]:
        """
        Returns the unbacked symbols which are required to be in scope in
        order to successfully perform codegen for this buffer.  For example,
        a buffer that corresponds to an extern kernel call that takes i0 as
        an argument would return {i0} here.  This is used to generate necessary
        dependencies that ensure we actually bind i0 in codegen before you
        try to use it.

        Note that this is NOT transitive; in particular, if this buffer takes
        in as input another buffer with dynamic shape (e.g., (i0,)), we will
        not report it here, because you will already have a dependency
        on that buffer, which will eventually have a dependency on i0 if
        necessary.
        """
        return OrderedSet()

    def get_workspace_size(self) -> int:
        """
        Gets extra global memory size needed by this buffer.
        Some algorithms (e.g. group gemm) may require extra global memory in the generated code.
        """
        return 0


@ir_dataclass
class Loops(IRNode):
    device: torch.device
    dtype: torch.dtype
    inner_fn: Callable[..., Any]
    ranges: Sequence[_IntLike]

    def get_unbacked_symbol_uses(self) -> OrderedSet[Symbol]:
        return OrderedSet().union(
            *(free_unbacked_symbols(e) for e in self.ranges),
            self.inner_fn_free_unbacked_symbols(),
        )

    def _to_str(self, names: Sequence[str]) -> str:
        return self.str_helper(
            [
                f"'{self.device.type}'",
                str(self.dtype),
                self.inner_fn_str(),
            ]
            + [f"{name}={getattr(self, name)}" for name in names]
            + [f"origin_node={self.origin_node!r}"]
        )

    def __post_init__(self) -> None:
        super().__post_init__()

    def __str__(self) -> str:
        return self._to_str(("ranges",))

    __repr__ = __str__

    def get_device(self) -> Optional[torch.device]:
        return self.device

    def get_origin_node(self) -> Optional[torch.fx.Node]:
        return self.origin_node

    def get_size(self) -> Sequence[Expr]:
        return self.ranges

    def get_pointwise_size(self) -> Sequence[Expr]:
        return self.ranges

    @classmethod
    def create(cls, *args: Any, **kwargs: Any) -> TensorBox:
        origin_node = kwargs.pop("origin_node", None)
        tb = kwargs.pop("traceback", None)
        # if "origin_node" in kwargs:
        #     breakpoint()
        r = cls(*args, **kwargs)
        # Need to explicitly set origin_node here to propagate it down.
        # todo(chilli): I think it would be better for IRNode to directly set
        # origin_node
        r._post_init_setattr("origin_node", origin_node)
        r._post_init_setattr("traceback", tb or r.traceback)
        return TensorBox.create(r)

    @staticmethod
    def _index(ranges: Sequence[_IntLike], prefix: SymT = SymT.INDEX) -> Sequence[Expr]:
        return [
            sympy.S.Zero if s == 1 else sympy_index_symbol_with_prefix(prefix, n)
            for n, s in enumerate(ranges)
        ]

    @cache_on_self
    def inner_fn_opcount(self) -> OpCountResult:
        opcounter = OpCounterCSE(V.MockHandler())
        with (
            V.set_ops_handler(opcounter),
            patch.object(FlexibleLayout, "allow_indexing", True),
        ):
            self.inner_fn(*self.inner_fn_args())
            return opcounter.getvalue()

    def inner_fn_args(self) -> Sequence[Sequence[_IntLike]]:
        return (self._index(self.ranges),)

    @cache_on_self
    def inner_fn_str(self) -> str:
        return V.KernelFormatterHandler.ir_to_string(
            self.inner_fn, *self.inner_fn_args()
        )

    def has_large_inner_fn(self, threshold: Optional[int] = None) -> bool:
        if threshold is None:
            threshold = 0
        threshold = max(threshold, config.realize_opcount_threshold)
        return self.inner_fn_opcount().num_ops > threshold

    def inner_fn_free_unbacked_symbols(self) -> OrderedSet[Symbol]:
        index = self._index(self.ranges)
        return extract_free_unbacked_symbols(self.inner_fn, index)

    def get_reads(self) -> OrderedSet[Dep]:
        with patch.object(FlexibleLayout, "allow_indexing", True):
            if self.get_reduction_type():
                return extract_read_writes(
                    self.make_loader(),
                    self.get_size(),
                    self.get_reduction_size(),
                ).reads
            else:
                return extract_read_writes(
                    self.make_loader(),
                    self.get_size(),
                ).reads

    def get_read_names(self) -> OrderedSet[str]:
        return OrderedSet(self.inner_fn_opcount().read_buffers)

    def num_reads(self) -> int:
        return len(self.inner_fn_opcount().read_buffers)

    def get_reduction_size(self) -> Sequence[sympy.Expr]:
        raise NotImplementedError(
            f"get_reduction_size() is not implemented by {type(self)}!"
        )

    def get_reduction_type(self) -> Optional[str]:
        raise NotImplementedError(
            f"get_reduction_type() is not implemented by {type(self)}!"
        )

    def constant_to_device(self, device: torch.device) -> IRNode:
        raise NotImplementedError(
            f"constant_to_device() is not implemented by {type(self)}!"
        )


def nop_loader_fn(idx: Union[Expr, Sequence[Expr]], *, dtype: torch.dtype) -> OpsValue:
    if dtype.is_floating_point:
        return ops.constant(float("nan"), dtype)
    else:
        return ops.constant(0, dtype)


@ir_dataclass
class Pointwise(Loops):
    def make_loader(self) -> Callable[[Sequence[Expr]], OpsValue]:
        # Make zero-element loops into a no-op
        if self.is_zero_elements():
            return partial(nop_loader_fn, dtype=self.dtype)

        return self.inner_fn

    def get_reduction_size(self) -> Sequence[sympy.Expr]:
        return []

    def get_reduction_type(self) -> Optional[str]:
        return None

    def store_output(
        self,
        output_name: Optional[str],
        indexer: Callable[[Sequence[Expr]], Never],
        vars: Sequence[Expr],
    ) -> None:
        loader = self.make_loader()
        return ops.store(output_name or "unnamed", indexer(vars), loader(vars))

    def constant_to_device(self, device: torch.device) -> IRNode:
        """Move this to a given device. Requires that all reads are to constants."""
        loader = self.make_loader()
        loader = patch.object(ConstantBuffer, "override_device", device)(loader)
        return Pointwise(
            device=device, dtype=self.dtype, inner_fn=loader, ranges=self.ranges
        )


@ir_dataclass
class Scatter(Pointwise):
    output_indexer: Callable[[Sequence[Expr]], Expr]
    scatter_mode: StoreMode = None

    def constant_to_device(self, device: torch.device) -> IRNode:
        """Move this to a given device. Requires that all reads are to constants."""
        loader = self.make_loader()
        loader = patch.object(ConstantBuffer, "override_device", device)(loader)
        return Scatter(
            device=device,
            dtype=self.dtype,
            inner_fn=loader,
            ranges=self.ranges,
            output_indexer=self.output_indexer,
            scatter_mode=self.scatter_mode,
        )

    def store_output(
        self,
        output_name: Optional[str],
        indexer: Callable[[Sequence[Expr]], Never],
        vars: Sequence[Expr],
    ) -> None:
        loader = self.make_loader()
        if output_name is None:
            output_name = "unnamed"
        return ops.store(
            output_name,
            indexer(self.output_indexer(vars)),
            loader(vars),
            mode=self.scatter_mode,
        )


REDUCTION_COMBINE_FN: dict[str, Callable[..., OpsValue]] = {
    "any": ops_wrapper("logical_or"),
    "max": ops_wrapper("maximum"),
    "min": ops_wrapper("minimum"),
    "prod": ops_wrapper("mul"),
    "sum": ops_wrapper("add"),
    "xor_sum": ops_wrapper("bitwise_xor"),
}


def get_reduction_combine_fn(
    reduction_type: str, dtype: torch.dtype, arg_break_ties_left: bool = True
) -> Callable[..., object]:
    if reduction_type in REDUCTION_COMBINE_FN:
        return REDUCTION_COMBINE_FN[reduction_type]

    elif reduction_type in ("argmax", "argmin"):

        def argmax_combine_fn(
            a: tuple[object, object], b: tuple[object, object]
        ) -> tuple[OpsValue, OpsValue]:
            a_value, a_index = a
            b_value, b_index = b

            if reduction_type == "argmin":
                mask = ops.lt(a_value, b_value)
            else:
                mask = ops.gt(a_value, b_value)

            equal = ops.eq(a_value, b_value)
            if is_float_dtype(dtype):
                a_isnan = ops.ne(a_value, a_value)
                b_isnan = ops.ne(b_value, b_value)
                mask = ops.logical_or(mask, ops.gt(a_isnan, b_isnan))
                equal = ops.logical_or(equal, ops.logical_and(a_isnan, b_isnan))

            tie = (
                ops.lt(a_index, b_index)
                if arg_break_ties_left
                else ops.gt(a_index, b_index)
            )
            mask = ops.logical_or(mask, ops.logical_and(equal, tie))
            return (
                ops.where(mask, a_value, b_value),
                ops.where(mask, a_index, b_index),
            )

        return argmax_combine_fn

    elif reduction_type == "welford_combine":

        def welford_combine_fn(
            a: tuple[OpsValue, OpsValue, OpsValue],
            b: tuple[OpsValue, OpsValue, OpsValue],
        ) -> tuple[OpsValue, OpsValue, OpsValue]:
            a_mean, a_m2, a_weight = a
            b_mean, b_m2, b_weight = b

            delta = b_mean - a_mean
            new_weight = a_weight + b_weight
            w2_over_w = b_weight / new_weight
            return (
                a_mean + delta * w2_over_w,
                a_m2 + b_m2 + delta * delta * a_weight * w2_over_w,
                new_weight,
            )

        return welford_combine_fn

    else:
        raise NotImplementedError(f"unknown reduction_type={reduction_type}")


@ir_dataclass
class Reduction(Loops):
    reduction_ranges: Sequence[_IntLike]
    reduction_type: ReductionType
    # self.dtype represents the dst dtype
    src_dtype: torch.dtype
    reduction_hint: ReductionHint

    def __str__(self) -> str:
        return self._to_str(("ranges", "reduction_ranges", "reduction_type"))

    __repr__ = __str__

    def get_unbacked_symbol_uses(self) -> OrderedSet[Symbol]:
        return super().get_unbacked_symbol_uses() | OrderedSet().union(
            *(free_unbacked_symbols(e) for e in self.reduction_ranges)
        )

    def get_reduction_size(self) -> Sequence[sympy.Expr]:
        return self.reduction_ranges

    def get_reduction_type(self) -> Optional[str]:
        return self.reduction_type

    def store_reduction(
        self,
        output_name: Optional[str],
        indexer: Callable[[Sequence[Expr]], Never],
        vars: Sequence[Expr],
        reduction_vars: Sequence[Symbol],
    ) -> None:
        value = ops.reduction(
            self.dtype,
            self.src_dtype,
            self.reduction_type,
            self.inner_fn(vars, reduction_vars),
        )
        return ops.store_reduction(output_name or "unnamed", indexer(vars), value)

    def index_length(self) -> int:
        return len(self.ranges) + len(self.reduction_ranges)

    def inner_fn_args(self) -> Sequence[Sequence[Expr]]:
        index = self._index(self.ranges)
        rindex = self._index(self.reduction_ranges, SymT.R0_INDEX)
        return (index, rindex)

    def inner_fn_free_unbacked_symbols(self) -> OrderedSet[Symbol]:
        index = self._index(self.ranges)
        rindex = self._index(self.reduction_ranges, SymT.R0_INDEX)
        return extract_free_unbacked_symbols(self.inner_fn, index, rindex)

    def constant_to_device(self, device: torch.device) -> IRNode:
        """Move this to a given device. Requires that all reads are to constants."""
        loader = self.make_loader()
        loader = patch.object(ConstantBuffer, "override_device", device)(loader)
        return Reduction(
            device=device,
            dtype=self.dtype,
            inner_fn=loader,
            ranges=self.ranges,
            reduction_ranges=self.reduction_ranges,
            reduction_type=self.reduction_type,
            src_dtype=self.src_dtype,
            reduction_hint=ReductionHint.DEFAULT,
        )

    @staticmethod
    def num_splits(
        device: torch.device,
        dst_dtype: torch.dtype,
        src_dtype: torch.dtype,
        inner_fn: Callable[..., OpsValue],
        ranges: Sequence[_IntLike],
        reduction_ranges: Sequence[_IntLike],
        reduction_type: Union[ReductionType, Literal["scan"]],
        reduction_numel: Expr,
        input_node: Optional[IRNode] = None,
    ) -> tuple[ReductionHint, _IntLike]:
        def _is_static(x: object) -> bool:
            return isinstance(x, (int, Integer))

        reduction_numel_hint = V.graph.sizevars.symbolic_hint(reduction_numel)
        numel_hint = V.graph.sizevars.symbolic_hint(sympy_product(ranges))

        should_split = reduction_type == "scan" or (
            not V.graph.has_feature(device, BackendFeature.REDUCE_TO_SINGLE_ELEMENT)
            and reduction_type
            not in (
                "argmax",
                "argmin",
            )
            and config.split_reductions
        )
        if not (_is_static(reduction_numel_hint) and _is_static(numel_hint)):
            # We don't support unbacked symints
            return ReductionHint.DEFAULT, 1

        props = DeviceProperties.create(device)
        num_sm = props.multi_processor_count
        min_elements_per_thread = 32
        if should_split:
            inner_reduction_splits: Callable[[int, int], int] = functools.partial(
                V.choices.reduction_split_factor, device, inner_reduction=True
            )
            outer_reduction_splits: Callable[[int, int], int] = functools.partial(
                V.choices.reduction_split_factor, device, inner_reduction=False
            )
        else:

            def inner_reduction_splits(
                reduction_numel_hint: int,
                numel_hint: int,
            ) -> int:
                return 1

            outer_reduction_splits = inner_reduction_splits

        # easy cases
        if numel_hint == 1:
            split = inner_reduction_splits(reduction_numel_hint, numel_hint)
            if split == 1:
                # No need to split.
                return ReductionHint.INNER, split
            if input_node is not None and isinstance(input_node, TensorBox):
                with patch.object(FlexibleLayout, "allow_indexing", True):
                    (
                        new_ranges,
                        new_reduction_ranges,
                    ) = extract_input_node_reduction_ranges(input_node)
                if new_ranges is not None and new_reduction_ranges is not None:
                    extracted_numel_hint = V.graph.sizevars.symbolic_hint(
                        sympy_product(new_ranges + new_reduction_ranges)
                    )
                    if reduction_numel_hint == extracted_numel_hint:
                        log.debug(
                            "Use previous IRNode's range and reduction_ranges instead of split. "
                            "current ranges: %s, current reduction ranges: %s, current split: %d, "
                            "new ranges: %s, new reduction ranges: %s",
                            ranges,
                            reduction_ranges,
                            split,
                            new_ranges,
                            new_reduction_ranges,
                        )
                        # If the input_node or its dependent nodes are also Reduction nodes,
                        # use reduction_sizes of this node or its dependent nodes directly.
                        return ReductionHint.INNER, -1
            return ReductionHint.INNER, split
        if (
            reduction_numel_hint <= min_elements_per_thread
            or numel_hint >= num_sm * 2 * 32
        ):
            return ReductionHint.DEFAULT, 1

        r = Reduction(
            device=device,
            dtype=dst_dtype,
            inner_fn=inner_fn,
            ranges=ranges,
            reduction_ranges=reduction_ranges,
            reduction_type=reduction_type if reduction_type != "scan" else "sum",
            src_dtype=src_dtype,
            reduction_hint=ReductionHint.DEFAULT,
        )

        def get_read_indices(r: Reduction) -> tuple[Sequence[Expr], bool]:
            cb = ComputedBuffer(
                name=None,
                layout=FlexibleLayout(
                    device=r.get_device(),
                    dtype=r.get_dtype(),
                    size=r.get_size(),
                ),
                data=r,
            )
            read_writes = cb.get_read_writes()
            # try finding the full size producer
            # TODO this will fail for something like ((1, N) * (N, 1)).sum()
            # this would also possibly be wrong for producers with the different contiguity but we hope those cases are rare
            assert read_writes.range_vars is not None
            range_vars = [
                r
                for r in read_writes.range_vars
                if isinstance(r, Expr) and not isinstance(r, sympy.Number)
            ]
            indices = []
            changed = False
            for md in sorted(read_writes.reads, key=lambda x: x.name):
                if all(r in md.index.free_symbols for r in range_vars):
                    indices.append(md.index)
                    if md.name in V.graph.name_to_buffer:
                        buf = V.graph.name_to_buffer[md.name]
                        original_stride = getattr(buf.layout, "stride", None)
                        buf.decide_layout()
                        if getattr(buf.layout, "stride", None) != original_stride:
                            changed = True
            return indices, changed

        indices, changed = get_read_indices(r)
        if changed:
            indices, _ = get_read_indices(r)

        if len(indices) == 0:
            # TODO determine splits when all inputs are broadcast
            return ReductionHint.DEFAULT, 1

        (_, reduction_vars), ranges1 = dependencies.index_vars_squeeze(
            r.get_size(), r.get_reduction_size()
        )
        num_outer = 0
        num_inner = 0
        for i in indices:
            j = V.graph.sizevars.simplify_with_ranges(i, ranges1)
            strides = V.graph.sizevars.stride_hints(
                j, reduction_vars, list(ranges1.keys())
            )
            outer = all(s > 1 for s in strides)
            if outer:
                num_outer += 1
            else:
                num_inner += 1
        if num_inner > num_outer:
            return ReductionHint.INNER, inner_reduction_splits(
                reduction_numel_hint, numel_hint
            )
        else:
            return ReductionHint.OUTER, outer_reduction_splits(
                reduction_numel_hint, numel_hint
            )

    @staticmethod
    def _unroll_reduction_fn(
        inner_fn: Callable[[Sequence[_IntLike], Sequence[_IntLike]], OpsValue],
        reduction_ranges: Sequence[_IntLike],
        reduction_type: str,
        src_dtype: torch.dtype,
    ) -> Callable[[Sequence[_IntLike]], OpsValue]:
        """Convert inner_fn from a reduction to an pointwise"""
        reduction_ranges = [
            V.graph.sizevars.evaluate_static_shape(x) for x in reduction_ranges
        ]

        combine_fn = get_reduction_combine_fn(reduction_type, src_dtype)

        def fn(index: Sequence[_IntLike]) -> Any:
            return functools.reduce(
                combine_fn,
                (
                    value_fn(index, rindex)
                    for rindex in itertools.product(
                        *[range(x) for x in reduction_ranges]
                    )
                ),
            )

        value_fn: Callable[[Sequence[_IntLike], Sequence[_IntLike]], Any]
        if reduction_type in ("argmin", "argmax"):
            flatten_index = FixedLayout(
                None,  # type: ignore[arg-type]
                None,  # type: ignore[arg-type]
                reduction_ranges,
                FlexibleLayout.contiguous_strides(reduction_ranges),
            ).make_indexer()

            def value_fn(
                index: Sequence[_IntLike], rindex: Sequence[_IntLike]
            ) -> tuple[OpsValue, OpsValue]:
                rindex = [sympy.expand(i) for i in rindex]
                return (
                    inner_fn(index, rindex),
                    ops.index_expr(flatten_index(rindex), torch.int64),
                )

            return lambda index: fn(index)[1]
        else:
            value_fn = inner_fn
            return fn

    @classmethod
    def create(
        cls,
        device: torch.device,
        dst_dtype: torch.dtype,
        src_dtype: torch.dtype,
        inner_fn: Callable[..., Any],
        ranges: Sequence[Expr],
        reduction_ranges: Sequence[Expr],
        reduction_type: ReductionType,
        reduction_hint: ReductionHint = ReductionHint.DEFAULT,
        input_node: Optional[IRNode] = None,
    ) -> TensorBox:
        reduction_numel = V.graph.sizevars.simplify(sympy_product(reduction_ranges))

        if reduction_numel == 0:
            # N.B. This is a hack to generate the literal of the given type
            # Ideally, we should be fixing `def constant` in triton.py
            # but it breaks due to hardcoded dtypes in other places
            def py_cnst(val: object) -> Union[bool, float, int]:
                if dst_dtype == torch.bool:
                    return bool(val)
                elif dst_dtype.is_floating_point:
                    assert isinstance(val, typing.SupportsFloat)
                    return float(val)
                else:
                    assert isinstance(val, typing.SupportsInt)
                    return int(val)

            rtypes_to_inits = {
                "sum": py_cnst(0),
                "xor_sum": py_cnst(0),
                "prod": py_cnst(1),
                "any": py_cnst(0),
                # "all" is desugared to `!any(!val)`
            }

            assert reduction_type in rtypes_to_inits.keys(), (
                f"{reduction_type} not supported for zero-dimension tensors!"
            )

            def const_fn(index: int) -> OpsValue:
                return ops.constant(rtypes_to_inits[reduction_type], dst_dtype)

            return Pointwise.create(
                device=device,
                dtype=src_dtype,
                inner_fn=const_fn,
                ranges=list(ranges),
            )

        if reduction_numel == 1:
            # this reduction is actually a pointwise op
            if reduction_type in ("argmin", "argmax"):

                def fn(index: int) -> OpsValue:
                    return ops.constant(0, dst_dtype)

            else:

                def fn(index: int) -> OpsValue:
                    reduction_index = [sympy.S.Zero for _ in reduction_ranges]
                    return inner_fn(index, reduction_index)

            return Pointwise.create(
                device=device, dtype=dst_dtype, inner_fn=fn, ranges=ranges
            )

        if (
            isinstance(reduction_numel, Integer)
            and V.graph.sizevars.size_hint(reduction_numel)
            < config.unroll_reductions_threshold
            and (sympy_product(ranges) != 1 or is_gpu(device.type))
        ):
            # NB: This works around https://github.com/pytorch/pytorch/issues/140457
            # since turning reductions into pointwise ops can exacerbate this problem
            return Pointwise.create(
                device=device,
                dtype=dst_dtype,
                inner_fn=cls._unroll_reduction_fn(
                    inner_fn, reduction_ranges, reduction_type, src_dtype
                ),
                ranges=ranges,
            )

        # triton doesn't support reduce to single element well, so break it up
        hint, split = cls.num_splits(
            device,
            dst_dtype,
            src_dtype,
            inner_fn,
            ranges,
            reduction_ranges,
            reduction_type,
            reduction_numel,
            input_node,
        )
        # intermediate reduction in split can contain complex indexing,
        # and num_splits will fail to correctly set the hint
        # reuse the passed hint if available
        if reduction_hint == ReductionHint.DEFAULT:
            reduction_hint = hint
        if split == -1:
            assert input_node is not None
            new_ranges, new_reduction_ranges = extract_input_node_reduction_ranges(
                input_node
            )
            assert new_ranges is not None
            assert new_reduction_ranges is not None
            return cls.create_multilayer_existing_ranges(
                device,
                dst_dtype,
                src_dtype,
                inner_fn,
                ranges,
                reduction_ranges,
                new_ranges,
                new_reduction_ranges,
                reduction_type,
                reduction_hint,
            )
        elif split > 1:
            # triton doesn't support reduce to single element well, so break it up
            return cls.create_multilayer(
                device,
                dst_dtype,
                src_dtype,
                inner_fn,
                ranges,
                reduction_ranges,
                reduction_type,
                split,
                reduction_hint,
            )

        return TensorBox.create(
            Reduction(
                device=device,
                dtype=dst_dtype,
                inner_fn=inner_fn,
                ranges=ranges,
                reduction_ranges=reduction_ranges,
                reduction_type=reduction_type,
                src_dtype=src_dtype,
                reduction_hint=reduction_hint,
            )
        )

    @staticmethod
    def default_accumulator(
        reduction_type: str, dtype: torch.dtype
    ) -> Union[_NumLike, Sequence[_NumLike]]:
        if reduction_type in ("max", "argmax"):
            if is_float_dtype(dtype):
                return float("-inf")
            elif is_boolean_dtype(dtype):
                return False
            else:
                return torch.iinfo(dtype).min
        if reduction_type in ("min", "argmin"):
            if is_float_dtype(dtype):
                return float("inf")
            elif is_boolean_dtype(dtype):
                return True
            else:
                return torch.iinfo(dtype).max

        zero = False if is_boolean_dtype(dtype) else 0
        one = True if is_boolean_dtype(dtype) else 1
        return {
            "sum": zero,
            "prod": one,
            "xor_sum": zero,
            "any": zero,
            "welford_reduce": (zero, zero, zero),
            "welford_combine": (zero, zero, zero),
            "online_softmax_reduce": (float("-inf"), zero),
        }[reduction_type]

    @staticmethod
    def default_value(
        reduction_type: str, dtype: torch.dtype
    ) -> Union[_NumLike, Sequence[_NumLike]]:
        if reduction_type == "welford_reduce":
            return 0
        return Reduction.default_accumulator(reduction_type, dtype)

    @staticmethod
    def _multilayer_second_step_hint(
        split: _IntLike, numel_hint: int, reduction_hint: ReductionHint
    ) -> ReductionHint:
        if split == -1:
            return reduction_hint
        if split <= 512 and numel_hint <= 512 and reduction_hint == ReductionHint.OUTER:
            return ReductionHint.OUTER_TINY
        if (
            split <= 1024
            and numel_hint <= 256
            and reduction_hint == ReductionHint.OUTER
        ):
            return ReductionHint.OUTER_TINY

        return reduction_hint

    @classmethod
    def _multilayer_wrap_loader(
        cls,
        loader: Callable[..., OpsValue],
        reduction_ranges: Sequence[_IntLike],
        reduction_numel: _IntLike,
        split: _IntLike,
        block_size: _IntLike,
        default: Union[_NumLike, Sequence[_NumLike]],
    ) -> Callable[..., object]:
        reindex = View.dynamic_reshape_indexer(reduction_ranges, [reduction_numel])
        need_mask = not V.graph.sizevars.is_expr_static_and_true(
            sympy.Eq(reduction_numel % split, 0)
        )

        def wrapper_fn(
            index: Sequence[Symbol], reduction_index: Sequence[Symbol]
        ) -> OpsValue:
            (reduction_index,) = reduction_index
            *new_index, reduction_block = index
            indices = block_size * reduction_block + reduction_index

            def body() -> OpsValue:
                return loader(new_index, reindex([indices]))

            if need_mask:
                mask = ops.lt(
                    ops.index_expr(indices, torch.int32),
                    ops.index_expr(reduction_numel, torch.int32),
                )
                return ops.masked(mask, body, default)
            else:
                return body()

        return wrapper_fn

    @classmethod
    def _multilayer_wrap_loader_existing_ranges(
        cls,
        loader: Callable[[Sequence[sympy.Expr], Sequence[sympy.Expr]], OpsValue],
        original_ranges: Sequence[Expr],
        original_reduction_ranges: Sequence[Expr],
        new_ranges: Sequence[Integer],
        new_reduction_ranges: Sequence[Integer],
    ) -> Callable[[Sequence[sympy.Expr], Sequence[sympy.Expr]], OpsValue]:
        assert all(r == 1 for r in original_ranges), (
            f"Only enabled for numel_hint == 1, found {original_ranges=}"
        )
        reindex = View.dynamic_reshape_indexer(
            original_reduction_ranges, tuple(new_ranges) + tuple(new_reduction_ranges)
        )

        def wrapper_fn(
            merged_index: Sequence[sympy.Expr],
            new_reduction_index: Sequence[sympy.Expr],
        ) -> OpsValue:
            original_idx = merged_index[: len(original_ranges)]
            new_index = merged_index[len(original_ranges) :]
            return loader(
                original_idx,
                reindex(tuple(new_index) + tuple(new_reduction_index)),
            )

        return wrapper_fn

    @classmethod
    def create_multilayer_helper(
        cls,
        device: torch.device,
        dst_dtype: torch.dtype,
        src_dtype: torch.dtype,
        wrapper_fn: Callable[..., Any],
        original_ranges: Sequence[Expr],
        original_reduction_ranges: Sequence[Expr],
        new_ranges: list[Expr],
        new_reduction_ranges: list[Integer],
        reduction_type: ReductionType,
        split: _IntLike,
        reduction_hint: ReductionHint,
    ) -> TensorBox:
        """
        Break a large reduction up into multiple smaller reductions
        recursively
        """
        # triton will automatically compute reductions in fp32 if reducing over fp16/bf16
        # within the kernel. keep the intermediate in fp32 so as to keep the whole reduction
        # in fp32 and not reduce precision by breaking up the kernel into multiple layers
        intermediate_dtype = (
            dst_dtype
            if dst_dtype not in (torch.float16, torch.bfloat16)
            else torch.float
        )
        intermediate = Reduction.create(
            device,
            intermediate_dtype,
            src_dtype,
            wrapper_fn,
            new_ranges,
            new_reduction_ranges,
            reduction_type,
            reduction_hint,
        )
        intermediate.realize()
        intermediate_loader = intermediate.make_loader()

        def intermediate_fn(
            index: Sequence[_IntLike], reduction_index: Sequence[_IntLike]
        ) -> OpsValue:
            return intermediate_loader([*index, *reduction_index])

        numel_hint = V.graph.sizevars.size_hint(sympy_product(original_ranges))
        reduction_hint = cls._multilayer_second_step_hint(
            split, numel_hint, reduction_hint
        )

        assert original_ranges == new_ranges[: len(original_ranges)]
        return TensorBox.create(
            Reduction(
                device=device,
                dtype=dst_dtype,
                inner_fn=intermediate_fn,
                ranges=original_ranges,
                reduction_ranges=new_ranges[len(original_ranges) :],
                reduction_type=reduction_type,
                src_dtype=src_dtype,
                reduction_hint=reduction_hint,
            )
        )

    @classmethod
    def create_multilayer(
        cls,
        device: torch.device,
        dst_dtype: torch.dtype,
        src_dtype: torch.dtype,
        inner_fn: Callable[..., Any],
        ranges: Sequence[Expr],
        reduction_ranges: Sequence[Expr],
        reduction_type: ReductionType,
        split: _IntLike,
        reduction_hint: ReductionHint,
    ) -> TensorBox:
        """
        Break a large reduction up into multiple smaller reductions
        recursively
        """
        # TODO(jansel): realize the reduction so we can do dynamic indexing
        reduction_numel = sympy_product(reduction_ranges)
        block_size = FloorDiv(reduction_numel + (split - 1), split)
        default = cls.default_value(reduction_type, dst_dtype)
        wrapper_fn = cls._multilayer_wrap_loader(
            inner_fn, reduction_ranges, reduction_numel, split, block_size, default
        )

        return cls.create_multilayer_helper(
            device,
            dst_dtype,
            src_dtype,
            wrapper_fn,
            ranges,
            reduction_ranges,
            [*ranges, split],
            [block_size],
            reduction_type,
            split,
            reduction_hint,
        )

    @classmethod
    def create_multilayer_existing_ranges(
        cls,
        device: torch.device,
        dst_dtype: torch.dtype,
        src_dtype: torch.dtype,
        inner_fn: Callable[..., Any],
        original_ranges: Sequence[Expr],
        original_reduction_ranges: Sequence[Expr],
        new_ranges: list[Integer],
        new_reduction_ranges: list[Integer],
        reduction_type: ReductionType,
        reduction_hint: ReductionHint,
    ) -> TensorBox:
        """
        Break a large reduction up into multiple smaller reductions
        recursively
        """
        wrapper_fn = cls._multilayer_wrap_loader_existing_ranges(
            inner_fn,
            original_ranges,
            original_reduction_ranges,
            new_ranges,
            new_reduction_ranges,
        )
        return cls.create_multilayer_helper(
            device,
            dst_dtype,
            src_dtype,
            wrapper_fn,
            original_ranges,
            original_reduction_ranges,
            [*original_ranges, *new_ranges],
            new_reduction_ranges,
            reduction_type,
            -1,
            reduction_hint,
        )


INNER_FN_TY = Callable[[Sequence[Expr], Sequence[Expr]], OpsValue]


class MultiOutputReduction(Reduction):
    output_index: int

    def __init__(
        self,
        device: torch.device,
        dst_dtype: torch.dtype,
        inner_fns: Union[INNER_FN_TY, Sequence[INNER_FN_TY]],
        ranges: Sequence[Integer],
        reduction_ranges: Sequence[Integer],
        reduction_type: ReductionType,
        src_dtype: torch.dtype,
        reduction_hint: ReductionHint,
        output_index: int,
    ):
        if callable(inner_fns):
            inner_fns = (inner_fns,)

        loader: Callable[[Sequence[Expr], Sequence[Expr]], Any]
        if len(inner_fns) == 1:
            loader = inner_fns[0]
        else:

            def loader(
                idx: Sequence[Expr], reduction_idx: Sequence[Expr]
            ) -> tuple[OpsValue, ...]:
                return tuple(fn(idx, reduction_idx) for fn in inner_fns)

        super().__init__(
            device=device,
            dtype=dst_dtype,
            inner_fn=loader,
            ranges=ranges,
            reduction_ranges=reduction_ranges,
            reduction_type=reduction_type,
            src_dtype=src_dtype,
            reduction_hint=reduction_hint,
        )
        self.output_index = output_index

    def store_reduction(
        self,
        output_name: Optional[str],
        indexer: Callable[[Sequence[Expr]], Never],
        vars: Sequence[Expr],
        reduction_vars: Sequence[Symbol],
    ) -> None:
        values = ops.reduction(
            self.dtype,
            self.src_dtype,
            self.reduction_type,
            self.inner_fn(vars, reduction_vars),
        )
        assert isinstance(values, (tuple, list)), f"{type(values)}"
        value = values[self.output_index]
        return ops.store_reduction(output_name or "unnamed", indexer(vars), value)


class OnlineSoftmaxReduction(MultiOutputReduction):
    @classmethod
    def create(  # type: ignore[override]
        cls,
        device: torch.device,
        dst_dtype: torch.dtype,
        src_dtype: torch.dtype,
        inner_fn: Callable[..., Any],
        ranges: Sequence[Expr],
        reduction_ranges: Sequence[Expr],
        num_output: int,
        reduction_hint: ReductionHint = ReductionHint.DEFAULT,
        input_node: Optional[IRNode] = None,
    ) -> Sequence[TensorBox]:
        """
        Create the reduction disregarding splitting.
        """
        results = tuple(
            TensorBox.create(
                MultiOutputReduction(
                    device,
                    dst_dtype,
                    inner_fn,
                    ranges,
                    reduction_ranges,
                    "online_softmax_reduce",  # type: ignore[arg-type]
                    src_dtype,
                    reduction_hint,
                    output_idx,
                )
            )
            for output_idx in range(num_output)
        )
        for t in results:
            t.realize()
        return results


class WelfordReduction(MultiOutputReduction):
    @classmethod
    def create(  # type: ignore[override]
        cls,
        device: torch.device,
        dtype: torch.dtype,
        inner_fns: Sequence[Callable[..., Any]],
        ranges: list[Integer],
        reduction_ranges: list[Integer],
        reduction_type: ReductionType,
        reduction_hint: ReductionHint = ReductionHint.DEFAULT,
    ) -> Sequence[TensorBox]:
        assert reduction_type in ("welford_reduce", "welford_combine")

        reduction_numel = V.graph.sizevars.simplify(sympy_product(reduction_ranges))

        def const(val: int) -> TensorBox:
            def inner_fn(idx: Sequence[Expr]) -> OpsValue:
                return ops.constant(
                    val,
                    dtype,
                )

            return Pointwise.create(
                device=device,
                dtype=dtype,
                inner_fn=inner_fn,
                ranges=list(ranges),
            )

        if reduction_numel == 0:
            mean = const(0)
            m2 = const(0)
            weight = const(0)
            return mean, m2, weight

        if reduction_numel == 1:

            def copy(
                loader: Callable[[Sequence[Expr], Sequence[Expr]], OpsValue],
            ) -> TensorBox:
                def inner_fn(idx: Sequence[Expr]) -> OpsValue:
                    reduction_index = [sympy.S.Zero for _ in reduction_ranges]
                    return loader(idx, reduction_index)

                return Pointwise.create(
                    device=device,
                    dtype=dtype,
                    inner_fn=inner_fn,
                    ranges=list(ranges),
                )

            if reduction_type == "welford_reduce":
                return copy(inner_fns[0]), const(0), const(1)
            else:
                return tuple(copy(fn) for fn in inner_fns)

        # TODO: Unrolled reduction
        # if (
        #     isinstance(reduction_numel, Integer)
        #     and V.graph.sizevars.size_hint(reduction_numel)
        #     < config.unroll_reductions_threshold
        #     and sympy_product(ranges) != 1
        # ):
        #     return Pointwise.create(
        #         device,
        #         dst_dtype,
        #         cls._unroll_reduction_fn(
        #             inner_fn, reduction_ranges, reduction_type, src_dtype,
        #         ),
        #         ranges,
        #     )

        # triton doesn't support reduce to single element well, so break it up
        hint, split = Reduction.num_splits(
            device,
            dtype,
            dtype,
            inner_fns[0],
            ranges,
            reduction_ranges,
            reduction_type=reduction_type,
            reduction_numel=reduction_numel,
        )
        # intermediate reduction in split can contain complex indexing,
        # and num_splits will fail to correctly set the hint
        # reuse the passed hint if available
        if reduction_hint == ReductionHint.DEFAULT:
            reduction_hint = hint
        if split > 1:
            # triton doesn't support reduce to single element well, so break it up
            return cls.create_multilayer(
                device,
                dtype,
                inner_fns,
                ranges,
                reduction_ranges,
                reduction_type,
                split,
                reduction_hint,
            )

        results = [
            TensorBox.create(
                WelfordReduction(
                    device,
                    dtype,
                    inner_fns,
                    ranges,
                    reduction_ranges,
                    reduction_type,
                    dtype,
                    reduction_hint,
                    output_idx,
                )
            )
            for output_idx in range(3)
        ]
        for t in results:
            t.realize()
        return results

    @staticmethod
    def default_value(
        reduction_type: str, dtype: torch.dtype
    ) -> Union[_NumLike, Sequence[_NumLike]]:
        return (0, 0, 0)

    @classmethod
    def create_multilayer(  # type: ignore[override]
        cls,
        device: torch.device,
        dtype: torch.dtype,
        inner_fns: Sequence[Callable[..., Any]],
        ranges: list[Integer],
        reduction_ranges: list[Integer],
        reduction_type: ReductionType,
        split: _IntLike,
        reduction_hint: ReductionHint,
    ) -> Sequence[TensorBox]:
        """
        Break a large reduction up into multiple smaller reductions
        recursively
        """
        reduction_numel = sympy_product(reduction_ranges)
        need_mask = not V.graph.sizevars.is_expr_static_and_true(
            sympy.Eq(reduction_numel % split, 0)
        )

        if need_mask and reduction_type != "welford_combine":
            # If we need mask, then "welford_reduce" doesn't work because
            # masked inputs shouldn't count towards the welford weight

            def constant(
                idx: Sequence[Expr], reduction_idx: Sequence[Expr], value: int
            ) -> OpsValue:
                return ops.constant(value, dtype)

            return cls.create_multilayer(
                device=device,
                dtype=dtype,
                inner_fns=(
                    inner_fns[0],
                    partial(constant, value=0),
                    partial(constant, value=1),
                ),
                ranges=ranges,
                reduction_ranges=reduction_ranges,
                reduction_type="welford_combine",
                split=split,
                reduction_hint=reduction_hint,
            )

        block_size = FloorDiv(reduction_numel + (split - 1), split)
        intermediates = WelfordReduction.create(
            device,
            dtype,
            tuple(
                cls._multilayer_wrap_loader(
                    loader,
                    reduction_ranges,
                    reduction_numel,
                    split,
                    block_size,
                    default=0,
                )
                for loader in inner_fns
            ),
            [*ranges, split],
            [block_size],
            reduction_type,
            reduction_hint,
        )
        for i in intermediates:
            i.realize()

        def intermediate_loader_fn(
            index: Sequence[Expr],
            reduction_index: Sequence[Expr],
            loader: Callable[[Sequence[Expr]], OpsValue],
        ) -> OpsValue:
            return loader([*index, *reduction_index])

        numel_hint = V.graph.sizevars.size_hint(sympy_product(ranges))
        reduction_hint = cls._multilayer_second_step_hint(
            split, numel_hint, reduction_hint
        )
        return WelfordReduction.create(
            device,
            dtype,
            tuple(
                partial(intermediate_loader_fn, loader=i.make_loader())
                for i in intermediates
            ),
            ranges,
            [split],
            # welford_reduce turns one input into three outputs, which are combined with welford_combine
            "welford_combine",
            reduction_hint,
        )


@ir_dataclass
class Scan(Loops):
    scan_ranges: list[Integer]
    size: list[Integer]
    combine_fn: Callable[[tuple[Any, ...], tuple[Any, ...]], tuple[Any, ...]]
    reindex: Callable[[Sequence[_IntLike], Sequence[_IntLike]], Sequence[_IntLike]]
    reduction_hint: ReductionHint
    output_index: int
    # output_index indexes the following tuples
    dtypes: tuple[torch.dtype, ...]
    inner_fns: tuple[Callable[..., Any], ...]

    # HACK we mimick reduction

    def get_unbacked_symbol_uses(self) -> OrderedSet[Symbol]:
        # TODO: Can combine_fn/reindex close over unbacked symbols? If so, we
        # need to explicitly represent the closure so we can pull out unbacked
        # symbols here
        return (
            super().get_unbacked_symbol_uses()
            | OrderedSet().union(*(free_unbacked_symbols(e) for e in self.scan_ranges))
            | OrderedSet().union(*(free_unbacked_symbols(e) for e in self.size))
        )

    def __post_init__(self) -> None:
        assert len(self.ranges) + len(self.scan_ranges) == len(self.size)
        super().__post_init__()

    def store_reduction(
        self,
        output_name: Optional[str],
        indexer: Callable[[Sequence[_IntLike]], Never],
        vars: Sequence[Expr],
        scan_vars: Sequence[Symbol],
    ) -> None:
        idx = self.reindex(vars, scan_vars)
        values = tuple(inner_fn(idx) for inner_fn in self.inner_fns)
        result = ops.scan(self.dtypes, self.combine_fn, values)
        return ops.store(
            output_name or "unnamed", indexer(idx), result[self.output_index]
        )

    def get_reduction_type(self) -> Optional[str]:
        # return self.scan_op
        return "custom"

    def get_reduction_size(self) -> Sequence[sympy.Expr]:
        return self.scan_ranges

    def get_size(self) -> Sequence[Expr]:
        return self.size

    def get_pointwise_size(self) -> Sequence[Expr]:
        return self.ranges

    def index_length(self) -> int:
        return len(self.ranges) + len(self.scan_ranges)

    def inner_fn_args(self) -> Sequence[Sequence[_IntLike]]:
        index = self._index(self.ranges)
        rindex = self._index(self.scan_ranges, SymT.R0_INDEX)
        idx = self.reindex(index, rindex)
        return (idx,)

    def inner_fn_free_unbacked_symbols(self) -> OrderedSet[Symbol]:
        index = self._index(self.ranges)
        rindex = self._index(self.scan_ranges, SymT.R0_INDEX)
        idx = self.reindex(index, rindex)
        return extract_free_unbacked_symbols(self.inner_fn, idx)

    @classmethod
    def create(  # type: ignore[override]
        cls,
        device: torch.device,
        dtypes: tuple[torch.dtype, ...],
        inner_fns: tuple[Callable[[Sequence[Expr]], Any], ...],
        size: list[Integer],
        axis: int,
        combine_fn: Callable[[tuple[Any, ...], tuple[Any, ...]], tuple[Any, ...]],
        reduction_hint: ReductionHint = ReductionHint.DEFAULT,
        *,
        # Whether we have the option to fallback to aten
        can_fallback_to_aten: bool = True,
        **kwargs: Any,
    ) -> Sequence[Optional[TensorBox]]:
        pointwise_ranges = [*size[:axis], *size[axis + 1 :]]
        scan_ranges = [size[axis]]

        if not V.graph.has_feature(device, BackendFeature.SCAN):
            return [None] * len(dtypes)

        if len(dtypes) > 1 and not V.graph.has_feature(
            device, BackendFeature.TUPLE_REDUCTION
        ):
            return [None] * len(dtypes)

        sizevars = V.graph.sizevars
        scan_numel = sizevars.simplify(sympy_product(scan_ranges))

        assert len(dtypes) == len(inner_fns)

        # Scan with a single element is just a copy
        if sizevars.is_expr_static_and_true(sympy.Le(scan_numel, 1)):
            return [
                Pointwise.create(
                    device=device,
                    dtype=dtypes[output_index],
                    inner_fn=inner_fns[output_index],
                    ranges=size,
                )
                for output_index in range(len(dtypes))
            ]

        reduction_hint, num_splits = cls.num_splits(
            device=device,
            dtype=dtypes[0],
            inner_fn=inner_fns[0],
            axis=axis,
            pointwise_ranges=pointwise_ranges,
            scan_ranges=scan_ranges,
            combine_fn=combine_fn,
            scan_numel=scan_numel,
        )
        scan_type = Scan
        if num_splits > 1:
            supports_split = (
                torch.version.hip is None or (has_triton and triton_version >= "3.3.0")
            ) and (len(dtypes) == 1)
            if not supports_split:
                if can_fallback_to_aten:
                    # Fallback to ATen
                    return [None] * len(dtypes)
                else:
                    num_splits = 1
            else:
                scan_type = SplitScan

        def reindex(index: Sequence[Expr], scan_index: Sequence[Expr]) -> list[Expr]:
            assert len(scan_index) == len(scan_ranges)
            assert len(index) == len(pointwise_ranges)
            return [*index[:axis], *scan_index, *index[axis:]]

        results = [
            TensorBox.create(
                scan_type(
                    device=device,
                    dtype=dtypes[output_index],
                    dtypes=dtypes,
                    inner_fn=inner_fns[output_index],
                    inner_fns=inner_fns,
                    size=size,
                    ranges=pointwise_ranges,
                    scan_ranges=scan_ranges,
                    combine_fn=combine_fn,
                    reindex=reindex,
                    reduction_hint=reduction_hint,
                    output_index=output_index,
                    **kwargs,
                )
            )
            for output_index in range(len(dtypes))
        ]

        for result in results:
            result.realize()

        return results

    @classmethod
    def num_splits(
        cls,
        device: torch.device,
        dtype: torch.dtype,
        inner_fn: Callable[[Sequence[Expr]], OpsValue],
        axis: int,
        pointwise_ranges: list[Integer],
        scan_ranges: list[Integer],
        combine_fn: Callable[[tuple[Any, ...], tuple[Any, ...]], tuple[Any, ...]],
        scan_numel: Expr,
    ) -> tuple[ReductionHint, _IntLike]:
        # TODO: custom splitting heuristic for scan
        def wrapper_fn(idx: Sequence[Expr], reduction_idx: Sequence[Expr]) -> OpsValue:
            return inner_fn([*idx[:axis], *reduction_idx, *idx[axis:]])

        return Reduction.num_splits(
            device=device,
            dst_dtype=dtype,
            src_dtype=dtype,
            inner_fn=wrapper_fn,
            ranges=pointwise_ranges,
            reduction_ranges=scan_ranges,
            reduction_type="scan",
            reduction_numel=scan_numel,
        )


# This signifies a scan op that should go through TritonSplitScanKernel codegen on CUDA.
@ir_dataclass
class SplitScan(Scan):
    pass


@ir_dataclass
class Sort(Loops):
    # Sorts a tuple of key, value pairs
    sort_ranges: list[Integer]
    size: list[Integer]
    reindex: Callable[[Sequence[Expr], Sequence[Expr]], Sequence[Expr]]
    reduction_hint: ReductionHint
    output_index: int
    # output_index indexes the following tuples
    dtypes: tuple[torch.dtype, ...]
    inner_fns: tuple[Callable[..., Any], ...]

    stable: bool
    descending: bool

    # HACK we mimick reduction

    def get_unbacked_symbol_uses(self) -> OrderedSet[Symbol]:
        return (
            super().get_unbacked_symbol_uses()
            | OrderedSet().union(*(free_unbacked_symbols(e) for e in self.sort_ranges))
            | OrderedSet().union(*(free_unbacked_symbols(e) for e in self.size))
        )

    def __post_init__(self) -> None:
        assert len(self.ranges) + len(self.sort_ranges) == len(self.size)
        super().__post_init__()

    def store_reduction(
        self,
        output_name: Optional[str],
        indexer: Callable[[Sequence[Expr]], Expr],
        vars: Sequence[Expr],
        reduction_vars: Sequence[Expr],
    ) -> None:
        idx = self.reindex(vars, reduction_vars)
        values = tuple(inner_fn(idx) for inner_fn in self.inner_fns)
        result = ops.sort(self.dtypes, values, self.stable, self.descending)
        return ops.store(
            output_name or "unnamed", indexer(idx), result[self.output_index]
        )

    def get_reduction_type(self) -> Optional[str]:
        return "sort"

    def get_reduction_size(self) -> Sequence[Expr]:
        return self.sort_ranges

    def get_size(self) -> Sequence[Expr]:
        return self.size

    def get_pointwise_size(self) -> Sequence[Expr]:
        return self.ranges

    def index_length(self) -> int:
        return len(self.ranges) + len(self.sort_ranges)

    def inner_fn_args(self) -> Sequence[Sequence[Expr]]:
        index = self._index(self.ranges)
        rindex = self._index(self.sort_ranges, SymT.R0_INDEX)
        idx = self.reindex(index, rindex)
        return (idx,)

    def inner_fn_free_unbacked_symbols(self) -> OrderedSet[Symbol]:
        index = self._index(self.ranges)
        rindex = self._index(self.sort_ranges, SymT.R0_INDEX)
        idx = self.reindex(index, rindex)
        return extract_free_unbacked_symbols(self.inner_fn, idx)

    @classmethod
    def create(  # type: ignore[override]
        cls,
        device: torch.device,
        dtypes: tuple[torch.dtype, ...],
        inner_fns: tuple[Callable[[list[Expr]], Any], ...],
        size: list[Integer],
        axis: int,
        stable: bool,
        descending: bool,
        reduction_hint: ReductionHint = ReductionHint.DEFAULT,
        **kwargs: Any,
    ) -> Sequence[Optional[TensorBox]]:
        pointwise_ranges = [*size[:axis], *size[axis + 1 :]]
        sort_ranges = [size[axis]]

        if not V.graph.has_feature(device, BackendFeature.SORT):
            return [None] * len(dtypes)

        sizevars = V.graph.sizevars
        sort_numel = sizevars.simplify(sympy_product(sort_ranges))

        # Heuristic, smallest rblock where triton usually outperforms aten.sort
        # It also isn't bandwidth bound so fusion is unlikely to help.
        max_rblock = 512
        is_persistent_kernel = (
            config.triton.persistent_reductions
            and sizevars.is_expr_static_and_true(sympy.Le(sort_numel, max_rblock))
        )
        if not is_persistent_kernel:
            # We only support persistent triton kernels
            return [None] * len(dtypes)

        assert len(dtypes) == len(inner_fns)

        # Sort with a single element is just a copy
        if sizevars.is_expr_static_and_true(sympy.Le(sort_numel, 1)):
            return [
                Pointwise.create(
                    device=device,
                    dtype=dtypes[output_index],
                    inner_fn=inner_fns[output_index],
                    ranges=size,
                )
                for output_index in range(len(dtypes))
            ]

        def reindex(index: Sequence[Expr], sort_index: Sequence[Expr]) -> list[Expr]:
            assert len(sort_index) == len(sort_ranges)
            assert len(index) == len(pointwise_ranges)
            return [*index[:axis], *sort_index, *index[axis:]]

        results = [
            TensorBox.create(
                Sort(
                    device=device,
                    dtype=dtypes[output_index],
                    dtypes=dtypes,
                    inner_fn=inner_fns[output_index],
                    inner_fns=inner_fns,
                    size=size,
                    ranges=pointwise_ranges,
                    sort_ranges=sort_ranges,
                    reindex=reindex,
                    reduction_hint=reduction_hint,
                    output_index=output_index,
                    stable=stable,
                    descending=descending,
                    **kwargs,
                )
            )
            for output_index in range(len(dtypes))
        ]

        for result in results:
            result.realize()

        return results


def is_storage_and_layout(x: IRNode) -> bool:
    try:
        as_storage_and_layout(x, freeze=False)
        return True
    except NotImplementedError:
        return False


def is_contiguous_storage_and_layout(x: IRNode) -> bool:
    try:
        _buffer, layout = as_storage_and_layout(x, freeze=False)
        # pad the stride here so we will NOT claim an tensor as contiguous
        # if a padding is gonna happen.
        if layout.should_pad_strides():
            layout.pad_strides()
        return layout.is_contiguous()
    except NotImplementedError:
        return False


def as_storage_and_layout(
    x: IRNode,
    freeze: bool = True,
    want_contiguous: bool = False,
    stride_order: Optional[Sequence[Union[int, Integer]]] = None,
    allow_padding: bool = False,
    exact_strides: Optional[Sequence[Union[int, Integer]]] = None,
) -> tuple[StorageBox, Layout]:
    """
    Try to simplify x into a StorageBox and a Layout.

    allow_padding only affect how we apply stride_order. When allow_padding
    is True, we have the freedom to add padding when applying the stride_order.
    """
    if isinstance(x, TensorBox):
        return as_storage_and_layout(
            x.data,
            freeze=freeze,
            want_contiguous=want_contiguous,
            stride_order=stride_order,
            allow_padding=allow_padding,
            exact_strides=exact_strides,
        )
    if isinstance(x, StorageBox):
        _, layout = as_storage_and_layout(
            x.data,
            freeze=freeze,
            want_contiguous=want_contiguous,
            stride_order=stride_order,
            allow_padding=allow_padding,
            exact_strides=exact_strides,
        )
        return x, x.data.get_layout()
    if isinstance(x, Buffer):
        if freeze:
            if want_contiguous:
                x.freeze_layout()
                assert x.get_layout().is_contiguous()
            elif stride_order is not None:
                x.freeze_layout_with_stride_order(
                    stride_order, allow_padding=allow_padding
                )
            elif exact_strides is not None:
                x.freeze_layout_with_exact_strides(
                    exact_strides, allow_padding=allow_padding
                )
            else:
                x.decide_layout()
        return StorageBox(x), x.get_layout()
    if isinstance(x, ReinterpretView):
        # making the base of x contiguous or stride_ordered will not necessarily make
        # the ReinterpretView either, so don't pass along those arguments
        buffer, _ = as_storage_and_layout(
            x.data,
            freeze=freeze,
        )
        return buffer, x.layout
    raise NotImplementedError


def is_stride_order_storage_and_layout(
    x: IRNode, stride_order: Sequence[Union[int, Integer]]
) -> bool:
    try:
        _buffer, layout = as_storage_and_layout(x, freeze=False)
        return layout.is_stride_ordered(stride_order)
    except NotImplementedError:
        return False


@ir_dataclass
class BaseView(IRNode):
    data: IRNode

    def get_unbacked_symbol_uses(self) -> OrderedSet[Symbol]:
        return self.data.get_unbacked_symbol_uses()

    def make_reindexer(self) -> Callable[[Sequence[Expr]], Sequence[Expr]]:
        raise NotImplementedError(f"make_reindexer NYI on {self}")

    def make_indexer(self) -> Callable[[Sequence[Expr]], Expr]:
        inner = self.data.make_indexer()
        reindex = self.make_reindexer()

        def indexer(idx: Sequence[Expr]) -> Expr:
            return inner(reindex(idx))

        return indexer

    def make_loader(self) -> Callable[[Sequence[Expr]], OpsValue]:
        inner = self.data.make_loader()
        reindex = self.make_reindexer()

        def loader(idx: Sequence[Expr]) -> OpsValue:
            return inner(reindex(idx))

        return loader

    @property
    def dtype(self) -> torch.dtype:
        return self.data.get_dtype()

    def get_layout(self) -> Layout:
        return self.data.get_layout()

    def get_device(self) -> Optional[torch.device]:
        return self.data.get_device()

    def get_origin_node(self) -> Optional[torch.fx.Node]:
        return None

    def get_name(self) -> str:
        return self.data.get_name()

    def get_pointwise_size(self) -> Sequence[Expr]:
        return self.get_size()

    def mark_reuse(self, users: int) -> None:
        return self.data.mark_reuse(users)

    def has_exceeded_max_reads(self) -> bool:
        return self.data.has_exceeded_max_reads()

    def realize(self) -> Optional[str]:
        return self.data.realize()

    def realize_hint(self):  # type: ignore[no-untyped-def]
        return self.data.realize_hint()

    def get_storage_numel(self):  # type: ignore[no-untyped-def]
        return self.data.get_storage_numel()

    def is_extern(self) -> bool:
        return self.data.is_extern()  # type: ignore[attr-defined]

    def is_module_buffer(self) -> bool:
        return self.data.is_module_buffer()  # type: ignore[attr-defined]

    def get_read_names(self) -> OrderedSet[str]:
        return self.data.get_read_names()

    def get_reads(self) -> OrderedSet[Dep]:
        with patch.object(FlexibleLayout, "allow_indexing", True):
            return extract_read_writes(
                self.make_loader(),
                self.get_size(),  # type: ignore[arg-type]
            ).reads

    def unwrap_view(self):  # type: ignore[no-untyped-def]
        x: IRNode = self
        while isinstance(x, BaseView):
            x = x.data
        return x

    def constant_to_device(self, device: torch.device) -> IRNode:
        """Move this to a given device. Requires that all reads are to constants."""
        loader = self.make_loader()
        loader = patch.object(ConstantBuffer, "override_device", device)(loader)
        return Pointwise(
            device=device,
            dtype=self.get_dtype(),
            inner_fn=loader,
            ranges=self.get_size(),
        )


@ir_dataclass
class ExpandView(BaseView):
    size: list[Expr]

    @staticmethod
    def _normalize_size(x, new_size):  # type: ignore[no-untyped-def]
        """Replace `-1` with correct sizes"""
        sizevars = V.graph.sizevars
        new_size = list(map(sympy.expand, new_size))
        old_size = x.get_size()
        old_size = [None] * (len(new_size) - len(old_size)) + list(old_size)
        assert len(new_size) == len(old_size)
        for i in range(len(new_size)):
            if new_size[i] == -1:
                assert old_size[i] is not None
                new_size[i] = old_size[i]
            elif old_size[i] is None or V.graph.sizevars.shape_env.evaluate_expr(
                sympy.Eq(old_size[i], 1), size_oblivious=True
            ):
                pass
            else:
                # Sanity check: Expect broadcast compatibility
                #
                # NB: new_size[i] == old_size[i] is expected to already be
                # guarded because the meta formula was expected to have taught
                # us this equality.
                assert sizevars.size_hint(new_size[i] - old_size[i], fallback=0) == 0, (
                    "Broadcast failed in ExpandView({x.get_size()}, {new_size}) on dimension {i}"
                )
        return new_size

    @classmethod
    def create(cls, x, new_size):  # type: ignore[no-untyped-def]
        new_size = cls._normalize_size(x, new_size)

        if is_storage_and_layout(x):
            storage, old_layout = as_storage_and_layout(x)
            skip = len(new_size) - len(old_layout.size)
            assert skip >= 0
            new_stride = [sympy.S.Zero] * skip
            for stride, size in zip(old_layout.stride, old_layout.size):
                new_stride.append(
                    stride
                    if not V.graph.sizevars.shape_env.evaluate_expr(
                        sympy.Eq(size, 1), size_oblivious=True
                    )
                    else sympy.S.Zero
                )
            new_layout = FixedLayout(
                old_layout.device,
                old_layout.dtype,
                list(new_size),
                new_stride,
                old_layout.offset,
            )
            return ReinterpretView(data=storage, layout=new_layout)

        return ExpandView(data=x, size=new_size)

    def get_size(self) -> Sequence[Expr]:
        return self.size

    def make_reindexer(self):  # type: ignore[no-untyped-def]
        target = self.get_size()
        actual = self.data.get_size()
        skip = len(target) - len(actual)

        def reindex(index):  # type: ignore[no-untyped-def]
            index = list(index[skip:])
            assert len(index) == len(actual)
            for i in range(len(actual)):
                if actual[i] == 1:
                    # zero out broadcast dimension
                    index[i] = sympy.S.Zero
            return index

        return reindex


@ir_dataclass
class PermuteView(BaseView):
    dims: list[Expr]

    @classmethod
    def create(cls, x, dims):  # type: ignore[no-untyped-def]
        dims = cls._map_neg_dims(dims)
        assert OrderedSet(dims) == OrderedSet(range(len(dims)))

        if is_storage_and_layout(x):
            storage, old_layout = as_storage_and_layout(x)
            new_layout = FixedLayout(
                old_layout.device,
                old_layout.dtype,
                [old_layout.size[i] for i in dims],
                [old_layout.stride[i] for i in dims],
                old_layout.offset,
            )
            return ReinterpretView(data=storage, layout=new_layout)

        return PermuteView(data=x, dims=dims)

    @classmethod
    def _map_neg_dims(cls, dims):  # type: ignore[no-untyped-def]
        return [dim if dim >= 0 else len(dims) + dim for dim in dims]

    def get_size(self) -> Sequence[Expr]:
        assert OrderedSet(self._map_neg_dims(self.dims)) == OrderedSet(
            range(len(self.dims))
        )
        size = self.data.get_size()
        return [size[i] for i in self.dims]

    def make_reindexer(self):  # type: ignore[no-untyped-def]
        inv = {j: i for i, j in enumerate(self.dims)}
        inv = [inv[i] for i in range(len(self.dims))]
        assert OrderedSet(inv) == OrderedSet(range(len(self.dims)))

        def reindex(index):  # type: ignore[no-untyped-def]
            return [index[i] for i in inv]

        return reindex


@ir_dataclass
class SqueezeView(BaseView):
    @classmethod
    def create(cls, x, *, dim=None):  # type: ignore[no-untyped-def]
        if is_storage_and_layout(x):
            storage, old_layout = as_storage_and_layout(x)
            new_size = []
            new_stride = []
            if dim is not None:
                assert isinstance(dim, int), "expected integer dim argument"
                assert 0 <= dim and dim < len(old_layout.size)

            for i, (size, stride) in enumerate(zip(old_layout.size, old_layout.stride)):
                if dim is None:
                    if size != 1:
                        new_size.append(size)
                        new_stride.append(stride)
                else:
                    if i != dim:
                        new_size.append(size)
                        new_stride.append(stride)
                    else:
                        assert size == 1, "expected squeezed size to be 1"

            new_layout = FixedLayout(
                old_layout.device,
                old_layout.dtype,
                new_size,
                new_stride,
                old_layout.offset,
            )
            return ReinterpretView(data=storage, layout=new_layout)

        if dim is None:
            # redirect to a generic view
            return View.create(x, [s for s in x.get_size() if s != 1])
        else:
            assert x.get_size()[dim] == 1
            return View.create(x, [s for i, s in enumerate(x.get_size()) if i != dim])

    @staticmethod
    def squeezer(size: Sequence[sympy.Expr]):  # type: ignore[no-untyped-def]
        new_size = [s for s in size if s != 1]
        not_one = [i for i, s in enumerate(size) if s != 1]
        length = len(size)

        def reindex(index: list[sympy.Expr]) -> tuple[sympy.Expr, ...]:
            assert len(index) == len(not_one), f"{index} {not_one}"
            new_index = [sympy.S.Zero] * length
            for idx, s in zip(not_one, index):
                new_index[idx] = s
            return tuple(new_index)

        return new_size, reindex

    def __init__(self, data) -> None:  # type: ignore[no-untyped-def]
        raise AssertionError("use SqueezeView.create()")


@ir_dataclass
class GenericView(BaseView):
    size: list[Expr]
    reindex: Callable[..., Any]

    def make_reindexer(self):  # type: ignore[no-untyped-def]
        return self.reindex

    def reindex_str(self) -> str:
        index_old = [
            sympy_index_symbol_with_prefix(SymT.INDEX, n) for n in range(len(self.size))
        ]
        index_new = list(self.reindex(index_old))
        return f"lambda {', '.join(map(str, index_old))}: {index_new}"

    def __str__(self) -> str:
        return self.str_helper(
            [self.data, f"size={self.size}", f"reindex={self.reindex_str()}"]
        )

    __repr__ = __str__

    @classmethod
    def create(cls, x, new_size, reindex):  # type: ignore[no-untyped-def]
        return cls(data=x, size=list(new_size), reindex=reindex)

    def get_size(self) -> Sequence[Expr]:
        return self.size


@ir_dataclass
class View(GenericView):
    @staticmethod
    def handle_negative_index(idx, size):  # type: ignore[no-untyped-def]
        idx = sympy.expand(idx)
        size = sympy.expand(size)
        evaluate_expr = V.graph.sizevars.shape_env.evaluate_expr
        if evaluate_expr(sympy.Lt(idx, 0)):
            idx = idx + size
        return idx

    @classmethod
    def create(cls, x, new_size):  # type: ignore[no-untyped-def]
        assert isinstance(new_size, (tuple, list))
        old_size, new_size = cls.resolve_negative_size(x.get_size(), new_size)

        # Skip pointless views
        if V.graph.sizevars.statically_known_list_equals(old_size, new_size):
            return x

        unbacked_symbols_in_sizes = False
        if (
            len(free_unbacked_symbols(old_size)) > 0
            or len(free_unbacked_symbols(new_size)) > 0
        ):
            unbacked_symbols_in_sizes = True

        if 0 in new_size:

            def fake_reindex(index):  # type: ignore[no-untyped-def]
                return tuple([0] * len(old_size))

            return cls(data=x, size=list(new_size), reindex=fake_reindex)
        # TODO: a new class for FixedTransferLayout that output layout is constrained by input layout
        elif is_contiguous_storage_and_layout(x) or unbacked_symbols_in_sizes:
            if unbacked_symbols_in_sizes and (not is_contiguous_storage_and_layout(x)):
                # realize x; otherwise, the dynamic_reshape_indexer below will fail
                # due to the size_hint's inability to process unbacked SymInts
                # TODO: unbacked should not diverge from backed in determining striding
                # Need to require contiguous here instead of realize, see:
                # https://github.com/pytorch/pytorch/issues/145561
                x = ExternKernel.require_exact_strides(
                    x, FlexibleLayout.contiguous_strides(x.get_size())
                )

            storage, old_layout = as_storage_and_layout(x, want_contiguous=True)
            new_layout = FixedLayout(
                old_layout.device,
                old_layout.dtype,
                new_size,
                FlexibleLayout.contiguous_strides(new_size),
                old_layout.offset,
            )
            return ReinterpretView(data=storage, layout=new_layout)

        reindex = cls.dynamic_reshape_indexer(old_size, new_size)
        return cls(data=x, size=list(new_size), reindex=reindex)

    @staticmethod
    def resolve_negative_size(old_size, new_size):  # type: ignore[no-untyped-def]
        new_size = [V.graph.sizevars.simplify(x) for x in new_size]
        old_size = [V.graph.sizevars.simplify(x) for x in old_size]

        new_size = list(new_size)
        for i in range(len(new_size)):
            if new_size[i] == -1:
                new_size[i] = sympy.S.One
                new_size[i] = CleanDiv(sympy_product(old_size), sympy_product(new_size))
                break

        V.graph.sizevars.guard_equals(sympy_product(old_size), sympy_product(new_size))
        return old_size, new_size

    @classmethod
    def dynamic_reshape_indexer(cls, old_size, new_size):  # type: ignore[no-untyped-def]
        try:
            reindex = cls._dynamic_reshape_indexer(old_size, new_size)
        except (AssertionError, IndexError):
            # optimistic algorithm failed, lets do a fallback
            flat = [sympy_product(old_size)]
            reindex1 = cls._dynamic_reshape_indexer(old_size, flat)
            reindex2 = cls._dynamic_reshape_indexer(flat, new_size)
            reindex = fuse_reindexing(reindex1, reindex2)
        return reindex

    @staticmethod
    def _dynamic_reshape_indexer(old_size, new_size):  # type: ignore[no-untyped-def]
        """
        Perform a reshape entirely by modifying indexing math
        """
        size_hint = V.graph.sizevars.size_hint
        # TODO: These symbols may not escape, if they don't assert so and
        # treat them as temporary
        vars = [
            sympy_index_symbol_with_prefix(SymT.VIEW, i) for i in range(len(new_size))
        ]

        stack_new = list(zip(vars, new_size))
        stack_old = list(old_size)

        view_expr = []
        while stack_new and stack_old:
            size_old = stack_old.pop()
            var, size_new = stack_new.pop()
            if size_old == 1:
                view_expr.append(sympy.S.Zero)
                stack_new.append((var, size_new))  # re-add
            elif size_new == 1:
                stack_old.append(size_old)  # re-add
            elif size_hint(size_new) == size_hint(size_old):
                view_expr.append(var)
                V.graph.sizevars.guard_equals(size_new, size_old)
            elif size_hint(size_new) < size_hint(size_old):
                while size_hint(size_new) < size_hint(size_old):
                    var2, size_new2 = stack_new.pop()
                    var = var2 * size_new + var
                    size_new = size_new * size_new2
                view_expr.append(var)
                V.graph.sizevars.guard_equals(size_new, size_old)
            elif size_hint(size_new) > size_hint(size_old):
                divisor = sympy.S.One
                modulus = size_old
                view_expr.append(ModularIndexing(var, divisor, modulus))
                divisor = divisor * modulus
                while size_hint(size_new) > size_hint(size_old):
                    modulus = stack_old.pop()
                    view_expr.append(ModularIndexing(var, divisor, modulus))
                    divisor = divisor * modulus
                    size_old = size_old * modulus
                V.graph.sizevars.guard_equals(size_new, size_old)
            else:
                raise AssertionError

        while stack_old:
            size_old = stack_old.pop()
            V.graph.sizevars.guard_equals(size_old, 1)
            view_expr.append(sympy.S.Zero)

        while stack_new:
            var, size_new = stack_new.pop()
            V.graph.sizevars.guard_equals(size_new, 1)

        view_expr.reverse()
        assert len(view_expr) == len(old_size)

        def reindex(index):  # type: ignore[no-untyped-def]
            assert len(index) == len(vars), (len(index), len(vars))
            replacements = dict(zip(vars, index))
            return tuple(sympy_subs(x, replacements) for x in view_expr)

        return reindex


@ir_dataclass
class ReinterpretView(BaseView):
    """Pretend our storage has a different layout"""

    layout: Layout

    def __post_init__(self) -> None:
        super().__post_init__()
        if isinstance(self.data, BaseView):
            object.__setattr__(self, "data", self.data.unwrap_view())

    def __str__(self) -> str:
        return self.str_helper(
            [
                self.data,
                self.layout,
            ]
        )

    __repr__ = __str__

    def get_name(self):  # type: ignore[no-untyped-def]
        return self.data.get_name()

    def get_device(self) -> Optional[torch.device]:
        return self.layout.device

    def get_origin_node(self) -> Optional[torch.fx.Node]:
        return None

    @property
    def dtype(self):  # type: ignore[no-untyped-def]
        return self.layout.dtype

    def get_size(self) -> Sequence[Expr]:
        return list(self.layout.size)

    def get_stride(self):  # type: ignore[no-untyped-def]
        return list(self.layout.stride)

    def make_loader(self) -> Callable[[Sequence[Expr]], OpsValue]:
        def loader(index: Sequence[Expr]) -> OpsValue:
            indexer = self.layout.make_indexer()
            tmp_loader = ops.load(self.get_name(), indexer(index))
            if self.layout.dtype != self.data.dtype:
                return ops.to_dtype_bitcast(tmp_loader, self.dtype, self.data.dtype)
            else:
                return tmp_loader

        return loader

    def make_indexer(self) -> Callable[[Sequence[Expr]], Expr]:
        return self.layout.make_indexer()

    def get_layout(self) -> Layout:
        return self.layout

    def freeze_layout(self):  # type: ignore[no-untyped-def]
        pass

    def get_unbacked_symbol_uses(self) -> OrderedSet[sympy.Symbol]:
        return (
            free_unbacked_symbols(self.layout.size)
            | free_unbacked_symbols(self.layout.stride)
            | free_unbacked_symbols(self.layout.offset)
        )

    def codegen_reference(self, writer: Optional[IndentedBuffer] = None) -> str:
        # reinterpret_tensor is similar to as_strided except:
        # - offset is added to the existing offset (rather than replacing it)
        # - view tracking is disabled similar to unsafe_view
        return V.graph.wrapper_code.codegen_reinterpret_view(
            self.data,
            self.layout.size,
            self.layout.stride,
            self.layout.offset,
            writer.writeline if writer is not None else V.graph.wrapper_code.writeline,
            dtype=self.layout.dtype,
        )

    def num_reads(self) -> int:
        return 1


@ir_dataclass
class DtypeView(BaseView):
    """Pretend our storage has a different type"""

    target_dtype: torch.dtype

    @classmethod
    def create(cls, x, new_dtype):  # type: ignore[no-untyped-def]
        if is_storage_and_layout(x):
            storage, old_layout = as_storage_and_layout(x)
            new_layout = FixedLayout(
                old_layout.device,
                new_dtype,
                old_layout.size,
                old_layout.stride,
                old_layout.offset,
            )
            return ReinterpretView(data=storage, layout=new_layout)
        return DtypeView(data=x, target_dtype=new_dtype)

    def __str__(self) -> str:
        return self.str_helper([self.data, self.target_dtype])

    __repr__ = __str__

    @property
    def dtype(self):  # type: ignore[no-untyped-def]
        return self.target_dtype

    def get_size(self) -> Sequence[Expr]:
        return self.data.get_size()

    def make_loader(self) -> Callable[[Sequence[Expr]], OpsValue]:
        inner = self.data.make_loader()

        def loader(idx):  # type: ignore[no-untyped-def]
            return ops.to_dtype_bitcast(inner(idx), self.target_dtype, self.data.dtype)

        return loader


class SliceView(View):
    @classmethod
    def normalize_start_end(cls, x, dim, start, end):  # type: ignore[no-untyped-def]
        """
        Normalize start and end such that both are in the range
        [0, x.get_size()[dim]] and start <= end.
        """
        sizevars = V.graph.sizevars
        dim_size = x.get_size()[dim]

        if any(free_unbacked_symbols(x) for x in (start, end, dim_size)):
            min_func = sympy.Min
            max_func = sympy.Max
        else:
            min_func = sizevars.evaluate_min
            max_func = sizevars.evaluate_max

        def clamp(x, lower, upper):  # type: ignore[no-untyped-def]
            clamped_lower = (
                x if sizevars.statically_known_geq(x, lower) else max_func(x, lower)
            )
            clamped_full = (
                clamped_lower
                if sizevars.statically_known_leq(clamped_lower, upper)
                else min_func(clamped_lower, upper)
            )
            return clamped_full

        def clamp_wrap(val, lower, upper, default):  # type: ignore[no-untyped-def]
            if val is None:
                return default
            val = cls.handle_negative_index(val, dim_size)
            return clamp(val, lower, upper)

        start = clamp_wrap(start, 0, dim_size, 0)
        end = clamp_wrap(end, start, dim_size, dim_size)
        return start, end

    @classmethod
    def create(cls, x, dim, start, end, step=1, clamp=True):  # type: ignore[no-untyped-def]
        step = sympy.expand(step)
        assert isinstance(step, sympy.Expr) or step > 0
        try:
            if start == 0 and end >= 2**63 - 1 and step == 1:
                return x
        except TypeError:
            pass

        new_size = list(x.get_size())

        # NB: Ordinarily we default to clamping.
        # We only don't clamp for split_with_sizes. For split_with_sizes, sizes should be already valid
        # failing in this situation is ok, since invalid sizes could trigger silent errors.
        if clamp:
            start, end = cls.normalize_start_end(x, dim, start, end)

        new_size[dim] = FloorDiv(end - start + (step - 1), step)

        if is_storage_and_layout(x):
            # Fast path
            storage, old_layout = as_storage_and_layout(x)
            new_stride = list(old_layout.stride)
            new_stride[dim] = new_stride[dim] * step
            new_layout = FixedLayout(
                old_layout.device,
                old_layout.dtype,
                new_size,
                new_stride,
                old_layout.offset + old_layout.stride[dim] * start,
            )
            return ReinterpretView(data=storage, layout=new_layout)

        def reindex(index):  # type: ignore[no-untyped-def]
            assert len(index) == len(new_size), f"wrong ndim {index} {new_size}"
            index = list(index)
            index[dim] = index[dim] * step + start
            return index

        # redirect to a generic view
        return SliceView(data=x, size=new_size, reindex=reindex)


@ir_dataclass
class BaseConstant(IRNode):
    dtype: torch.dtype
    device: torch.device

    def get_size(self) -> Sequence[Expr]:
        return ()

    def get_device(self) -> Optional[torch.device]:
        return self.device

    def get_origin_node(self) -> Optional[torch.fx.Node]:
        return None

    def get_reads(self) -> OrderedSet[Dep]:
        return OrderedSet()


@ir_dataclass
class Constant(BaseConstant):
    value: Any
    dtype: torch.dtype
    device: torch.device

    def make_loader(self) -> Callable[[Sequence[Expr]], OpsValue]:
        def loader(index: Sequence[Expr]) -> OpsValue:
            return ops.constant(self.value, self.dtype)

        return loader

    def realize(self) -> Optional[str]:
        pass

    def constant_to_device(self, device: torch.device) -> IRNode:
        return Constant(value=self.value, dtype=self.dtype, device=device)


@ir_dataclass
class IndexingConstant(BaseConstant):
    index: Any
    dtype: torch.dtype
    device: torch.device

    def make_loader(self) -> Callable[[Sequence[Expr]], OpsValue]:
        def loader(index: Sequence[Expr]) -> OpsValue:
            return ops.index_expr(self.index, self.dtype)

        return loader

    def constant_to_device(self, device: torch.device) -> IRNode:
        return IndexingConstant(index=self.index, dtype=self.dtype, device=device)


def is_contiguous_strides_for_shape(
    stride: Sequence[_IntLike], shape: Sequence[_IntLike]
) -> bool:
    return all(
        size == 1 or left == right
        for left, right, size in zip(
            stride, FlexibleLayout.contiguous_strides(shape), shape
        )
    )


def get_align_for_dtype(dtype: torch.dtype) -> int:
    return config.padding_alignment_bytes // dtype.itemsize


class OutputSpec:
    """Abstract base for Layout, MultiOutputLayout, NoneLayout.
    Represents the memory layout of the output of an Operation."""

    def get_device(self) -> Optional[torch.device]:
        raise NotImplementedError(type(self).__name__)

    def storage_size(self) -> int:
        raise NotImplementedError(type(self).__name__)


@ir_dataclass
class Layout(OutputSpec):
    def __init__(
        self,
        device: torch.device,
        dtype: torch.dtype,
        size: list[Expr],
        stride: Optional[list[Expr]] = None,
        offset: Expr = Integer(0),
    ) -> None:
        if stride is None:
            stride = FlexibleLayout.contiguous_strides(size)
        self.device = device
        self.dtype = dtype
        assert len(size) == len(stride), f"size={size}, stride={stride}"
        assert all(isinstance(s, (Expr, int)) for s in size)
        self.size: list[Expr] = size
        self.stride: list[Expr] = stride
        self.offset: Expr = offset

    def __str__(self) -> str:
        offset = ""
        if self.offset != 0:
            offset = f", offset={self.offset}"

        device_index_str = "" if self.device.index is None else f":{self.device.index}"
        return (
            f"{type(self).__name__}('{self.device.type}{device_index_str}', {self.dtype}, "
            f"size={self.size}, stride={self.stride}{offset})"
        )

    __repr__ = __str__

    def get_device(self) -> torch.device:
        return self.device

    def is_contiguous(self) -> bool:
        return is_contiguous_strides_for_shape(self.stride, self.size)

    @staticmethod
    def is_channels_last_contiguous(
        shape: Sequence[_IntLike], strides: Sequence[_IntLike]
    ) -> bool:
        ndim = len(shape)
        if ndim not in [4, 5] or shape[1] == 1:
            return False
        for left, right, size in zip(
            strides, make_channels_last_strides_for(shape), shape
        ):
            if size != 1 and left != right:
                return False
        return True

    def is_transposed(self) -> bool:
        for left, right, size in zip(
            self.stride,
            reversed(FlexibleLayout.contiguous_strides(list(reversed(self.size)))),
            self.size,
        ):
            if size != 1 and left != right:
                return False
        return True

    def is_stride_ordered(self, order) -> bool:  # type: ignore[no-untyped-def]
        assert len(self.stride) == len(order)

        # ignore dimensions of size 1, they dont affect layout
        non_1_indices = [
            i
            for i, dim in enumerate(self.size)
            if V.graph.sizevars.size_hint(dim, fallback=2) != 1
        ]

        stride = [self.stride[i] for i in non_1_indices]
        order = [order[i] for i in non_1_indices]

        def sorted_indices(arr):  # type: ignore[no-untyped-def]
            sorted_arr = sorted(arr)
            return [sorted_arr.index(element) for element in arr]

        # since we may have removed dimensions, need to re-sort & re-index order
        order = sorted_indices(order)

        # reorder the stride given order
        stride_ordered = [-1] * len(order)
        for i in range(len(order)):
            stride_ordered[order[i]] = stride[i]
        # check if it is in ascending order
        for i in range(len(order) - 1):
            expr = stride_ordered[i] > stride_ordered[i + 1]
            if not isinstance(expr, bool):
                expr = V.graph._shape_env.evaluate_expr(
                    stride_ordered[i] > stride_ordered[i + 1], size_oblivious=True
                )
            if expr:
                return False
        return True

    def is_channels_last_stride_ordered(self):  # type: ignore[no-untyped-def]
        # create channels_last order(NCHW, NCDHW, the C is the first order).
        order = [0] + list(reversed(range(1, len(self.stride) - 1)))
        order = [len(order)] + order
        return self.is_stride_ordered(order)

    @staticmethod
    def _pad_strides(in_strides, size, dtype):  # type: ignore[no-untyped-def]
        """
        The padding does not change stride order but makes sure all strides larger
        than the threshold are multiple of align.
        """
        align = get_align_for_dtype(dtype)
        if len(in_strides) == 0:
            return in_strides

        if not config.pad_channels_last and Layout.is_channels_last_contiguous(
            size, in_strides
        ):
            return in_strides

        current_fx_node = V.get_current_node()
        if hasattr(current_fx_node, "meta") and current_fx_node.meta.get(
            "dislike_padding", False
        ):
            return in_strides

        # get_stride_order does not work with dynamic shape. Also we can not
        # statically decide if a padding is needed or how much padding we should
        # do for dynamic shape.
        #
        # Skip padding the strides for dynamic shape for now.
        if not all(
            isinstance(s, (int, sympy.Integer))
            for s in itertools.chain(in_strides, size)
        ):
            return in_strides

        stride_order = get_stride_order(in_strides)
        fill_order = stride_order2fill_order(stride_order)

        new_strides = [0 for _ in range(len(in_strides))]
        # since we pad when the layout is flexible, we can decide the
        # smallest stride to be 1.
        new_strides[fill_order[0]] = 1

        padded = False
        for rank, idx in enumerate(fill_order[1:], start=1):
            prev_idx = fill_order[rank - 1]
            stride = new_strides[prev_idx] * size[prev_idx]

            if stride > config.padding_stride_threshold and stride % align != 0:
                stride = ceildiv(stride, align) * align
                padded = True
            new_strides[idx] = stride

        if not padded:
            # Consider a tensor with shape [256, 1, 5, 5]
            # Avoid strides like [25, 5, 5, 1] being padded to equivalent strides
            # [25, 25, 5, 1].
            return in_strides

        metrics.num_comprehensive_padding += 1
        return new_strides

    def pad_strides(self):  # type: ignore[no-untyped-def]
        assert isinstance(self, FlexibleLayout)
        assert self.stride is not None
        self.stride = self._pad_strides(self.stride, self.size, self.dtype)

    def should_pad_strides(self):  # type: ignore[no-untyped-def]
        return config.comprehensive_padding and isinstance(self, FlexibleLayout)

    def as_fixed(self):  # type: ignore[no-untyped-def]
        if isinstance(self, FixedLayout):
            return self

        if self.should_pad_strides():
            self.pad_strides()
        return FixedLayout(
            self.device,
            self.dtype,
            self.size,
            self.stride,
            self.offset,
        )

    def make_indexer(self) -> Callable[[Sequence[Expr]], Expr]:
        assert FlexibleLayout.allow_indexing, (
            f"convert {type(self).__name__} to FixedLayout first"
        )
        return self.as_fixed().make_indexer()

    def __eq__(self, other) -> bool:  # type: ignore[no-untyped-def]
        return (
            self.device == other.device
            and self.dtype == other.dtype
            and self.size == other.size
            and self.stride == other.stride
            and self.offset == other.offset
        )

    def storage_size(self) -> sympy.Expr:
        return compute_required_storage_length(self.size, self.stride, self.offset)


class FixedLayout(Layout):
    """A Tensor layout we cannot change"""

    def make_indexer(self) -> Callable[[Sequence[Expr]], Expr]:
        """A closure containing math to read a given element"""

        def indexer(index):  # type: ignore[no-untyped-def]
            assert len(index) == len(self.stride)
            assert len(index) == len(self.size)
            result = self.offset
            for idx, stride, sz in zip(index, self.stride, self.size):
                if sz != 1:
                    result = result + idx * stride
            return result

        return indexer


class FlexibleLayout(Layout):
    """A Tensor layout we are allowed to change"""

    allow_indexing = False

    # WARNING!  This doesn't handle zero size tensors correctly
    @staticmethod
    def contiguous_strides(sizes):  # type: ignore[no-untyped-def]
        if len(sizes) == 0:
            return []
        reversed_strides = [sympy.S.One]
        for size in reversed(sizes[1:]):
            reversed_strides.append(size * reversed_strides[-1])
        return list(reversed(reversed_strides))

    @staticmethod
    def fill_ordered(sizes, order):  # type: ignore[no-untyped-def]
        """
        Create a stride based on the order the dimensions should be filled in.

        In this format, channels last would be:
            [1, 3, 2, 0]
        """
        assert OrderedSet(range(len(sizes))) == OrderedSet(order), (sizes, order)
        next_stride = sympy.S.One
        strides = [None] * len(order)

        for i in order:
            strides[i] = next_stride
            next_stride = next_stride * sizes[i]
        return strides

    @staticmethod
    def stride_ordered(sizes, order):  # type: ignore[no-untyped-def]
        """
        Create a stride based on the sorted order of a permuted range.

        In this format, channels last would be:
            [3, 0, 2, 1]
        """
        assert OrderedSet(range(len(sizes))) == OrderedSet(order)
        fill_order = stride_order2fill_order(order)
        return FlexibleLayout.fill_ordered(sizes, fill_order)

    @staticmethod
    def stride_ordered_for_memory_format(sizes, memory_format):  # type: ignore[no-untyped-def]
        """
        Create a stride based on a memory format.

        Memory format is translasted into a stride order,
        so channels_last is the same as:
            FlexibleLayout.stride_ordered(sizes, [3, 0, 2, 1])

        This interface does not support memory_format `torch.preserve_format`
        which should be used to deduce a format from another source
        """
        if memory_format == torch.channels_last:
            return FlexibleLayout.stride_ordered(sizes, NHWC_STRIDE_ORDER)
        elif memory_format == torch.channels_last_3d:
            return FlexibleLayout.stride_ordered(sizes, NHWDC_STRIDE_ORDER)
        elif memory_format == torch.contiguous_format:
            return FlexibleLayout.contiguous_strides(sizes)
        else:
            log.debug(
                "stride_ordered_for_memory_format, unsuppored memory_format: %s",
                memory_format,
            )
            raise NotImplementedError

    @staticmethod
    def same_ordered(sizes, stride):  # type: ignore[no-untyped-def]
        """
        Create a stride that has the same stride order as given stride

        For example, if given stride is [1000, 1, 100, 10],
        the fill order should be [1, 3, 2, 0]
        """
        assert len(sizes) == len(stride)
        stride = [V.graph.sizevars.size_hint(x) for x in stride]
        fill_order = sorted(range(len(stride)), key=stride.__getitem__)
        return FlexibleLayout.fill_ordered(sizes, fill_order)

    def as_stride_order(self, order, allow_padding=False):  # type: ignore[no-untyped-def]
        new_stride = self.stride_ordered(self.size, order)
        if self.should_pad_strides() and allow_padding:
            new_stride = self._pad_strides(new_stride, self.size, self.dtype)

        return FixedLayout(
            self.device,
            self.dtype,
            self.size,
            new_stride,
            self.offset,
        )

    def as_exact_strides(self, exact_strides, allow_padding=False):  # type: ignore[no-untyped-def]
        new_stride = exact_strides
        if self.should_pad_strides() and allow_padding:
            new_stride = self._pad_strides(new_stride, self.size, self.dtype)

        return FixedLayout(
            self.device,
            self.dtype,
            self.size,
            new_stride,
            self.offset,
        )

    def as_fill_order(self, order):  # type: ignore[no-untyped-def]
        new_stride = self.fill_ordered(self.size, order)
        if self.should_pad_strides():
            new_stride = self._pad_strides(new_stride, self.size, self.dtype)
        return FixedLayout(
            self.device,
            self.dtype,
            self.size,
            new_stride,
            self.offset,
        )

    def as_same_order(self, stride):  # type: ignore[no-untyped-def]
        new_stride = self.same_ordered(self.size, stride)
        if self.should_pad_strides():
            new_stride = self._pad_strides(new_stride, self.size, self.dtype)
        return FixedLayout(
            self.device,
            self.dtype,
            self.size,
            new_stride,
            self.offset,
        )

    def __init__(self, device, dtype, size, stride_order=None) -> None:  # type: ignore[no-untyped-def]
        if stride_order:
            strides = FlexibleLayout.fill_ordered(size, stride_order)
        else:
            strides = FlexibleLayout.contiguous_strides(size)
        super().__init__(device, dtype, size, strides)


class NonOwningLayout(Layout):
    """Is a view into the storage of another tensor"""

    def __init__(self, view: Union[BaseView, TensorBox]) -> None:
        layout = view.get_layout()
        super().__init__(
            layout.device,
            layout.dtype,
            layout.size,
            layout.stride,
        )
        self.view = view

    def make_indexer(self) -> Callable[[Sequence[Expr]], Expr]:
        return self.as_fixed().make_indexer()

    def maybe_guard_aligned(self):  # type: ignore[no-untyped-def]
        offset = self.view.get_layout().offset
        if offset == 0:
            return True
        from .utils import ALIGNMENT

        return V.graph.sizevars.statically_known_multiple_of(offset, ALIGNMENT)


class CommBufferType(Enum):
    SYMM_MEM = "symm_mem"


class CommBufferLayout(FixedLayout):
    """
    A layout that signifies the buffer is a comm buffer.
    In terms of striding, the layout is identical to `FixedLayout`.

    Buffers with this layout do not participate in in-place reuse - it can be
    neither the source nor the target for in-place reuse.

    For detailed motivation and usage of this layout, see
    NOTE [lowering-time collective optimization].
    """

    comm_buffer_type: CommBufferType
    group_name: str

    def __init__(
        self,
        layout: FlexibleLayout,
        comm_buffer_type: CommBufferType,
        group_name: str,
    ):
        if not isinstance(layout, FlexibleLayout):
            raise AssertionError(
                "A `CommBufferLayout` can only be initialized with "
                f"a `FlexibleLayout` (got {layout})."
            )

        fixed = layout.as_fixed()
        super().__init__(
            device=fixed.device,
            dtype=fixed.dtype,
            size=fixed.size,
            stride=fixed.stride,
            offset=fixed.offset,
        )
        self.comm_buffer_type = comm_buffer_type
        self.group_name = group_name


@ir_dataclass
class NoneLayout(OutputSpec):
    # This is janky, I figured out what fields to populate by just running
    # the model I was interested in and adding properties/methods as needed.
    # This doesn't inherit from Layout because Layout assumes you have stuff
    # like sizes, but I don't really have anything here.
    #
    # If you have an ir.Node with NoneLayout, you probably need to setup
    # dependencies manually in scheduler

    device: Optional[torch.device]
    size: list[int] = dataclasses.field(default_factory=lambda: [0])
    stride: list[int] = dataclasses.field(default_factory=lambda: [0])

    def storage_size(self) -> int:
        return 0

    def as_fixed(self):  # type: ignore[no-untyped-def]
        return self

    def get_device(self) -> Optional[torch.device]:
        return self.device


class MutationLayoutSHOULDREMOVE(Layout):
    def __init__(self, target: IRNode) -> None:
        super().__init__(
            target.get_device_or_error(),
            target.get_dtype(),
            target.get_size(),  # type: ignore[arg-type]
            None,
        )
        self.target = target
        name = self.get_buffer().get_name()
        V.graph.mark_buffer_mutated(name)

    @property
    def stride(self) -> list[Expr]:
        return self.real_layout().stride

    @stride.setter
    def stride(self, value: Never) -> None:
        pass  # ignore setting of stride

    def storage_size(self) -> sympy.Expr:
        return self.real_layout().storage_size()

    def get_buffer(self) -> Buffer:
        def unwrap_views(target):  # type: ignore[no-untyped-def]
            if isinstance(target, MutationLayoutSHOULDREMOVE):
                return unwrap_views(target.target)
            if isinstance(target, BaseView):
                return unwrap_views(target.unwrap_view())
            if isinstance(target, MutableBox):
                return unwrap_views(target.data)
            return target

        result = unwrap_views(self.target)
        assert isinstance(result, Buffer), (
            "MutationLayoutSHOULDREMOVE must refer to a buffer"
        )
        return result

    def real_layout(self):  # type: ignore[no-untyped-def]
        return self.get_buffer().layout

    @classmethod
    def realize_into(cls, src, dst, unsafe_alias=False):  # type: ignore[no-untyped-def]
        dst.realize()
        # NOTE: We must realize users of `dst` before we realize `src`, since
        # realization order determines scheduling order. Otherwise, src's
        # mutation would be scheduled before the existing users of dst!
        V.graph.mark_buffer_mutated(dst.get_name())

        if isinstance(src, TensorBox):
            src = src.data

        # We copy the contents of src into dst. In most cases this should
        # be fused into a single kernel by the scheduler.
        # NOTE: We cannot change src's layout to mutate dst directly as this
        # would alias src to dst, which is not correct as further mutations to
        # dst would effect users of src. However if there are no more users of
        # dst, we can alias src to dst.
        src.realize_hint()

        if not unsafe_alias:
            src = Pointwise.create(
                device=src.get_device(),
                dtype=src.get_dtype(),
                inner_fn=src.make_loader(),
                ranges=[
                    V.graph.sizevars.guard_equals(a, b)
                    for a, b in zip(src.get_size(), dst.get_size())
                ],
            ).data

        src.realize()
        assert isinstance(src.data.layout, FlexibleLayout)
        src.data.layout = MutationLayoutSHOULDREMOVE(dst)
        return src.data

    def as_fixed(self):  # type: ignore[no-untyped-def]
        return self

    def make_indexer(self) -> Callable[[Sequence[Expr]], Expr]:
        return self.target.make_indexer()


@ir_dataclass(frozen=False)
class Buffer(IRNode):
    # Name is sometimes None; e.g., ForceInPlace, where there isn't
    # a meaningful name
    name: Optional[str]
    layout: OutputSpec

    # Multi-output buffers will define 'outputs: List[Buffer]'. Confusingly,
    # MultiOutput does NOT define this!

    def __post_init__(self) -> None:
        super().__post_init__()
        self._post_init_setattr("origin_node", None)

    def make_indexer(self) -> Callable[[Sequence[Expr]], Expr]:
        return self.get_layout().make_indexer()

    def get_name(self) -> str:
        assert self.name, self
        return self.name

    def get_device(self) -> Optional[torch.device]:
        return self.get_output_spec().get_device()

    def get_defining_op(self) -> Optional[Operation]:
        return None

    @property
    def dtype(self) -> torch.dtype:
        return self.get_layout().dtype

    def get_size(self) -> Sequence[Expr]:
        return [*self.get_layout().size]

    def get_stride(self) -> list[Expr]:
        return [*self.get_layout().stride]

    def get_offset(self) -> Expr:
        return self.get_layout().offset

    def get_layout(self) -> Layout:
        if isinstance(self.layout, Layout):
            return self.layout
        raise NotImplementedError(type(self.layout).__name__)

    def get_output_spec(self) -> OutputSpec:
        return self.layout

    def get_storage_numel(self):  # type: ignore[no-untyped-def]
        return self.get_numel()

    def freeze_layout(self):  # type: ignore[no-untyped-def]
        if isinstance(self.layout, Layout) and not isinstance(
            self.layout, NonOwningLayout
        ):
            self.layout = self.layout.as_fixed()

    def freeze_layout_with_stride_order(self, order, allow_padding=False) -> None:  # type: ignore[no-untyped-def]
        assert isinstance(self.layout, FlexibleLayout)
        self.layout = self.layout.as_stride_order(order, allow_padding=allow_padding)

    def freeze_layout_with_fill_order(self, order) -> None:  # type: ignore[no-untyped-def]
        assert isinstance(self.layout, FlexibleLayout)
        self.layout = self.layout.as_fill_order(order)

    def freeze_layout_with_same_order(self, stride) -> None:  # type: ignore[no-untyped-def]
        assert isinstance(self.layout, FlexibleLayout)
        self.layout = self.layout.as_same_order(stride)

    def freeze_layout_with_exact_strides(  # type: ignore[no-untyped-def]
        self, exact_strides, allow_padding=False
    ) -> None:
        assert isinstance(self.layout, FlexibleLayout)
        self.layout = self.layout.as_exact_strides(
            exact_strides, allow_padding=allow_padding
        )

    def is_zero_elements(self):  # type: ignore[no-untyped-def]
        return V.graph.sizevars.is_expr_static_and_true(sympy.Eq(self.get_numel(), 0))

    def make_loader(self) -> Callable[[Sequence[Expr]], OpsValue]:
        # Loading from a zero-element buffer is a no-op
        if self.is_zero_elements():
            return partial(nop_loader_fn, dtype=self.get_dtype())

        def loader(index):  # type: ignore[no-untyped-def]
            indexer = self.make_indexer()
            return ops.load(self.name or "unnamed", indexer(index))

        return loader

    def codegen_reference(self, writer: Optional[IndentedBuffer] = None) -> str:
        return self.get_name()

    def decide_layout(self):  # type: ignore[no-untyped-def]
        pass

    def get_inputs_that_alias_output(self) -> Sequence[str]:
        if isinstance(self.layout, NonOwningLayout):
            return [self.layout.view.get_name()]
        return ()

    def get_mutation_names(self) -> Sequence[str]:
        if isinstance(self.layout, MutationLayoutSHOULDREMOVE):
            return [self.layout.target.get_name()]
        return ()

    def get_read_names(self) -> OrderedSet[str]:
        return OrderedSet([self.get_name()])

    def get_unbacked_symbol_uses(self) -> OrderedSet[sympy.Symbol]:
        return OrderedSet()

    def get_unbacked_symbol_defs(self) -> OrderedSet[sympy.Symbol]:
        return OrderedSet()

    def realize(self) -> Optional[str]:
        pass

    def should_allocate(self) -> bool:
        # Returns False by default.
        return False


@ir_dataclass(frozen=False)
class OperationBuffer(Buffer, Operation):
    # An operation that produces a single output buffer
    def get_outputs(self) -> list[Buffer]:
        return [self]

    def get_defining_op(self) -> Operation:
        return self

    # Skip implementation in Buffer
    get_operation_name = Operation.get_operation_name

    def __post_init__(self) -> None:
        Buffer.__post_init__(self)
        Operation.__post_init__(self)


class InputBuffer(Buffer):
    def num_reads(self) -> int:
        return 1


class DonatedBuffer(InputBuffer):
    """
    Represents a donated buffer which is a saved tensor that is not alias to any
    fwd inputs, fwd user outputs, and bwd outputs. We generally cannot inplace
    reuse the input tensor memory during backward since it might be used in another
    function. However, donated buffer can be inplace reused during backward
    to save memory.
    """


class ConstantBuffer(InputBuffer):
    override_device: Optional[torch.device] = None

    def make_loader(self) -> Callable[[Sequence[Expr]], OpsValue]:
        def loader(index: Sequence[Expr]) -> OpsValue:
            indexer = self.get_layout().make_indexer()
            return ops.load(
                V.graph.constant_name(self.get_name(), self.override_device),
                indexer(index),
            )

        return loader

    def constant_to_device(self, device: torch.device) -> IRNode:
        return ConstantBuffer(
            name=V.graph.constant_name(self.get_name(), device), layout=self.layout
        )


@ir_dataclass
class NoneAsConstantBuffer(IRNode):
    def get_reads(self) -> OrderedSet[Dep]:
        return OrderedSet()

    def get_unbacked_symbol_uses(self) -> OrderedSet[sympy.Symbol]:
        return OrderedSet()

    def codegen_reference(self, writer: Optional[IndentedBuffer] = None) -> str:
        return V.graph.wrapper_code.none_str

    def get_output_spec(self) -> OutputSpec:
        return NoneLayout(device=None)

    def has_tensor_output(self) -> bool:
        return False


@ir_dataclass
class ShapeAsConstantBuffer(IRNode):
    expr: Expr

    def get_unbacked_symbol_uses(self) -> OrderedSet[sympy.Symbol]:
        return free_unbacked_symbols(self.expr)

    def codegen_reference(self, writer: Optional[IndentedBuffer] = None) -> str:
        return V.graph.wrapper_code.codegen_sizevar(self.expr)

    def has_tensor_output(self) -> bool:
        return False


@ir_dataclass(frozen=False)
class ComputedBuffer(OperationBuffer):
    data: Loops

    def get_computed_buffer_name(self) -> Optional[str]:
        """
        Returns self.name if it exists, otherwise returns the name of the data node if that exists.
        If neither exist, returns None.
        """
        if self.name is not None:
            return self.name
        if hasattr(self.data, "name"):
            return self.data.name
        return None

    def num_reads(self) -> int:
        return self.data.num_reads()

    def get_reads(self) -> OrderedSet[Dep]:
        return self.data.get_reads()

    def get_read_names(self) -> OrderedSet[str]:
        return self.data.get_read_names()

    def get_read_writes(self) -> dependencies.ReadWrites:
        with patch.object(FlexibleLayout, "allow_indexing", True):
            if self.data.get_reduction_type():
                return extract_read_writes(
                    self.get_store_function(),
                    self.data.get_pointwise_size(),  # type: ignore[arg-type]
                    self.data.get_reduction_size(),  # type: ignore[arg-type]
                )
            else:
                return extract_read_writes(
                    self.get_store_function(),
                    self.data.get_size(),  # type: ignore[arg-type]
                )

    def get_unbacked_symbol_uses(self) -> OrderedSet[sympy.Symbol]:
        # Ordinarily, we'd like to just peek at the arguments list,
        # but ComputedBuffers have no argument list.
        #
        # Morally, this logic needs to be synchronized with the
        # KernelArgs.size calls, which are responsible for making symbols make
        # there way as kernel arguments (and it is precisely passing in one of
        # those symbols that establishes a dependency).  However, we haven't
        # started codegen yet so we can't directly reuse that logic.
        #
        # For now, I'm just yoloing with the size of the buffer.  Not sure if
        # it is enough.
        #
        # One thing you might wonder is if this is enough for a ComputedBuffer
        # denoting a reduction over i0.  Empirically, it is enough, but for an
        # unusual reason: we only need accurate dependencies for item() call,
        # but it's impossible to end up with a reduction over i0 from an
        # item() call without a regular non-reduction buffer first.
        return (
            free_unbacked_symbols(self.get_size())
            | free_unbacked_symbols(self.get_stride())
            | free_unbacked_symbols(self.get_offset())
            | self.data.get_unbacked_symbol_uses()
        )

    def make_loader(self) -> Callable[[Sequence[Expr]], OpsValue]:
        if (
            not self.get_reduction_type()
            and self.name not in V.graph.mutated_buffers
            and self.num_reads() == 0
        ):
            # inline this op rather than generating ops.load()
            return self.data.make_loader()
        return super().make_loader()

    def get_store_function(self) -> Callable[..., None]:
        indexer = self.get_layout().as_fixed().make_indexer()
        if isinstance(self.data, (Reduction, Scan, Sort)):
            return partial(self.data.store_reduction, self.name, indexer)
        else:
            assert isinstance(self.data, Pointwise)
            return partial(self.data.store_output, self.name, indexer)

    def get_fill_order(self) -> Optional[list[int]]:
        """
        If our layout is still flexible, try to determine the stride order based on stride orders of reads.

        TODO(jansel): A better algorithm here would look at downstream consumers of this
                      value and try to do global graph-level layout optimization.
                      This is also something just begging to be autotuned.
        """
        if isinstance(self.layout, FlexibleLayout):
            (index_vars, reduction_vars), _ = dependencies.index_vars_squeeze(
                self.data.get_pointwise_size(), self.data.get_reduction_size()
            )
            reads = self.get_read_writes().reads
            # only consider reads to buffer of same size
            # ignore StarDeps because they don't contribute stride information
            assert all(
                isinstance(r, (dependencies.StarDep, dependencies.MemoryDep))
                for r in reads
            )
            reads = [
                sympy_subs(r.index, {v: sympy.S.Zero for v in reduction_vars if v != 0})
                for r in reads
                if isinstance(r, dependencies.MemoryDep)
            ]

            if reads:
                if isinstance(self.data, (Scan, Sort)):
                    indices = self.data.reindex(index_vars, reduction_vars)
                else:
                    indices = index_vars
                stride_lengths = [
                    V.graph.sizevars.stride_hints(expr, indices) for expr in reads
                ]
                from .scheduler import pick_loop_order

                return pick_loop_order(stride_lengths, self.get_size())

        return None

    def decide_layout(self) -> None:
        if isinstance(self.layout, FlexibleLayout):
            order = self.get_fill_order()
            if order:
                self.freeze_layout_with_fill_order(order)
            else:
                self.freeze_layout()

    @cache_on_self
    def get_default_sizes_body(
        self,
    ) -> tuple[
        tuple[list[sympy.Expr], list[sympy.Expr]],
        LoopBody,
        tuple[list[sympy.Expr], list[sympy.Expr]],
    ]:
        args, var_ranges = dependencies.index_vars_squeeze(
            self.data.get_pointwise_size(), self.data.get_reduction_size(), prefix="q"
        )
        with patch.object(ConstantBuffer, "override_device", self.get_device()):
            body = LoopBody(
                self.get_store_function(),
                (args if self.get_reduction_type() else args[:1]),
                var_ranges,
                *args,
            )
        index_vars = []
        reduce_vars: list[Any] = []
        index_size = []
        reduce_size = []
        for v, s in var_ranges.items():
            if v in args[0]:
                assert not reduce_vars
                index_vars.append(v)
                index_size.append(s)
            else:
                assert v in args[1]
                reduce_vars.append(v)
                reduce_size.append(s)
        return (index_size, reduce_size), body, (index_vars, reduce_vars)

    def simplify_and_reorder(
        self,
        extra_indexing_constraints: Optional[tuple[dict[Any, Any], list[Any]]] = None,
        recompute_sizes_body_func: Optional[Callable[..., Any]] = None,
    ) -> tuple[tuple[list[sympy.Expr], list[sympy.Expr]], LoopBody]:
        """
        This is a main place where we do loop transformations in a
        backend-agnostic way.

        Here we:
            1) Remove any 1 dimensions
            2) Fuse contiguous dimensions together
            3) Reorder dimensions based on stride orders

        Optional argument extra_indexing_constraints can be used to append additional
        indexing expressions to existing ones derived from buffer's body. This can be useful
        to fuse scheduler nodes with compatible ranges, e.g. (s0*s1*...,) and (s0, s1, s2, ...)
        on CPU by preventing indexing simplifications and obtaining index/reduce ranges for
        the scheduler node compatible with other nodes.
        Optional argument recompute_sizes_body_func can be used to recompute sizes and body
        on the default body. This can be useful to append additional loop transformations.
        """
        (
            (index_size, reduce_size),
            body,
            (index_vars, reduce_vars),
        ) = self.get_default_sizes_body()

        if recompute_sizes_body_func:
            (
                (index_size, reduce_size),
                body,
                (index_vars, reduce_vars),
            ) = recompute_sizes_body_func(
                (index_size, reduce_size), body, (index_vars, reduce_vars)
            )

        index_formulas = [*body.indexing_exprs.values()]
        if extra_indexing_constraints is not None:
            assert (
                isinstance(extra_indexing_constraints, tuple)
                and len(extra_indexing_constraints) == 2
            )
            extra_indexing_ranges, extra_indexing_expr = extra_indexing_constraints
            assert isinstance(extra_indexing_ranges, dict)
            assert isinstance(extra_indexing_expr, list)
            assert all(isinstance(f, Expr) for f in extra_indexing_expr)

            expected_var_ranges = body.var_ranges
            assert expected_var_ranges == extra_indexing_ranges, (
                expected_var_ranges,
                extra_indexing_ranges,
            )
            # remove already existing expressions
            extra_indexing_expr = [
                e for e in extra_indexing_expr if e not in index_formulas
            ]
            index_formulas += extra_indexing_expr

        memory_addrs = [*body.get_write_exprs()]
        if not V.graph.has_feature(self, BackendFeature.PREFER_STORE_LOOP_ORDER):
            memory_addrs.extend(body.get_read_exprs())

        def simplify_and_reorder(x_vars, support_vars, sizes, simplify_loops):  # type: ignore[no-untyped-def]
            sizes, reindex0, reindex1 = self._apply_loop_reordering(
                x_vars, support_vars, sizes, memory_addrs
            )
            # for NHWC: reindex0([0,1,2,3]) = [0,2,3,1], reindex1([0,1,2,3]) = [0,3,2,1]
            x_vars = reindex0(x_vars)

            if simplify_loops:
                sizes, reindex2, _prune = V.graph.sizevars._simplify_loops(
                    x_vars,
                    sizes,
                    index_prevent_reordering(index_formulas, x_vars, sizes),
                )
                reindex = fuse_reindexing(reindex1, reindex2)
            else:
                reindex = reindex1
            return sizes, reindex, reindex1

        support_vars = index_vars + reduce_vars
        should_merge_loops = (
            not is_gpu(get_device_type(self)) or not config.loop_ordering_after_fusion
        )
        iter_ranges, iter_reindex, _ = simplify_and_reorder(
            index_vars,
            support_vars,
            index_size,
            should_merge_loops,
        )

        # Like iteration dimensions, we may also want to delay merging reduction dimensions.
        # E.g., if we reduce a tensor [M, N, K] for its M and N dimensions followed by a pointwise
        # kernel, merging M and N dimension too early makes it hard to decide what loop order
        # we should pick for the piontwise kernel so that it is fusible with the reduction.
        reduce_ranges, reduce_reindex, _ = simplify_and_reorder(
            reduce_vars, support_vars, reduce_size, should_merge_loops
        )

        # retrace the loop body with simplification and reordering applied
        (iter_vars, reduce_vars), var_ranges = dependencies.index_vars_no_squeeze(
            iter_ranges,
            reduce_ranges,
            prefix="p",
        )
        body = LoopBody(
            body,
            [iter_reindex(iter_vars), reduce_reindex(reduce_vars)],
            var_ranges,
            iter_vars,
            reduce_vars,
        )
        return (iter_ranges, reduce_ranges), body

    @staticmethod
    def _apply_loop_reordering(  # type: ignore[no-untyped-def]
        index_vars,
        support_vars,
        sizes,
        memory_addrs,
        priority_idx=None,
    ):
        """
        Shuffle the order of loops around to hopefully improve performance.
        """
        from .scheduler import pick_loop_order

        if priority_idx is None:
            priority_idx = []

        try:
            strides = [
                V.graph.sizevars.stride_hints(expr, index_vars, support_vars)
                for expr in memory_addrs
            ]
            assert len(strides) == len(memory_addrs) and len(strides[0]) == len(
                index_vars
            )
            order = list(reversed(pick_loop_order(strides, sizes, priority_idx)))
        except Exception:
            if config.debug:
                log.warning(
                    "Did not simplify complex index:\n%s\n%s",
                    dict(zip(index_vars, sizes)),
                    memory_addrs,
                )
            order = list(range(len(sizes)))
        sizes = [sizes[i] for i in order]
        return sizes, same_reorder(order), inverse_reorder(order)

    def get_reduction_size(self) -> Sequence[sympy.Expr]:
        return self.data.get_reduction_size()

    def get_reduction_type(self) -> Optional[str]:
        return self.data.get_reduction_type()

    def is_no_op(self) -> bool:
        return self.data.is_zero_elements()

    def should_allocate(self) -> bool:
        return True

    def constant_to_device(self, device: torch.device) -> IRNode:
        """Move this to a given device. Requires that all reads are to constants."""
        return self.data.constant_to_device(device)


class TemplateBuffer(OperationBuffer):
    """
    Represents a Triton (in the future other type) of template operator
    that we can fuse an epilogue onto.
    """

    def __init__(
        self,
        layout: Layout,
        inputs: Sequence[IRNode],
        make_kernel_render: Callable[..., Any],
    ) -> None:
        super().__init__(name=None, layout=layout)
        self.inputs = InputsKernel.unwrap_storage(inputs)
        self.make_kernel_render = make_kernel_render
        self.name = V.graph.register_buffer(self)
        V.graph.register_operation(self)

    def get_read_writes(self) -> dependencies.ReadWrites:
        return self.extract_read_writes(normalize=True)

    def extract_read_writes(self, normalize):  # type: ignore[no-untyped-def]
        name = self.get_name()
        indexer = self.get_layout().make_indexer()

        def dummy(index, rindex):  # type: ignore[no-untyped-def]
            assert len(rindex) == 0
            return ops.store(name, indexer(index), "fake")

        deps = dependencies.extract_read_writes(
            dummy, self.get_size(), (), normalize=normalize
        )

        for inp in self.inputs:
            indexer = inp.layout.make_indexer()

            def dummy(index, rindex):  # type: ignore[no-untyped-def]
                assert len(rindex) == 0
                ops.load(inp.get_name(), indexer(index))

            deps.reads |= dependencies.extract_read_writes(
                dummy, inp.get_size(), (), normalize=True
            ).reads

        return deps

    def get_reduction_size(self) -> Sequence[sympy.Expr]:
        return sympy.S.One

    def get_reduction_type(self) -> Optional[str]:
        return None

    def should_allocate(self) -> bool:
        return True

    def simplify_and_reorder(  # type: ignore[no-untyped-def]
        self,
        extra_indexing_constraints: Optional[tuple[dict[Any, Any], list[Any]]] = None,
        recompute_sizes_body_func: Optional[Callable[..., Any]] = None,
    ):
        return (
            (
                self.get_size(),
                (),
            ),
            None,
        )


class TritonTemplateBuffer(TemplateBuffer):
    def __init__(  # type: ignore[no-untyped-def]
        self,
        layout,
        inputs,
        make_kernel_render,
        mutated_inputs: Optional[Iterable[IRNode]] = None,
        allowed_prologue_inps: Optional[OrderedSet[str]] = None,
    ) -> None:
        """
        NOTE:[TritonTemplates with multiple outputs]
        We want the ability for TritonTemplates to output multiple tensors. Triton
        kernels have no notion of outputs and this is done by creating tensors that
        are then mutated by the kernel. Currenlty our STORE_OUTPUT codegen doesn't
        support creating multinode outputs for triton templates.
        We work around this by creating an extra input buffer during the lowering
        and we mark them as mutated inputs.
        """
        super().__init__(layout, inputs, make_kernel_render)
        self.mutated_inputs = mutated_inputs
        self.outputs: list[Buffer] = [self]
        if mutated_inputs is not None:
            # Ensure that the mutated inputs are only allowed for certain nodes
            allowed_set = (
                torch.ops.higher_order.flex_attention,
                torch.ops.higher_order.flex_attention_backward,
            )
            current_node = V.graph.current_node.target
            assert current_node in allowed_set, (
                f"Mutated inputs are only allowed for {allowed_set} but got {current_node}"
            )
            device = self.inputs[0].get_device()
            self.outputs += [
                MutationOutput(NoneLayout(device=device), buf, self)
                for buf in mutated_inputs
            ]

        self.allowed_prologue_inps = (
            allowed_prologue_inps if allowed_prologue_inps else OrderedSet()
        )

    def get_outputs(self) -> list[Buffer]:
        return self.outputs

    def get_allowed_prologue_inps(self) -> OrderedSet[str]:
        return self.allowed_prologue_inps

    def __str__(self) -> str:
        out = f"TritonTemplateBuffer(layout={self.layout})"
        return out


PrimitiveInfoType = Union[int, float, bool, str, list[Union[int, str, float, bool]]]


class ChoiceCaller:
    """
    Represents a possible choice used in autotune_process.py.
    During autotuning, self.benchmark() is first called to get benchmark result,
    and if this choice is selected, self.output_node() is called to get the output_node.

    Children classes: TritonTemplateCaller, CUDATemplateCaller.
    """

    def __init__(
        self,
        name: str,
        input_nodes: list[Buffer],
        layout: Layout,
        description: str,
    ) -> None:
        super().__init__()
        self.name = name
        self.layout = layout
        self.input_nodes = input_nodes
        # An additional description used to describe the choice (useful for
        # knowing what autotuning is choosing)
        self.description = description

    def benchmark(self, *args, out) -> float:  # type: ignore[no-untyped-def]
        algo = self.to_callable()
        return benchmarker.benchmark(algo, args, {"out": out})

    def call_name(self) -> str:
        raise NotImplementedError

    def to_callable(self):  # type: ignore[no-untyped-def]
        raise NotImplementedError

    def hash_key(self) -> str:
        raise NotImplementedError

    def output_node(self) -> TensorBox:
        raise NotImplementedError

    def info_dict(self) -> dict[str, Union[PrimitiveInfoType, list[PrimitiveInfoType]]]:
        """Information returned here is logged to the autotune log file when that is enabled."""
        return {}

    def autoheuristic_id(self) -> str:
        return "unsupported_choice"


class TritonTemplateCallerBase(ChoiceCaller):
    def get_make_kernel_render(self) -> Any:
        raise NotImplementedError


class MultiTemplateBuffer(TritonTemplateBuffer):
    """
    Represents a Buffer with multiple backing implementation choices.

    Choices can be TritonTemplates or ExternKernels. During scheduling if there is a potential
    epilogue we will benchmark each of the choices with the epilogue to determine an implementation.
    Otherwise, the fastest base choice will be chosen.
    """

    def __init__(
        self,
        layout: Layout,
        inputs: list[IRNode],
        choice_timings: Callable[[], dict[ChoiceCaller, float]],
        unfiltered_choices: list[ChoiceCaller],
        allowed_prologue_inps: OrderedSet[str],
    ) -> None:
        super().__init__(
            layout=layout,
            inputs=inputs,
            make_kernel_render=None,
            allowed_prologue_inps=allowed_prologue_inps,
        )
        self._choice_timings_fn = choice_timings
        self._choice_timings: Optional[dict[ChoiceCaller, float]] = None
        self.original_inputs = inputs
        self._output_plannable = all(
            isinstance(choice, TritonTemplateCallerBase)
            or (
                isinstance(choice, torch._inductor.select_algorithm.ExternKernelCaller)
                and choice.has_out_variant
            )
            for choice in unfiltered_choices
        )

    @property
    def output_plannable(self) -> bool:
        """
        Are all possible choices TritonTemplates or Extern Kernels with out variants
        """
        return self._output_plannable

    @property
    def choice_timings(self) -> dict[ChoiceCaller, float]:
        if self._choice_timings is None:
            self._choice_timings = self._choice_timings_fn()
        return self._choice_timings

    @contextlib.contextmanager
    def swap_as_triton_caller(self, caller: TritonTemplateCallerBase):  # type: ignore[no-untyped-def]
        assert isinstance(caller, torch._inductor.select_algorithm.TritonTemplateCaller)
        assert self.layout == caller.layout

        render = self.make_kernel_render
        self.make_kernel_render = caller.get_make_kernel_render()
        try:
            yield
        finally:
            self.make_kernel_render = render

    def finalize_as_triton_caller(self, caller: TritonTemplateCallerBase) -> None:
        assert isinstance(caller, torch._inductor.select_algorithm.TritonTemplateCaller)
        assert self.get_size() == caller.layout.size
        assert self.get_stride() == caller.layout.stride
        self.make_kernel_render = caller.get_make_kernel_render()

    def get_min_choice(self) -> tuple[ChoiceCaller, float]:
        min_choice = min(self.choice_timings, key=self.choice_timings.get)  # type: ignore[arg-type]
        return (min_choice, self.choice_timings[min_choice])


class CUDATemplateBuffer(TemplateBuffer):
    def __init__(  # type: ignore[no-untyped-def]
        self,
        layout,
        inputs,
        make_kernel_render,
        workspace_size: int,
        template: CUDATemplate,
    ) -> None:
        super().__init__(layout, inputs, make_kernel_render)
        # Global memory (in bytes) needed for this template.
        self.workspace_size = workspace_size
        self.template = template

    def get_workspace_size(self):  # type: ignore[no-untyped-def]
        return self.workspace_size if self.workspace_size is not None else 0


class CppTemplateBuffer(TemplateBuffer):
    def __init__(self, layout, inputs, make_kernel_render, template, choice) -> None:  # type: ignore[no-untyped-def]
        super().__init__(layout, inputs, make_kernel_render)
        self.template = template
        self.choice = choice
        self.outputs: Optional[list[Buffer]] = None

    def get_layout(self) -> Layout:
        if isinstance(self.layout, MultiOutputLayout):
            assert isinstance(self.outputs, Iterable)
            first_output = self.outputs[0]
            assert isinstance(first_output, Buffer)
            layout = first_output.layout
            assert isinstance(layout, Layout)
            return layout
        else:
            return super().get_layout()


@ir_dataclass(frozen=False)
class InputsKernel(OperationBuffer):
    inputs: list[Buffer]

    def get_read_writes(self) -> dependencies.ReadWrites:
        reads = OrderedSet[dependencies.Dep]()
        StarDep = dependencies.StarDep
        for input in self.inputs:
            if isinstance(input, list):
                reads.update(StarDep(x.get_name()) for x in input)
            elif isinstance(input, ShapeAsConstantBuffer):
                # Skip creating dependncy for symbolics as they're visible globally
                continue
            else:
                reads.add(StarDep(input.get_name()))

        writes = OrderedSet[dependencies.Dep](
            StarDep(buf.get_name()) for buf in self.get_outputs()
        )

        return dependencies.ReadWrites(
            reads=reads,
            writes=writes,
            index_exprs=OrderedSet(),
        )

    def get_reads(self) -> OrderedSet[Dep]:
        return self.get_read_writes().reads

    @classmethod
    def unwrap_storage_for_input(cls, x: IRNode) -> IRNode:
        if isinstance(x, TensorBox):
            x = x.data
        if isinstance(x, StorageBox):
            x = x.data
        if isinstance(x, BaseView) and not isinstance(x, ReinterpretView):
            x = ExternKernel.realize_input(x)
        if isinstance(x, TensorBox):
            # when converting to ReinterpretView fails in the
            # realize_input call above, the result will be wrapped
            # into TensorBox / StorageBox pair as a result of the
            # cls.copy_input call; so we should unwrap recursively
            return cls.unwrap_storage_for_input(x)
        if isinstance(x, TorchBindObject):
            return x
        assert isinstance(x, (Buffer, ReinterpretView)), x
        return x

    @staticmethod
    def unwrap_storage(inputs):  # type: ignore[no-untyped-def]
        inputs_new = []
        for x in inputs:
            if isinstance(x, list):
                x = [InputsKernel.unwrap_storage_for_input(i) for i in x]
            else:
                x = InputsKernel.unwrap_storage_for_input(x)
            inputs_new.append(x)
        return inputs_new

    def is_extern(self) -> bool:
        return True

    def num_reads(self) -> int:
        return 1


class NopKernel(InputsKernel):
    def is_no_op(self) -> bool:
        return True

    def get_reads(self) -> OrderedSet[Dep]:
        return OrderedSet()


class ConcatKernel(NopKernel):
    """
    There isn't actually a real kernel for concat, we just change the
    storage for the upstream data.
    """

    @classmethod
    def create(cls, inputs, dim):  # type: ignore[no-untyped-def]
        device = inputs[0].get_device()
        dtype = inputs[0].get_dtype()
        new_size = list(inputs[0].get_size())
        offsets_start = [0]
        offsets_end = [new_size[dim]]
        assert 0 <= dim < len(new_size)
        for i in range(1, len(inputs)):
            input_size = inputs[i].get_size()
            offsets_start.append(new_size[dim])
            assert len(input_size) == len(new_size)
            assert inputs[i].get_dtype() == dtype
            assert inputs[i].get_device() == device
            for j in range(len(new_size)):
                if j == dim:
                    new_size[j] = new_size[j] + input_size[j]
                else:
                    new_size[j] = V.graph.sizevars.guard_equals(
                        new_size[j], input_size[j]
                    )
            offsets_end.append(new_size[dim])

        output_stride = FlexibleLayout.contiguous_strides(new_size)
        if config.comprehensive_padding:
            # Ensure the output stride matches the alignment requirements
            output_stride = Layout._pad_strides(
                output_stride, new_size, inputs[0].dtype
            )

        # If any of the inputs is in CL format, use CL format for the output
        for i in range(len(inputs)):
            x = inputs[i]
            if is_storage_and_layout(x):
                layout = x.get_layout()
                if isinstance(
                    layout, FixedLayout
                ) and Layout.is_channels_last_contiguous(layout.size, layout.stride):
                    # use CL stride for the output
                    output_stride = make_channels_last_strides_for(new_size)
                    break
        any_input_is_storage_and_layout = any(is_storage_and_layout(x) for x in inputs)
        fx_node_args = V.graph.current_node.args[0]
        assert isinstance(fx_node_args, list)
        # If any of the inputs has meta tensor and the meta tensor is in CL format, use CL format for the output
        if any_input_is_storage_and_layout is False and any(
            "val" in arg.meta
            and (
                arg.meta["val"].is_contiguous(memory_format=torch.channels_last)
                or arg.meta["val"].is_contiguous(memory_format=torch.channels_last_3d)
            )
            for arg in fx_node_args
        ):
            output_stride = make_channels_last_strides_for(new_size)

        concat_kernel = ConcatKernel(
            name=None,
            layout=FixedLayout(
                device=device,
                dtype=dtype,
                size=new_size,
                stride=output_stride,
            ),
            inputs=[],
        )
        kernel = StorageBox(concat_kernel)
        op_names = []
        for i in range(len(inputs)):
            input_buffer = cls.realize_into(
                inputs[i],
                SliceView.create(
                    kernel, dim, offsets_start[i], offsets_end[i], clamp=False
                ),
            )
            concat_kernel.inputs.append(input_buffer)

            if isinstance(inputs[i].data, BaseView):
                input_unwrapped = inputs[i].data.unwrap_view()
            else:
                input_unwrapped = inputs[i].data

            if (
                input_unwrapped.is_input_buffer()
                and is_gpu(inputs[i].get_device().type)
                and not is_dynamic(input_buffer)
            ):
                op_names.append(input_buffer.get_operation_name())

        if len(op_names) > 1 and V.graph.has_feature(device, BackendFeature.FOREACH):
            V.graph.register_operation_list(op_names)

        concat_kernel.name = V.graph.register_buffer(concat_kernel)
        concat_kernel.inputs = cls.unwrap_storage(concat_kernel.inputs)
        V.graph.register_operation(concat_kernel)

        return kernel

    @classmethod
    def can_realize_into_without_copy(cls, src, dst=None):  # type: ignore[no-untyped-def]
        if isinstance(src, TensorBox):
            # unwrap a TensorBox
            return cls.can_realize_into_without_copy(src.data, dst)

        if isinstance(src.data, MultiTemplateBuffer):
            if (
                not isinstance(src.data.layout, FixedLayout)
                or not src.data.output_plannable
            ):
                return False

            # we call can_realize_into_without_copy in cat lowering before we've decided
            # on output format, optimistically assume layout matches
            if dst is None:
                return True

            # otherwise, check equality of layouts
            if not len(src.get_stride()) == len(dst.get_stride()):
                return False

            return all(
                V.graph.sizevars.statically_known_equals(s1, s2)
                for s1, s2 in zip(src.get_stride(), dst.get_stride())
            )

        return isinstance(src.data.layout, FlexibleLayout) and not isinstance(
            src.data, ExternKernelAlloc
        )

    @classmethod
    def realize_into(cls, src, dst):  # type: ignore[no-untyped-def]
        # Attempt to turn this into a ReinterpretView rather than assert.
        # This has concessions around layout, as as_storage_and_layout
        # can cause us to go from flexible to fixed layout.
        if not isinstance(dst, ReinterpretView):
            if is_storage_and_layout(dst):
                storage, layout = as_storage_and_layout(dst)
                dst = ReinterpretView(data=storage, layout=layout)
        assert isinstance(dst, ReinterpretView), dst
        if isinstance(src, TensorBox):
            # unwrap a TensorBox
            return cls.realize_into(src.data, dst)

        if isinstance(src, StorageBox):
            src.realize()
            # ExternKernelAlloc has specific requirements for output layout, should create a copy
            assert hasattr(src.data, "layout")
            if cls.can_realize_into_without_copy(src, dst):
                src.data.layout = NonOwningLayout(dst)
                return src.data
        # introduce a copy
        pw = Pointwise.create(
            device=src.get_device(),
            dtype=src.get_dtype(),
            inner_fn=src.make_loader(),
            ranges=[
                V.graph.sizevars.guard_equals(a, b)
                for a, b in zip(src.get_size(), dst.get_size())
            ],
        )
        return cls.realize_into(pw, dst)

    def should_allocate(self) -> bool:
        return True


@ir_dataclass(frozen=False)
class ExternKernel(InputsKernel):
    constant_args: tuple[Any, ...] = ()
    kwargs: dict[str, Any] = dataclasses.field(default_factory=dict)
    output_view: Optional[ReinterpretView] = None
    python_kernel_name: Optional[str] = None
    cpp_kernel_name: Optional[str] = None
    # FIXME: in some cases we sill need to explicitly pass in ordered_kwargs_for_cpp_kernel
    # We shouldn't need to do this since the information can be retrieved from op_overload._schema.
    ordered_kwargs_for_cpp_kernel: Iterable[str] = dataclasses.field(
        default_factory=list
    )
    op_overload: Optional[
        Union[torch._ops.OpOverload, torch._ops.HigherOrderOperator]
    ] = None
    arg_properties: Optional[list[dict[str, Any]]] = None
    kwarg_properties: Optional[dict[str, dict[str, Any]]] = None
    unbacked_bindings: dict[sympy.Symbol, pytree.KeyPath] = dataclasses.field(
        default_factory=dict
    )
    mutation_outputs: list[MutationOutput] = dataclasses.field(default_factory=list)

    def __init__(  # type: ignore[no-untyped-def]
        self,
        name,
        layout,
        inputs,
        constant_args=(),
        kwargs=None,
        output_view=None,
        python_kernel_name=None,
        cpp_kernel_name=None,
        ordered_kwargs_for_cpp_kernel=(),
        op_overload=None,
    ) -> None:
        super().__init__(
            name=name,
            layout=layout,
            inputs=inputs,
        )
        self.constant_args = constant_args
        self.kwargs = kwargs if kwargs else {}
        self.output_view = output_view
        self.op_overload = op_overload
        self.set_cpp_kernel_name(cpp_kernel_name)
        self.set_python_kernel_name(python_kernel_name)
        self.ordered_kwargs_for_cpp_kernel = ordered_kwargs_for_cpp_kernel
        self.collect_arg_kwarg_properties()
        self.unbacked_bindings = {}
        self.mutation_outputs = []
        self.fx_node = V.graph.current_node

    def get_outputs(self) -> list[Buffer]:
        return [self, *self.mutation_outputs]

    def get_unbacked_symbol_defs(self) -> OrderedSet[sympy.Symbol]:
        return OrderedSet()

    def collect_arg_kwarg_properties(self):  # type: ignore[no-untyped-def]
        # if self.op_overload is torch._ops.OpOverload, we can use its schema to collect additional
        # information for args and kwargs, e.g. type and default value, to help with the cpp wrapper codegen
        self.arg_properties = (
            [
                {
                    "name": x.name,
                    "type": x.real_type,
                    "default_value": x.default_value,
                }
                for x in self.op_overload._schema.arguments
                if not x.kwarg_only
            ]
            if isinstance(self.op_overload, torch._ops.OpOverload)
            else [{} for i in range(len(self.inputs))]
        )
        self.allarg_properties = (
            {
                x.name: {"type": x.real_type, "default_value": x.default_value}
                for x in self.op_overload._schema.arguments
            }
            if isinstance(self.op_overload, torch._ops.OpOverload)
            else {}
        )
        # FIXME: self.kwargs does not always match kwargs defined in schema, so sometimes
        # ordered_kwargs_for_cpp_kernel is explicilty passed in.
        if isinstance(self.op_overload, torch._ops.OpOverload):
            if not self.ordered_kwargs_for_cpp_kernel:
                self.ordered_kwargs_for_cpp_kernel = [
                    x.name for x in self.op_overload._schema.arguments if x.kwarg_only
                ]
            self.schema_kwargs = [
                x for x in self.op_overload._schema.arguments if x.kwarg_only
            ]

    def decide_layout(self):  # type: ignore[no-untyped-def]
        if isinstance(self.layout, FlexibleLayout):
            self.apply_constraint()
            self.freeze_layout()

    def codegen_comment(self, wrapper) -> None:  # type: ignore[no-untyped-def]
        origin_str, _detailed_origin_str = get_kernel_metadata(self, wrapper)
        if origin_str:
            wrapper.writeline(origin_str)

    def codegen(self, wrapper):  # type: ignore[no-untyped-def]
        raise NotImplementedError

    def set_cpp_kernel_name(self, cpp_kernel_name: Optional[str] = None) -> None:
        self.cpp_kernel_name = cpp_kernel_name
        if not V.graph.cpp_wrapper or not isinstance(
            self.op_overload, torch._ops.OpOverload
        ):
            return

        kernel = self.op_overload
        if self.cpp_kernel_name is None:
            # Try to construct cpp_kernel_name from op_overload
            if kernel.namespace == "aten":
                # Calling with the default kernel name can lead to ambiguous behavior like the following example.
                # repeat_interleave(const at::Tensor & repeats, std::optional<int64_t> output_size=std::nullopt)
                # repeat_interleave(const at::Tensor & self, int64_t repeats,
                #       std::optional<int64_t> dim=std::nullopt, std::optional<int64_t> output_size=std::nullopt)
                opname = (
                    kernel.__name__.split(".")[0]
                    if kernel._overloadname == "default"
                    else kernel.__name__.replace(".", "_")
                )
                self.cpp_kernel_name = f"at::_ops::{opname}::call"
            else:
                self.cpp_kernel_name = kernel._schema.name

    def set_python_kernel_name(self, python_kernel_name: Optional[str]) -> None:
        self.python_kernel_name = python_kernel_name
        if python_kernel_name is not None:
            return

        kernel = self.op_overload
        if kernel is None:
            pass
        elif isinstance(kernel, torch._ops.HigherOrderOperator):
            self.python_kernel_name = f"torch.ops.higher_order.{kernel.__name__}"
        else:
            self.python_kernel_name = (
                f"{kernel.__module__.replace('._ops.', '.ops.')}.{kernel.__name__}"
            )

    def get_kernel_name(self):  # type: ignore[no-untyped-def]
        device = d.type if (d := self.get_device()) else V.graph.device_type
        return (
            V.graph.wrapper_code.get_c_shim_func_name(self.cpp_kernel_name, device)  # type: ignore[attr-defined]
            if V.graph.cpp_wrapper
            else self.python_kernel_name
        )

    @staticmethod
    def copy_input(x):  # type: ignore[no-untyped-def]
        pw = Pointwise.create(
            device=x.get_device(),
            dtype=x.get_dtype(),
            inner_fn=x.make_loader(),
            ranges=x.get_size(),
            origin_node=x.get_origin_node(),
            traceback=x.get_traceback(),
        )
        pw.realize()
        return pw

    @classmethod
    def process_kernel(  # type: ignore[no-untyped-def]
        cls, kernel, *args, **kwargs
    ) -> tuple[
        Any,
        list[Any],
        list[Any],
        Callable[[Any, Any], Any],
        Optional[dict[sympy.Symbol, pytree.KeyPath]],
    ]:
        binded_args = {"args": args, "kwargs": kwargs}

        args_flat, args_spec = pytree.tree_flatten(binded_args)

        is_arg_tensor = []
        # tensor_args can be either tensor or torchbind objects
        tensor_args = []
        non_tensor_args: list[Any] = []
        for arg in args_flat:
            is_arg_tensor.append(
                isinstance(arg, IRNode) and not isinstance(arg, GeneratorState)
            )
            if is_arg_tensor[-1]:
                tensor_args.append(arg)
            else:
                if isinstance(arg, sympy.Expr):
                    arg = V.graph.sizevars.shape_env.create_symintnode(arg, hint=None)
                non_tensor_args.append(arg)

        def unflatten_args(new_tensor_args, new_non_tensor_args):  # type: ignore[no-untyped-def]
            result = []
            it_tensors = iter(new_tensor_args)
            it_non_tensors = iter(new_non_tensor_args)
            for is_tensor in is_arg_tensor:
                if is_tensor:
                    result.append(next(it_tensors))
                else:
                    result.append(next(it_non_tensors))
            r = pytree.tree_unflatten(result, args_spec)
            return r.get("args", []), r.get("kwargs", {})

        tensor_args = [cls.realize_input(x) for x in tensor_args]

        # freeze layout otherwise our output stride calculation might
        # become incorrect
        for x in tensor_args:
            if is_storage_and_layout(x):
                as_storage_and_layout(x, freeze=True)

        # Rerun fake tensor propagation, because Inductor may have changed the
        # strides of inputs and we need to determine accurately what the
        # output stride will be.
        example_args: list[
            Union[torch.Tensor, torch._C.ScriptObject, torch.Generator]
        ] = []

        # We need to retain the constant values of fake tensors that we originally
        # propagated the graph with, because for some operators running without a
        # constant would trigger an error / DataDependentException
        for x in tensor_args:
            # if x is a view of a constant, we need to realize the view
            # (we can't pass the constant into the kernel directly)
            if not isinstance(x, BaseView) and x.get_name() in V.graph.constants:
                example_args.append(V.graph.constants[x.get_name()])
            elif (
                not isinstance(x, BaseView)
                and x.get_name() in V.graph.torchbind_constants
            ):
                example_args.append(V.graph.torchbind_constants[x.get_name()])
            elif isinstance(x, TorchBindObject):
                example_args.append(x.get_real_obj())
            elif isinstance(x, torch._inductor.ir.GeneratorState):
                device_index = x.device.index
                assert x.device.type == "cuda" and device_index is not None
                example_args.append(
                    torch.cuda.default_generators[device_index].clone_state()
                )
            else:
                example_args.append(ir_node_to_tensor(x, guard_shape=True))

        new_args, new_kwargs = unflatten_args(example_args, non_tensor_args)
        example_output = kernel(*new_args, **new_kwargs)

        unbacked_bindings: Optional[dict[sympy.Symbol, pytree.KeyPath]] = None
        if shape_env := V.fake_mode.shape_env:
            rebind_unbacked(shape_env, V.current_node, example_output)
            unbacked_bindings = compute_unbacked_bindings(
                shape_env, example_output, V.current_node.meta.get("val")
            )

        example_out_li = (
            [example_output]
            if not isinstance(example_output, (list, tuple))
            else example_output
        )
        for t in example_out_li:
            if isinstance(t, torch.Tensor) and t.is_sparse:
                msg = "sparsity not handled. Please file issue for sparse inference weights."
                if stack_trace := V.graph.current_node.meta.get("stack_trace", None):
                    msg = f"{msg} Found from : \n {stack_trace}"
                V.graph.disable_cudagraphs_reason = msg

        return (
            example_output,
            tensor_args,
            non_tensor_args,
            unflatten_args,
            unbacked_bindings,
        )

    @classmethod
    def convert_to_reinterpret_view(cls, x):  # type: ignore[no-untyped-def]
        """
        In order to pass this to an extern kernel we need a
        ReinterpretView not a View.  This allows us to avoid some
        unneeded copies.
        """
        assert isinstance(x, BaseView)
        if isinstance(x, ReinterpretView):
            return x

        # NOTE: Don't use extract_read_writes here as it fails when
        # make_loader() inlines the computation
        x_unwrap_view = x.unwrap_view()
        buf = V.graph.get_buffer(x_unwrap_view.get_name())
        assert buf is not None
        x_unwrap_view_fx_node = buf.get_origin_node()
        # Prefer channels last format according to how the format is set from eager.
        if (
            x_unwrap_view_fx_node is not None
            and "val" in x_unwrap_view_fx_node.meta
            and isinstance(x_unwrap_view.layout, FlexibleLayout)
            and (
                x_unwrap_view_fx_node.meta["val"].is_contiguous(
                    memory_format=torch.channels_last
                )
                or x_unwrap_view_fx_node.meta["val"].is_contiguous(
                    memory_format=torch.channels_last_3d
                )
            )
        ):
            x_unwrap_view.freeze_layout_with_same_order(
                make_channels_last_strides_for(x_unwrap_view.get_size())
            )
        else:
            x_unwrap_view.freeze_layout()

        index_args, var_ranges = dependencies.index_vars_squeeze(
            x.get_size(),
            prefix="r",  # type: ignore[arg-type]
        )
        range_vars = index_args[0]
        index = x.make_indexer()(range_vars)

        index = V.graph.sizevars.simplify_with_ranges(index, var_ranges)
        strides = V.graph.sizevars.stride_vars(index, range_vars)
        offset = V.graph.sizevars.offset_var(index, range_vars)
        expected = sympy_dot(range_vars, strides) + offset

        if index != expected:
            log.debug(
                "convert_to_reinterpret_view failed: stride=%s offset=%s index=%s",
                strides,
                offset,
                index,
            )
            raise NotImplementedError

        return ReinterpretView(
            data=x.data,
            layout=FixedLayout(
                device=x.get_device_or_error(),
                dtype=x.get_dtype(),
                size=x.get_size(),  # type: ignore[arg-type]
                stride=strides,
                offset=offset,
            ),
        )

    @classmethod
    def realize_input(cls, x):  # type: ignore[no-untyped-def]
        if x is None:
            return NoneAsConstantBuffer()
        if isinstance(x, (sympy.Expr, sympy.logic.boolalg.Boolean, int)):
            return ShapeAsConstantBuffer(expr=x)
        if isinstance(x, Constant):
            return V.graph.add_tensor_constant(
                torch.tensor(x.value, dtype=x.get_dtype(), device=x.get_device())
            )
        if isinstance(x, ConstantBuffer):
            return x
        if isinstance(x, TensorBox):
            return cls.realize_input(x.data)
        if isinstance(x, ReinterpretView):
            return ReinterpretView(
                data=cls.realize_input(x.data), layout=x.get_layout()
            )
        if isinstance(x, BaseView):
            x.realize()
            if is_storage_and_layout(x.unwrap_view()):
                try:
                    return cls.convert_to_reinterpret_view(x)
                except NotImplementedError:
                    pass
        if isinstance(x, StorageBox):
            # TODO(jansel): impose layout preference on realized buffer
            x.realize()
            return x
        if isinstance(x, (NonTensorObj, ShapeAsConstantBuffer)):
            return x
        return cls.copy_input(x)

    @classmethod
    def require_stride1(cls, x):  # type: ignore[no-untyped-def]
        if is_storage_and_layout(x):
            if len(x.get_stride()) == 0:
                return x
            for stride in x.get_stride():
                if stride == 1:
                    return x
        return cls.copy_input(x)

    @classmethod
    def require_strides(  # type: ignore[no-untyped-def]
        cls,
        x,
        order: Optional[Sequence[int]] = None,
        exact_strides: Optional[Sequence[_IntLike]] = None,
        allow_padding=False,
    ):
        assert order is not None or exact_strides is not None
        # Layout generally doesn't matter, but some consuming external ops might have requirements
        if x.get_numel() in (0, 1) and not exact_strides:
            return x

        # require x to have the layout
        if is_storage_and_layout(x):
            if isinstance(x.get_layout(), FlexibleLayout):
                if order:
                    # If the the FlexibleLayout already has the size and stride in the required order,
                    # freeze it to a FixedLayout by using its current size and stride.
                    # The behavior of using its current size and stride or the given order can be different
                    # if the size and stride has ambiguilty, for example for a 4D input where the iC = 1:
                    # size=[s0, 1, 28, 28], stride=[784, 784, 28, 1]. If the required order is [3, 0, 2, 1] (channels last),
                    # the current size and stride already satisfies this order.
                    # However by freezing it to the required order, the layout will be changed to:
                    # size=[s0, 1, 28, 28], stride=[784, 1, 28, 1]), which is not actually necessary.

                    # fix flexiblelayout to be FixedLayout with stride_order
                    as_storage_and_layout(
                        x,
                        freeze=True,
                        want_contiguous=False,
                        stride_order=(
                            get_stride_order(
                                V.graph.sizevars.size_hints(x.get_layout().stride)
                            )
                            if is_stride_order_storage_and_layout(x, order)
                            else order
                        ),
                        allow_padding=allow_padding,
                    )
                    return x
                else:
                    # If the exact_strides is given, freeze the FlexibleLayout to a FixedLayout with the exact_strides.
                    as_storage_and_layout(
                        x,
                        freeze=True,
                        want_contiguous=False,
                        stride_order=None,
                        allow_padding=allow_padding,
                        exact_strides=exact_strides,
                    )
                    return x
            elif isinstance(x.get_layout(), (FixedLayout, NonOwningLayout)) and (
                (order and x.get_layout().is_stride_ordered(order))
                or (
                    exact_strides
                    and significant_strides_equal(
                        exact_strides, x.get_layout().stride, x.get_size()
                    )
                )
            ):
                return (
                    try_match_insignificant_strides(x, exact_strides)
                    if exact_strides is not None
                    else x
                )
            elif isinstance(x.get_layout(), MutationLayoutSHOULDREMOVE):
                if isinstance(x.get_layout().real_layout(), FlexibleLayout):
                    raise AssertionError(
                        "the MutationLayoutSHOULDREMOVE's real layout shouldn't be FlexibleLayout"
                    )
                elif isinstance(x.get_layout().real_layout(), FixedLayout) and (
                    (order and x.get_layout().real_layout().is_stride_ordered(order))
                    or (
                        exact_strides
                        and significant_strides_equal(
                            exact_strides,
                            x.get_layout().real_layout().stride,
                            x.get_size(),
                        )
                    )
                ):
                    return x

        # TODO - Storage to InputBuffer
        if isinstance(x, InputBuffer) and (
            (order and x.get_layout().is_stride_ordered(order))
            or (
                exact_strides
                and significant_strides_equal(
                    exact_strides, x.get_layout().stride, x.get_size()
                )
            )
        ):
            return x
        if (
            isinstance(x, TensorBox)
            and isinstance(x.data, BaseView)
            and not isinstance(x.data, ReinterpretView)
            and is_storage_and_layout(x.unwrap_view())
            and not isinstance(x.unwrap_view().data, ExternKernelAlloc)  # type: ignore[attr-defined]
        ):
            try:
                x.data = cls.convert_to_reinterpret_view(x.data)
                if order:
                    return cls.require_stride_order(
                        x, order, allow_padding=allow_padding
                    )
                elif exact_strides:
                    return cls.require_exact_strides(
                        x, exact_strides, allow_padding=allow_padding
                    )
            except NotImplementedError:
                pass

        # Preserve ExpandView representation that would be lost during copy_input
        # Without representation of the expand in inductor IR, in codegen we end up
        # launching a grid for the full size tensor and doing redundant computation
        # across expanded dims.
        # TODO: could also be good to have a codegen fix to recognize overlapping elements

        expanded_dims: Optional[list[int]] = None
        orig_size = x.get_size()
        if exact_strides is not None:
            sizevars = V.graph.sizevars
            expanded_dims = [
                i
                for i in range(len(x.get_size()))
                if sizevars.statically_known_equals(exact_strides[i], 0)
                and sizevars.statically_known_geq(x.get_size()[i], 2)
            ]

            for dim in expanded_dims:
                x = torch._inductor.lowering.slice_(x, dim, 0, 1)

        # Although this is a clone, inductor is good about fusing clones into previous
        # operations if they weren't realized and their layouts were flexible.
        x = cls.copy_input(x)

        as_storage_and_layout(
            x,
            freeze=True,
            want_contiguous=False,
            stride_order=order,
            allow_padding=allow_padding,
            exact_strides=exact_strides,
        )
        if order:
            assert is_stride_order_storage_and_layout(x, order)
        elif expanded_dims:
            assert orig_size is not None and exact_strides is not None
            x = torch._inductor.lowering.expand(x, orig_size)
            # the expand will sometimes may change insignificant strides, so match them back
            return try_match_insignificant_strides(x, exact_strides)

        return x

    @classmethod
    def require_exact_strides(cls, x, exact_strides, allow_padding=False):  # type: ignore[no-untyped-def]
        return cls.require_strides(
            x, exact_strides=exact_strides, allow_padding=allow_padding
        )

    @classmethod
    def require_stride_order(cls, x, order, allow_padding=False):  # type: ignore[no-untyped-def]
        return cls.require_strides(x, order=order, allow_padding=allow_padding)

    @classmethod
    def require_channels_last(cls, x):  # type: ignore[no-untyped-def]
        return cls.require_stride_order(x, NHWC_STRIDE_ORDER)

    @classmethod
    def require_channels_last_3d(cls, x):  # type: ignore[no-untyped-def]
        return cls.require_stride_order(x, NHWDC_STRIDE_ORDER)

    @classmethod
    def require_contiguous(cls, x):  # type: ignore[no-untyped-def]
        return cls.require_stride_order(x, list(reversed(range(len(x.get_size())))))

    def apply_constraint(self) -> None:
        pass

    def fill_non_provided_args(self, args, kwargs):  # type: ignore[no-untyped-def]
        # Previously, we want to maintain forward-compatibility by skipping
        # default args in the serialized artifacts in fbcode. However,
        # some of our shim interfaces require default values being OrderedSet.
        # Discussed with Sherlock offline and we decided to allow serializing
        # default args into the C++ wrapper code for now. We will refine this
        # part if we see real FC requirement. More details related to FC
        # can be found at:
        # https://docs.google.com/document/d/1FzWm-sHYwmRi3x_g036kOxd99KaYquUsA-L5JwOn8ys/edit?usp=sharing
        assert isinstance(args, (list, tuple))
        if isinstance(args, tuple):
            args = list(args)
        assert self.arg_properties, "ExternKernel.arg_properties should not be empty"

        n_args = len(args)
        n_pos_args = len(self.arg_properties)
        # For cpp wrapper, if some positional args are not provided, we need to check
        # if they're in the kwargs or use their default value
        if n_args < n_pos_args:
            log.debug(
                "%s has %d unprovided positional arguments. "
                "Will check if they are in the keyword arguments or will use default values.",
                self.op_overload,
                n_pos_args - n_args,
            )
            for i in range(n_args, n_pos_args):
                arg_name = self.arg_properties[i]["name"]
                args.append(
                    kwargs[arg_name]
                    if arg_name in kwargs
                    else self.arg_properties[i]["default_value"]
                )
        return args

    def codegen_const_args(self, names: Optional[list[str]] = None):  # type: ignore[no-untyped-def]
        if V.graph.cpp_wrapper:
            result = []
            # Aten ops follow the convention that tensor args are before non-tensor args,
            # in which case the following 'len(self.inputs) + i' logic works. But this
            # may not be true for other ops, and if that is the case, caller needs to
            # pass in a list of const arg names for arg_properties lookup.
            name_to_arg_properties = None
            if names and self.arg_properties:
                assert len(self.constant_args) == len(names), (
                    "names passed to codegen_const_args does not match self.constant_args"
                )
                name_to_arg_properties = {
                    arg.get("name"): arg for arg in self.arg_properties
                }

            for i, x in enumerate(self.constant_args):
                if name_to_arg_properties is not None:
                    prop = name_to_arg_properties.get(names[i])  # type: ignore[index]
                    type_ = prop.get("type") if prop else None
                else:
                    idx = len(self.inputs) + i
                    type_ = (
                        self.arg_properties[idx].get("type")
                        if self.arg_properties and idx < len(self.arg_properties)
                        else None
                    )
                result.append(V.graph.wrapper_code.val_to_arg_str(x, type_))
            return result
        else:
            return map(V.graph.wrapper_code.val_to_arg_str, self.constant_args)

    def codegen_args(self):  # type: ignore[no-untyped-def]
        if V.graph.cpp_wrapper and self.op_overload is not None:
            # cpp wrapper needs special logic to fill in missing args with default values
            inputs = self.fill_non_provided_args(
                [*self.inputs, *self.constant_args], self.kwargs
            )
            # fill_non_provided_args has handled constant args, so no need to codegen for that later
            need_codegen_constant_args = False
        else:
            inputs = self.inputs
            need_codegen_constant_args = True

        args = []
        for i, x in enumerate(inputs):
            if V.graph.cpp_wrapper:
                assert self.arg_properties and i < len(self.arg_properties), (
                    "Invalid access to ExternKernel.arg_properties"
                )
                type_ = self.arg_properties[i].get("type")
                args.append(V.graph.wrapper_code.val_to_arg_str(x, type_))
            else:
                args.append(V.graph.wrapper_code.val_to_arg_str(x))
        if need_codegen_constant_args:
            args.extend(self.codegen_const_args())
        return args

    def get_kwargs_value(self, arg_name, **kwargs):  # type: ignore[no-untyped-def]
        """Given an argument name, queries for values in (in order):
        1. any provided kwargs for this function.
        2. the class self.kwargs member.
        3. any available default arguments in self.allarg_properties."""
        if arg_name in kwargs:
            return kwargs.get(arg_name)
        if arg_name in self.kwargs:
            return self.kwargs.get(arg_name)
        if self.allarg_properties and arg_name in self.allarg_properties:
            return self.allarg_properties.get(arg_name).get("default_value")  # type: ignore[union-attr]
        raise AssertionError(f"{arg_name} not in self.allarg_properties")

    def codegen_kwargs(self, skip_out=False):  # type: ignore[no-untyped-def]
        if V.graph.cpp_wrapper:
            if self.op_overload is not None and len(self.schema_kwargs) == 0:
                # All the args should have been generated by fill_non_provided_args in codegen_args
                return []

            kwargs = []
            for arg_name in self.ordered_kwargs_for_cpp_kernel:
                if skip_out and arg_name == "out":
                    # ExternKernelOut has its own logic for inserting the out parameter
                    continue

                v = self.get_kwargs_value(arg_name)
                if isinstance(v, sympy.Expr):
                    kwargs.append(v)
                else:
                    type_ = (
                        self.allarg_properties.get(arg_name).get("type")  # type: ignore[union-attr]
                        if self.allarg_properties and arg_name in self.allarg_properties
                        else None
                    )
                    kwargs.append(V.graph.wrapper_code.val_to_arg_str(v, type_))
        else:
            kwargs = [
                f"{k}={V.graph.wrapper_code.val_to_arg_str(v)}"
                for k, v in self.kwargs.items()
            ]
        return kwargs

    def codegen_size_asserts(self, wrapper) -> None:  # type: ignore[no-untyped-def]
        if config.size_asserts and not V.graph.cpp_wrapper:
            # comparing strides for 0 size tensor is tricky. Ignore them for now.
            if sympy_product(self.get_size()) == 0:
                return
            size = V.graph.wrapper_code.codegen_shape_tuple(self.get_size())
            stride = V.graph.wrapper_code.codegen_shape_tuple(self.get_stride())
            wrapper.writeline(
                f"assert_size_stride({self.get_name()}, {size}, {stride})"
            )

    def get_group_stride(self):  # type: ignore[no-untyped-def]
        """
        get output sizes and strides, for template_codegen
        """
        _size = self.get_size()
        _stride = self.get_stride()
        # iter_ranges = _size of output tensor, reduce_range = [] because no reduction
        return [_size, []], _stride

    def canonicalize(self):  # type: ignore[no-untyped-def]
        """
        Manually get canonicalization of the output index
        """
        # manually generate index formula for conv
        sizevars = V.graph.sizevars
        sizes = self.get_size()
        strides = self.get_stride()
        strides = [sizevars.size_hint(x) for x in strides]
        # TODO: I can't tell if the symbols here are temporary
        index_vars = [sympy_index_symbol(f"d{i}") for i in range(len(sizes))]
        # reorder index vars according to stride
        index_order = sorted(range(len(strides)), key=strides.__getitem__, reverse=True)
        lookup = {pos: idx for idx, pos in enumerate(index_order)}
        order = [lookup[i] for i in range(len(lookup))]
        index_vars = [index_vars[i] for i in order]
        indexer = self.make_indexer()
        index = indexer(index_vars)

        new_sizes, reindex, _prune = V.graph.sizevars._simplify_loops(
            index_vars, sizes, [index]
        )

        # assign new variables each dimension to deal with numbering mismatches
        # d0, d1, d2 could become d0, d2 -- which won't match d0, d1
        _, add_var = var_builder("c")
        replacement = dict(zip(index_vars, reindex([add_var(x) for x in new_sizes])))

        index = sympy_subs(sympy.expand(index), replacement)
        return index, tuple(new_sizes)

    def get_unbacked_symbol_uses(self) -> OrderedSet[sympy.Symbol]:
        # NB: It's not necessary to check regular inputs as we automatically
        # have dependencies on them
        r = OrderedSet[sympy.Symbol]()
        for arg in self.constant_args:
            r |= maybe_free_unbacked_symbols(arg)
        for arg in self.kwargs.values():
            r |= maybe_free_unbacked_symbols(arg)
        return r

    def __str__(self) -> str:
        kernel_name = getattr(self, "python_kernel_name", None)
        lines = [
            f"python_kernel_name={kernel_name!r}",
        ]
        lines += [
            f"{field.name}={getattr(self, field.name)}"
            for field in dataclasses.fields(self)
        ]
        lines.append(f"origin_node={self.origin_node!r}")
        return self.str_helper(lines)

    __repr__ = __str__


@ir_dataclass(frozen=False)
class ExternKernelOut(ExternKernel):
    def codegen(self, wrapper) -> None:  # type: ignore[no-untyped-def]
        self.codegen_comment(wrapper)
        args = [*self.codegen_args(), *self.codegen_kwargs(skip_out=True)]
        kernel_name = self.get_kernel_name()
        if (
            V.graph.cpp_wrapper
            and self.cpp_kernel_name == "torch::inductor::_mm_plus_mm"
        ):
            # For https://github.com/pytorch/pytorch/issues/128474
            kernel_name = "aoti_torch__mm_plus_mm_out"
        else:
            kernel_name = self.get_kernel_name()
        device = d.type if (d := self.get_device()) else V.graph.device_type
        wrapper.generate_extern_kernel_out(
            kernel_name,
            self.codegen_reference(),
            self.output_view.codegen_reference() if self.output_view else None,
            args,
<<<<<<< HEAD
            self.name
=======
            device,
>>>>>>> bca75fe9
        )

    def __init__(  # type: ignore[no-untyped-def]
        self,
        layout,
        inputs,
        constant_args=(),
        kwargs=None,
        output_view=None,
        python_kernel_name=None,
        cpp_kernel_name=None,
        ordered_kwargs_for_cpp_kernel=(),
        op_overload=None,
    ) -> None:
        super().__init__(
            None,
            layout,
            self.unwrap_storage(inputs),
            constant_args,
            kwargs or {},
            None,
            python_kernel_name,
            cpp_kernel_name,
            ordered_kwargs_for_cpp_kernel,
            op_overload,
        )
        self.name = V.graph.register_buffer(self)
        V.graph.register_operation(self)

    def should_allocate(self) -> bool:
        return True


class RandomSeeds(ExternKernelOut):
    def __init__(self, count: int, device: torch.device) -> None:
        limits = torch.iinfo(torch.int64)
        super().__init__(
            layout=FixedLayout(
                device=device,
                dtype=torch.int64,
                size=[count],
            ),
            inputs=[],
            constant_args=[limits.min, limits.max, [count]],
            python_kernel_name="aten.randint.low_out",
            # FIXME: Ideally we should only use at::_ops::randint_low_out::call here,
            # but the signature is different from is at::randint_out. Again,
            # we can simplify the code when only keeping an ABI-compatible version.
            cpp_kernel_name="at::_ops::randint_low_out::call",
            op_overload=aten.randint.low_out,
        )


class ExternKernelAlloc(ExternKernel):
    def codegen(self, wrapper) -> None:  # type: ignore[no-untyped-def]
        self.codegen_comment(wrapper)
        args = [*self.codegen_args(), *self.codegen_kwargs()]
        V.graph.wrapper_code.generate_extern_kernel_alloc(self, args)
        if isinstance(self.layout, Layout):
            self.codegen_size_asserts(wrapper)

    def __init__(  # type: ignore[no-untyped-def]
        self,
        layout,
        inputs,
        constant_args=(),
        kwargs=None,
        python_kernel_name=None,
        cpp_kernel_name=None,
        ordered_kwargs_for_cpp_kernel=(),
        op_overload=None,
    ) -> None:
        super().__init__(
            None,
            layout,
            self.unwrap_storage(inputs),
            constant_args,
            kwargs or {},
            None,
            python_kernel_name,
            cpp_kernel_name,
            ordered_kwargs_for_cpp_kernel,
            op_overload,
        )
        # We need output buffers for generating kernel arguments in the
        # abi-compatible mode, where we retrieve outputs by pass each individual
        # output through the abi-compatible interface.
        self.outputs: Sequence[Any] = []
        self.name = V.graph.register_buffer(self)
        V.graph.register_operation(self)

    def should_allocate(self) -> bool:
        return False

    def apply_constraint(self):  # type: ignore[no-untyped-def]
        raise NotImplementedError


class MutationOutput(Buffer):
    """
    An output buffer that represents the mutation of a pre-existing buffer
    """

    def __init__(self, layout, mutated_node, mutating_node: Operation) -> None:  # type: ignore[no-untyped-def]
        super().__init__(name=None, layout=layout)
        mutated_node_name = mutated_node.get_name()
        V.graph.mark_buffer_mutated(mutated_node_name)
        self.mutation_names = [mutated_node_name]
        self.mutating_node: Operation = mutating_node
        self.name = V.graph.register_buffer(self)

    def get_defining_op(self) -> Operation:
        return self.mutating_node

    def get_mutation_names(self):  # type: ignore[no-untyped-def]
        return self.mutation_names

    def should_allocate(self) -> bool:
        return False


class TMADescriptor(ExternKernel):
    """
    An IR node representing a host-side TMA descriptor in the Triton API
    (the ones obtained via create_{1d,2d}_tma_descriptor calls). Mostly
    useful for user-defined Triton kernels relying on host-side TMA; but
    can, in principle, be used for Inductor's Triton templates, too.
    """

    # as TMA descriptors are immutable,
    # we can dedup them by the input args
    _CACHE: dict[Any, TMADescriptor] = {}

    @classmethod
    def create(  # type: ignore[no-untyped-def]
        cls,
        tensor: IRNode,
        dims: list[Union[int, torch.SymInt]],
        block_dims: list[Union[int, torch.SymInt]],
        element_size: Optional[int] = None,
    ):
        key = (id(tensor), dims, block_dims, element_size)
        if key not in cls._CACHE:
            cls._CACHE[key] = TMADescriptor(tensor, dims, block_dims, element_size)
        return cls._CACHE[key]

    def __init__(
        self,
        tensor: IRNode,
        dims: list[Union[int, torch.SymInt]],
        block_dims: list[Union[int, torch.SymInt]],
        element_size: Optional[int] = None,
    ) -> None:
        assert len(dims) in (1, 2)
        assert len(dims) == len(block_dims)

        if element_size is None:
            element_size = tensor.get_dtype().itemsize

        self.tensor = tensor
        self.dims = dims
        self.block_dims = block_dims
        self.element_size = element_size
        self.rank = len(self.dims)

        inputs = [tensor]
        constant_args = [
            *self.dims,
            *self.block_dims,
            self.element_size,
        ]

        super().__init__(
            None,
            # link back to the underlying tensor in terms of ownership
            # to avoid getting the underlying tensor deleted *before*
            # the TMADescriptor node can be deleted.
            NonOwningLayout(
                ReinterpretView(
                    data=tensor,
                    layout=tensor.get_layout(),
                )
            ),
            inputs,
            tuple(constant_args),
            None,
        )

        self.name = V.graph.register_buffer(self)
        V.graph.register_operation(self)

    def codegen(self, wrapper) -> None:  # type: ignore[no-untyped-def]
        wrapper.generate_tma_descriptor(self)


class UserDefinedTritonKernel(ExternKernel):
    def get_kernel_and_metadata(self):  # type: ignore[no-untyped-def]
        from triton.runtime.autotuner import Autotuner

        from torch._higher_order_ops.triton_kernel_wrap import kernel_side_table

        kernel = kernel_side_table.get_kernel(self.kernel_idx)
        configs = []
        restore_value_args: list[str] = []
        reset_to_zero_args: list[str] = []
        if isinstance(kernel, Autotuner):
            # https://github.com/triton-lang/triton/pull/5083
            # changes kernel.restore_idx to kernel.restore_value
            if hasattr(kernel, "restore_idx"):
                restore_value_args.extend(
                    kernel.fn.arg_names[i] for i in kernel.restore_idx
                )
            else:
                assert hasattr(kernel, "restore_value")
                restore_value_args.extend(kernel.restore_value)

            if hasattr(kernel, "reset_idx"):
                for i in kernel.reset_idx:
                    reset_to_zero_args.append(kernel.fn.arg_names[i])
            else:
                assert hasattr(kernel, "reset_to_zero")
                reset_to_zero_args.extend(kernel.reset_to_zero)

            configs = kernel.configs
            kernel = kernel.fn
        return kernel, configs, restore_value_args, reset_to_zero_args

    def codegen(self, wrapper) -> None:  # type: ignore[no-untyped-def]
        from torch._inductor.utils import triton_version_uses_attrs_dict

        (
            kernel,
            configs,
            restore_value_args,
            reset_to_zero_args,
        ) = self.get_kernel_and_metadata()

        # Definition of kernel
        (
            new_name,
            triton_meta,
            extra_launch_args,
        ) = wrapper.define_user_defined_triton_kernel(
            kernel,
            configs,
            self.kwargs,
            restore_value_args,
            reset_to_zero_args,
            self.grid,
        )
        named_args = {
            k: self.get_kwargs_value(k) for k in self.ordered_kwargs_for_cpp_kernel
        }
        constexpr_names = OrderedSet([kernel.arg_names[i] for i in kernel.constexprs])

        args: list[Any] = []
        arg_types: list[Any] = []
        raw_args_filtered: list[Any] = []
        for name, arg in itertools.chain(
            named_args.items(), zip(itertools.repeat(""), extra_launch_args)
        ):
            raw_args_filtered.append(arg)
            if isinstance(arg, IRNode):
                args.append(arg.codegen_reference())
                arg_types.append(arg.get_dtype())
            elif isinstance(arg, (int, float, bool, sympy.Expr)):
                args.append(arg)
                arg_types.append(type(arg))
            elif name in constexpr_names:
                # insert a dummy value for constexpr args of unsupported type
                # constexprs will end up getting baked into the kernel at compile time
                args.append(-1)
                arg_types.append(int)
            elif arg is None:
                """
                Filter out None args.

                see https://github.com/pytorch/pytorch/issues/115344

                Two cases for a None arg:
                1. The arg is already tl.constexpr, so leave it in
                2. The arg is not tl.constexpr so we have to remove it
                """
                if triton_version_uses_attrs_dict():
                    args.append(-1)
                    arg_types.append(int)
                else:
                    raw_args_filtered.pop()
            else:
                raise NotImplementedError(f"Unsupported arg type: {type(arg)}: {arg}")

        self.codegen_comment(wrapper)
<<<<<<< HEAD
        wrapper.generate_user_defined_triton_kernel(
            new_name, raw_args, self.grid, configs, triton_meta, kernel.constexprs, node_name=self.name
=======
        wrapper.generate_kernel_call(
            new_name,
            args,
            arg_types=arg_types,
            raw_args=raw_args_filtered,
            triton_meta=triton_meta,
            triton=True,
            device=self.get_device(),
>>>>>>> bca75fe9
        )

    def get_unbacked_symbol_uses(self) -> OrderedSet[sympy.Symbol]:
        # add unbacked symbols used in the grid to the ones used
        # in the kwargs (the latter is generated by ExternKernel)
        return super().get_unbacked_symbol_uses() | free_unbacked_symbols(self.grid)

    def get_unbacked_symbol_defs(self) -> OrderedSet[sympy.Symbol]:
        return OrderedSet()

    def __init__(  # type: ignore[no-untyped-def]
        self, *, kernel_idx, grid, tma_descriptor_metadata, kernel_args
    ) -> None:
        inputs = []
        kwargs = {}
        constant_args = []
        for k, v in kernel_args.items():
            if isinstance(v, TensorBox):
                t = InputsKernel.unwrap_storage_for_input(self.realize_input(v))
                if k in tma_descriptor_metadata:
                    t = TMADescriptor.create(t, *tma_descriptor_metadata[k])
                inputs.append(t)
                kwargs[k] = t
            else:
                constant_args.append(v)
                kwargs[k] = v

        assert len(inputs) != 0
        self.device = inputs[0].get_device()

        super().__init__(
            None,
            NoneLayout(device=self.device),
            inputs,
            tuple(constant_args),
            kwargs,
        )
        self.kernel_idx = kernel_idx
        self.grid = grid

        kernel, configs, _, _ = self.get_kernel_and_metadata()

        # If we are autotuning, not all arguments will be passed
        self.ordered_kwargs_for_cpp_kernel = [
            arg for arg in kernel.arg_names if arg in kernel_args
        ]

        from torch._higher_order_ops.triton_kernel_wrap import identify_mutated_tensors

        autotuned_kwargs = configs[0].kwargs if len(configs) > 0 else {}
        self.mutable_args = [
            kernel_args[key]
            for key in identify_mutated_tensors(
                kernel, {**kernel_args, **autotuned_kwargs}
            )
        ]

        self.mutation_outputs = [
            MutationOutput(NoneLayout(device=self.device), buf, self)
            for buf in self.mutable_args
        ]
        V.graph.register_operation(self)

    def get_outputs(self) -> list[Buffer]:
        return list(self.mutation_outputs)

    def get_device(self) -> Optional[torch.device]:
        return self.device

class InplaceBernoulliFallback(ExternKernel):
    """
    This needs to be a custom class to handle mutation properly
    """

    def codegen(self, wrapper) -> None:  # type: ignore[no-untyped-def]
        (x,) = (t.codegen_reference() for t in self.inputs)

        if V.graph.cpp_wrapper:
            # Inductor doesn't really support aten Generator, so the Generator kwarg is always NULL here,
            # which needs to be explicitly generated for cpp wrapper
            wrapper.writeline(
                f"{self.get_kernel_name()}({x}, {', '.join(map(repr, self.constant_args))}, NULL){wrapper.ending}", caller=self
            )
        else:
            wrapper.writeline(
                f"{self.get_kernel_name()}({x}, {', '.join(map(repr, self.constant_args))}){wrapper.ending}"
            )

    def should_allocate(self) -> bool:
        return False

    def get_mutation_names(self):  # type: ignore[no-untyped-def]
        return [self.inputs[0].get_name()]

    def get_unbacked_symbol_defs(self) -> OrderedSet[sympy.Symbol]:
        return OrderedSet()

    def __init__(self, op_overload, x, *constant_args) -> None:  # type: ignore[no-untyped-def]
        super().__init__(
            None,
            NoneLayout(device=x.get_device()),
            self.unwrap_storage([x]),
            constant_args,
            op_overload=op_overload,
        )
        V.graph.mark_buffer_mutated(x.get_name())
        self.name = V.graph.register_buffer(self)
        V.graph.register_operation(self)

# Used to deal with torch.complex types
class InplaceCopyFallback(ExternKernel):
    """
    This needs to be a custom class to handle mutation properly
    """

    def codegen(self, wrapper) -> None:  # type: ignore[no-untyped-def]
        (dst, src, non_blocking) = self.codegen_args()
<<<<<<< HEAD
        wrapper.codegen_device_copy(src, dst, node_name=self.name)
=======
        wrapper.codegen_device_copy(src, dst, non_blocking)
>>>>>>> bca75fe9

    def should_allocate(self) -> bool:
        return False

    def get_mutation_names(self):  # type: ignore[no-untyped-def]
        return [self.inputs[0].get_name()]

    def get_unbacked_symbol_defs(self) -> OrderedSet[sympy.Symbol]:
        return OrderedSet()

    def __init__(  # type: ignore[no-untyped-def]
        self,
        layout,
        inputs,
        constant_args,
    ) -> None:
        super().__init__(
            None,
            layout,
            inputs,
            constant_args,
            python_kernel_name="aten.copy_",
            cpp_kernel_name="aoti_torch_copy_",
        )
        V.graph.mark_buffer_mutated(inputs[0].get_name())
        self.name = V.graph.register_buffer(self)
        V.graph.register_operation(self)

    @classmethod
    def create(cls, dst, src, non_blocking: bool = False):  # type: ignore[no-untyped-def]
        inputs = [cls.realize_input(t) for t in [dst, src]]
        constant_args = (non_blocking,)
        result = InplaceCopyFallback(
            NoneLayout(device=dst.get_device()),
            inputs,
            constant_args,
        )
        return result


class MutatingFirstArgExternKernel(ExternKernel):
    """
    This needs to be a custom class to handle mutation properly
    """

    def codegen(self, wrapper) -> None:  # type: ignore[no-untyped-def]
        argrefs = [
            *(t.codegen_reference() for t in self.inputs),
            *map(repr, self.constant_args),
        ]
        wrapper.writeline(
            f"{self.get_kernel_name()}({', '.join(argrefs)}){wrapper.ending}", caller=self
        )

    def should_allocate(self) -> bool:
        return False

    def get_mutation_names(self):  # type: ignore[no-untyped-def]
        return [self.inputs[0].get_name()]

    def get_unbacked_symbol_defs(self) -> OrderedSet[sympy.Symbol]:
        return OrderedSet()

    def has_side_effects(self) -> bool:
        return True


class ResizeStorageBytes(MutatingFirstArgExternKernel):
    def __init__(self, variable, new_size) -> None:  # type: ignore[no-untyped-def]
        assert isinstance(new_size, int), "TODO: dynamic shapes"
        super().__init__(
            None,
            NoneLayout(device=variable.get_device()),
            self.unwrap_storage([variable]),
            constant_args=(new_size,),
        )
        V.graph.mark_buffer_mutated(variable.get_name())
        self.name = V.graph.register_buffer(self)
        V.graph.register_operation(self)
        self.python_kernel_name = "inductor_ops.resize_storage_bytes_"
        self.cpp_kernel_name = "torch::inductor::resize_storage_bytes_"
        V.graph.never_reuse_buffers.add(variable.data.get_name())


class SetSourceTensorKernel(ExternKernelAlloc):
    def __init__(self, self_tensor, storage_tensor) -> None:  # type: ignore[no-untyped-def]
        storage_tensor.freeze_layout()
        super().__init__(
            storage_tensor.get_layout(),
            [self_tensor, storage_tensor],
            python_kernel_name="torch.ops.aten.set_.source_Tensor",
            op_overload=torch.ops.aten.set_.source_Tensor,
        )
        V.graph.never_reuse_buffers.add(self_tensor.data.get_name())
        V.graph.never_reuse_buffers.add(storage_tensor.get_name())
        V.graph.never_reuse_buffers.add(self.get_name())
        device = storage_tensor.get_device()
        self.mutation_outputs = [
            MutationOutput(NoneLayout(device=device), self_tensor, self),
            MutationOutput(NoneLayout(device=device), storage_tensor, self),
        ]

    def get_inputs_that_alias_output(self) -> Sequence[str]:
        return [self.inputs[0].get_name(), self.inputs[1].get_name()]


class ScatterFallback(ExternKernel):
    """
    This needs to be a custom class to handle mutation properly.
    This class handles both aten.scatter_ and aten.scatter_reduce_.
    It also handle the case `src` being a scalar properly.
    """

    def codegen(self, wrapper) -> None:  # type: ignore[no-untyped-def]
        reduce = self.kwargs["reduce"]
        if V.graph.cpp_wrapper:
            # Follow aten/src/ATen/native/ReductionType.h:get_operator_enum
            get_operator_enum = {"add": "sum", "multiply": "prod"}
            if reduce in get_operator_enum:
                reduce = get_operator_enum[reduce]

        if self.src_is_tensor:
            (x, index, src) = (t.codegen_reference() for t in self.inputs)
        else:
            (x, index) = (t.codegen_reference() for t in self.inputs)
            src = self.constant_args[1]
        wrapper.generate_scatter_fallback(
            x,
            [x, self.constant_args[0], index, src],
            self.cpp_kernel_name,
            self.python_kernel_name,
            self.src_is_tensor,
            reduce,
            self.codegen_kwargs(),
            node_name=self.name
        )

    def should_allocate(self) -> bool:
        return False

    def get_mutation_names(self):  # type: ignore[no-untyped-def]
        return [self.inputs[0].get_name()]

    def get_unbacked_symbol_defs(self) -> OrderedSet[sympy.Symbol]:
        return OrderedSet()

    def __init__(  # type: ignore[no-untyped-def]
        self,
        op_overload,
        x,
        dim: int,
        index,
        src,
        *,
        reduce: Optional[str] = None,
        include_self: bool = True,
    ) -> None:
        self.src_is_tensor = isinstance(src, TensorBox)

        constant_args: tuple[Any, ...]
        if self.src_is_tensor:
            tensors = [self.realize_input(t) for t in [x, index, src]]
            constant_args = (dim,)
        else:
            tensors = [self.realize_input(t) for t in [x, index]]
            constant_args = (dim, src)

        super().__init__(
            None,
            NoneLayout(device=x.get_device()),
            self.unwrap_storage(tensors),
            constant_args,
            {"reduce": reduce, "include_self": include_self},
            python_kernel_name=str(op_overload),
            ordered_kwargs_for_cpp_kernel=["reduce", "include_self"],
            op_overload=op_overload,
        )
        V.graph.mark_buffer_mutated(x.get_name())
        self.name = V.graph.register_buffer(self)
        V.graph.register_operation(self)


class IndexPutFallback(ExternKernel):
    """
    This needs to be a custom class to handle mutation and indices properly
    """

    def codegen(self, wrapper) -> None:  # type: ignore[no-untyped-def]
        (x, values, *valid_indices) = (t.codegen_reference() for t in self.inputs)
        indices = []
        iter_valid_indices = iter(valid_indices)
        for i, _ in enumerate(self.indices):
            if self.indices[i] is not None:
                indices.append(next(iter_valid_indices))
            else:
                indices.append(V.graph.wrapper_code.none_str)

        wrapper.generate_index_put_fallback(
            self.get_kernel_name(), x, indices, values, *self.codegen_const_args(), node_name=self.name
        )

    def should_allocate(self) -> bool:
        return False

    def get_mutation_names(self):  # type: ignore[no-untyped-def]
        return [self.inputs[0].get_name()]

    def get_unbacked_symbol_defs(self) -> OrderedSet[sympy.Symbol]:
        return OrderedSet()

    def __init__(self, op_overload, x, indices, values, accumulate) -> None:  # type: ignore[no-untyped-def]
        self.indices = indices
        valid_indices = [i for i in indices if i is not None]
        tensors = [self.realize_input(x) for x in [x, values, *valid_indices]]
        cpp_kernel_name = "aoti_torch_index_put_out"
        super().__init__(
            None,
            NoneLayout(device=x.get_device()),
            self.unwrap_storage(tensors),
            (accumulate,),
            python_kernel_name="aten.index_put_",
            cpp_kernel_name=cpp_kernel_name,
            op_overload=op_overload,
        )
        V.graph.mark_buffer_mutated(self.inputs[0].get_name())
        self.name = V.graph.register_buffer(self)
        V.graph.register_operation(self)


class DeviceCopy(ExternKernelOut):
    @classmethod
    def create(cls, x, device, non_blocking):  # type: ignore[no-untyped-def]
        if (
            not x.is_extern()
            and all(r in V.graph.constants for r in x.get_read_names())
            and not config.aot_inductor.use_runtime_constant_folding
        ):
            return x.constant_to_device(device)

        V.graph.add_device_info(device)
        V.graph.add_device_info(x.get_device())

        developer_warning("DeviceCopy in input program")
        constant_args = (non_blocking,)
        return DeviceCopy(
            FlexibleLayout(
                device=device,
                dtype=x.get_dtype(),
                size=x.get_size(),
            ),
            [cls.realize_input(x)],
            constant_args,
        )

    def codegen(self, wrapper) -> None:  # type: ignore[no-untyped-def]
        args = self.codegen_args()
        assert len(args) == 2
        if self.output_view:
<<<<<<< HEAD
            wrapper.codegen_device_copy(args[0], self.output_view.codegen_reference(), node_name=self.name)
        else:
            wrapper.codegen_device_copy(args[0], self.codegen_reference(), node_name=self.name)
=======
            wrapper.codegen_device_copy(
                args[0], self.output_view.codegen_reference(), args[1]
            )
        else:
            wrapper.codegen_device_copy(args[0], self.codegen_reference(), args[1])
>>>>>>> bca75fe9


class DynamicScalar(ExternKernel):
    """
    The result of a call to aten._local_scalar_dense.
    """

    def get_reads(self) -> OrderedSet[Dep]:
        return OrderedSet()

    def should_allocate(self) -> bool:
        return False

    def __init__(self, sym, keypath, data) -> None:  # type: ignore[no-untyped-def]
        data.realize()
        super().__init__(
            None, NoneLayout(device=torch.device("cpu")), self.unwrap_storage([data])
        )
        self.sym = sym
        self.keypath = keypath

    def get_unbacked_symbol_defs(self) -> OrderedSet[sympy.Symbol]:
        return OrderedSet([self.sym])

    def codegen(self, wrapper) -> None:  # type: ignore[no-untyped-def]
        wrapper.codegen_dynamic_scalar(self)


class AssertScalar(ExternKernel):
    """
    The result of a call to aten._assert_scalar
    """

    def get_reads(self) -> OrderedSet[Dep]:
        return OrderedSet()

    def should_allocate(self) -> bool:
        return False

    def __init__(self, scalar, msg) -> None:  # type: ignore[no-untyped-def]
        super().__init__(
            # Buffer(name, layotu)
            None,
            NoneLayout(device=torch.device("cpu")),
            # InputsKernel(inputs)
            [],
        )
        self.scalar = scalar
        self.msg = msg

    def has_side_effects(self) -> bool:
        return True

    def get_unbacked_symbol_uses(self):  # type: ignore[no-untyped-def]
        return free_unbacked_symbols(self.scalar)

    def codegen(self, wrapper) -> None:  # type: ignore[no-untyped-def]
        if not config.scalar_asserts:
            return
        # NB: It is EXTREMELY important not to simplify the scalar under assertion here,
        # because simplify is done with respect to runtime asserts.  So if you have
        # "u0 == 0" in the runtime asserts, if you subsequently try to
        # simplify(u0 == 0), you will get True (because we've already runtime assert'ed
        # that it's true).  But we're code generating the actual runtime assert here!!
        symbol = next(iter(self.get_unbacked_symbol_uses()))
        if V.graph.cpp_wrapper:
<<<<<<< HEAD
            pass
        else:
            # NB: It is EXTREMELY important not to simplify the scalar under
            # assertion here, because simplify is done with respect to
            # runtime asserts.  So if you have "u0 == 0" in the runtime
            # asserts, if you subsequently try to simplify(u0 == 0), you will
            # get True (because we've already runtime assert'ed that it's
            # true).  But we're code generating the actual runtime assert
            # here!!
            call_strs = [f"if not {V.graph.wrapper_code.codegen_python_sizevar(self.scalar, simplify=False)}:", ]
            call_strs.append(f"    raise RuntimeError({repr(self.msg)})")
            call_strs.append(f"{self.get_name()} = None")
            wrapper.writelines(call_strs, node_name=self.get_name())
=======
            symbol_str = f"std::to_string({symbol})"
            sizevar = V.graph.wrapper_code.codegen_cpp_sizevar(
                self.scalar, simplify=False
            )
            # TODO: when we start compiling in C++20, annotate with [[unlikely]].
            wrapper.writeline(
                f'if (!({sizevar})) {{ throw std::runtime_error("Expected {self.msg} but received " + {symbol_str}); }}'
            )
        else:
            sizevar = V.graph.wrapper_code.codegen_python_sizevar(
                self.scalar, simplify=False
            )
            wrapper.writeline(f"if not {sizevar}:")
            wrapper.writeline(f"    raise RuntimeError({repr(self.msg)})")
            # No one should ever use this buffer, but for uniformity
            # define the variable and assign it None
            wrapper.writeline(f"{self.get_name()} = None")
>>>>>>> bca75fe9


@ir_dataclass(frozen=False)
class ExternKernelNode:
    name: str
    node: export_schema.Node


class FallbackKernel(ExternKernelAlloc):
    def __init__(  # type: ignore[no-untyped-def]
        self,
        layout,
        kernel,
        tensor_args,
        nontensor_args,
        unflatten_args,
        kwargs=None,
        *,
        unbacked_bindings=None,
    ) -> None:
        super().__init__(
            layout,
            tuple(tensor_args),
            tuple(nontensor_args),
            op_overload=kernel,
        )

        self.use_runtime_dispatch = False
        self.unbacked_bindings = unbacked_bindings

        assert isinstance(
            kernel,
            (
                torch._ops.OpOverload,
                torch._ops.HigherOrderOperator,
            ),
        ), f"Fails to create FallbackKernel for {kernel}: {type(kernel)} not supported"
        self.op_overload = kernel
        self.unflatten_args = unflatten_args
        self.kwargs = {} if kwargs is None else kwargs
        V.graph.warn_fallback(self.python_kernel_name)  # type: ignore[arg-type]

        # args that are aliased
        self.alias_names: list[str] = []
        # args that are mutated AND returned from the op
        self.mutation_names: list[str] = []

        if isinstance(self.op_overload, torch._ops.HigherOrderOperator):
            # We assume here that HOPs with FallbackKernel are functional.
            # This may not always be true! HOPs must individually opt-in to
            # FallbackKernel, so please check this if you opt-in.
            return

        if "_c10d_functional" in self.op_overload.name():
            # _c10d_functional kernels are lowered into _CollectiveKernel which
            # derives from FallbackKernel for the cpp codegen. The kernels
            # don't pass the can_auto_functionalize check, but their mutation
            # is handled properly by _CollectiveKernel.
            return

        schema = self.op_overload._schema

        # NOTE: [FallbackKernel supported operators]
        # We only support three types of operators:
        # - functional ops
        # - view ops
        # - inplace aten ops
        # - mutating ops that are auto-functionalizable. That is,
        # the operator may mutate any number of inputs, but its outputs
        # may not alias any of the inputs.
        #
        # The unsupported cases usually do not show up here (because
        # AOTAutograd functionalized them away); the only way for an in-place
        # op to show up here is if a lowering or pass introduced it.
        if torch._library.utils.mutates_and_returns_first_arg(self.op_overload):
            self.mutation_names.append(tensor_args[0].get_name())
            return

        if schema.is_mutable and not can_auto_functionalize(kernel):
            raise NotImplementedError(
                f"NYI: Can't generate FallbackKernel for {kernel}"
            )

        args, kwargs = self.unflatten_args(self.inputs, self.constant_args)

        def handle_aliasing_and_mutation(info, arg) -> None:  # type: ignore[no-untyped-def]
            # Assertions to make sure we didn't mismatch args
            if isinstance(info.type, torch.ListType):
                assert isinstance(arg, (list, tuple))
            if library_utils.is_tensor_like_type(info.type):
                # PyTorch also accepts None and scalar types for args marked as "Tensor".
                # We're not going to check all of them here.
                assert not isinstance(arg, (tuple, list))

            if arg is None:
                return
            if info.alias_info is None:
                return

            def add_alias(t) -> None:  # type: ignore[no-untyped-def]
                self.alias_names.append(t.get_name())
                if info.alias_info.is_write:
                    self.mutation_outputs.append(
                        MutationOutput(NoneLayout(device=t.get_device()), t, self)
                    )

            if library_utils.is_tensorlist_like_type(info.type):
                if arg is not None:
                    for optional_tensor_arg in arg:
                        add_alias(optional_tensor_arg)
            else:
                assert library_utils.is_tensor_like_type(info.type)
                add_alias(arg)

        for info, arg in torch._library.utils.zip_schema(schema, args, kwargs):
            handle_aliasing_and_mutation(info, arg)

    def codegen_unbacked_symbol_defs(self, wrapper) -> None:  # type: ignore[no-untyped-def]
        return wrapper.codegen_unbacked_symbol_defs_for_outputs(
            self.get_name(), self.outputs, getattr(self, "unbacked_bindings", None)
        )

<<<<<<< HEAD
        if not unbacked_bindings:
            return

        for s, keypath in unbacked_bindings.items():

            def go(expr, keypath):
                if keypath == ():
                    return expr

                if (
                    len(keypath) >= 2
                    and isinstance(keypath[0], CallMethodKey)
                    and isinstance(keypath[1], pytree.SequenceKey)
                ):
                    return go(
                        f"{expr}.{keypath[0].name}({keypath[1].idx})", keypath[2:]
                    )
                elif isinstance(keypath[0], CallMethodKey):
                    return go(f"{expr}.{keypath[0].name}()", keypath[1:])
                elif isinstance(keypath[0], pytree.SequenceKey):
                    return go(f"{expr}[{keypath[0].idx}]", keypath[1:])
                elif isinstance(keypath[0], DivideByKey):
                    # TODO: need to assert divisibility
                    # TODO: this is invalid C++ codegen
                    return go(f"{expr}.__floordiv__({keypath[0].divisor})", keypath[1:])
                else:
                    raise AssertionError(f"unrecognized keypath {keypath}")

            def go_outer():
                if V.graph.cpp_wrapper and config.abi_compatible:
                    # Special handling for the top level buffer access,
                    # because self.get_name() is actually never bound; the
                    # individual output arguments are bound by
                    # generate_c_shim_fallback_kernel
                    if len(self.outputs) == 1:
                        return go(self.outputs[0].get_name(), keypath)
                    else:
                        assert isinstance(keypath[0], pytree.SequenceKey)
                        return go(self.outputs[keypath[0].idx].get_name(), keypath[1:])
                else:
                    return go(self.get_name(), keypath)

            wrapper.writeline(
                f"{wrapper.codegen_unbacked_symbol_decl(s)} = {go_outer()}{wrapper.ending}", node_name=self.name
            )

=======
>>>>>>> bca75fe9
    def get_unbacked_symbol_defs(self) -> OrderedSet[sympy.Symbol]:
        if unbacked_bindings := getattr(self, "unbacked_bindings", None):
            resolved = resolve_unbacked_bindings(
                V.graph.sizevars.shape_env, unbacked_bindings
            )
            assert resolved is not None
            return resolved.keys()  # type: ignore[return-value]
        else:
            return OrderedSet()

    def codegen_args(self):  # type: ignore[no-untyped-def]
        @dataclasses.dataclass
        class Shim:
            ref: Any

            def __repr__(self) -> str:
                return self.ref

        tensor_args = [Shim(x.codegen_reference()) for x in self.inputs]
        args, kwargs = self.unflatten_args(tensor_args, self.constant_args)
        if V.graph.cpp_wrapper and isinstance(self.op_overload, torch._ops.OpOverload):
            args = self.fill_non_provided_args(args, kwargs)
            args = [
                V.graph.wrapper_code.val_to_arg_str(x, param.real_type)
                for param, x in zip(self.op_overload._schema.arguments, args)
            ]
        else:
            args = [V.graph.wrapper_code.val_to_arg_str(x) for x in args]

        # let self.codegen_kwargs handle kwargs
        self.kwargs.update(kwargs)
        return args

    @staticmethod
    def find_device(tensor_args, example_output):  # type: ignore[no-untyped-def]
        if tensor_args:
            devices = [arg.get_device() for arg in tensor_args if arg.get_device()]
            return devices[0]
        if isinstance(example_output, torch.Tensor):
            return example_output.device
        if isinstance(example_output, (list, tuple)):
            device_set = OrderedSet(
                FallbackKernel.find_device(None, x) for x in example_output
            )
            # Remove None
            devices = [device for device in device_set if device]
            if len(devices) == 1:
                return devices[0]
            for device in devices:
                if is_gpu(device.type):
                    return device
            return devices[0]
        return None

    def has_side_effects(self):  # type: ignore[no-untyped-def]
        if isinstance(self.op_overload, torch._ops.HigherOrderOperator):
            return False
        return get_schema_info(self.op_overload).is_mutable()

    def get_inputs_that_alias_output(self):  # type: ignore[no-untyped-def]
        return self.alias_names

    def get_mutation_names(self):  # type: ignore[no-untyped-def]
        assert len(self.mutation_names) <= 1
        return self.mutation_names

    # ProxyExecutor Design Note
    # We export the ExternFallbackNodes (for custom ops) into a serialized file
    # and run it with a host side proxy executor to address the ABI problem
    # This is currently only implemented for fbcode. Eventually, we will also make this work for OSS.
    # Detailed design doc can be found at
    # https://docs.google.com/document/d/1wC4DOZFaYym2t1Esz0X5yxlLI3RDnSiyRbUus3bkJ64/edit?usp=sharing
    def export_extern_kernel_node(self):  # type: ignore[no-untyped-def]
        log.debug(
            "Extern kernel node added for node %s with target %s.",
            self.get_name(),
            self.op_overload,
        )

        assert isinstance(self, FallbackKernel)
        args, kwargs = self.unflatten_args(self.inputs, self.constant_args)
        args = self.fill_non_provided_args(args, kwargs)
        ordered_kwargs = [
            self.get_kwargs_value(key, **kwargs)
            for key in self.ordered_kwargs_for_cpp_kernel
        ]
        target = self.op_overload

        if not V.graph.aot_mode:
            # No need to serialize in the cpp wrapper JIT mode
            return [*args, *ordered_kwargs]

        serializer = GraphModuleSerializer(None, None)  # type: ignore[arg-type]
        named_arguments = serializer.serialize_inputs(target, args, kwargs)

        # serialize_outputs
        def handle_single_output(return_type, output):  # type: ignore[no-untyped-def]
            if isinstance(return_type, torch.TensorType):
                # For single Tensor
                out = output
                if isinstance(output, (list, tuple)):
                    assert len(output) == 1
                    out = output[0]
                return export_schema.Argument.create(
                    as_tensor=export_schema.TensorArgument(name=out.get_name())
                )
            elif isinstance(return_type, torch.ListType) and isinstance(
                return_type.getElementType(), torch.TensorType
            ):
                # For single TensorList
                return export_schema.Argument.create(
                    as_tensors=[
                        export_schema.TensorArgument(name=out.get_name())
                        for out in output
                    ]
                )
            else:
                raise RuntimeError(f"Unsupported return type {type(return_type)}")

        if isinstance(target, torch._higher_order_ops.torchbind.CallTorchBind):
            returns = target.schema(args[0], args[1]).returns  # type: ignore[union-attr]
        else:
            returns = target._schema.returns  # type: ignore[union-attr]
        if len(returns) == 1:
            # NOTE: [special handling of all_reduce_coalesced_'s return value]
            # all_reduce_coalesced_ return a list of tensors via self.mutation_outputs
            outputs = self.outputs if self.outputs else self.mutation_outputs
            return_type = returns[0].real_type
            output_arguments = [handle_single_output(return_type, outputs)]
        else:
            # For tuple returns, e.g "-> (Tensor, Tensor)" or "-> (Tesnor, Tensor[])"
            # Not generating output args for self.mutation_outputs
            output_arguments = [
                handle_single_output(return_schema.real_type, output)
                for return_schema, output in zip(returns, self.outputs)
            ]

        node = ExternKernelNode(
            name=self.get_name(),
            node=export_schema.Node(
                target=self.op_overload.name(),  # type: ignore[union-attr]
                inputs=named_arguments,
                outputs=output_arguments,
                metadata={},
            ),
        )

        V.graph.extern_kernel_nodes.append(node)

        return [*args, *ordered_kwargs]

    def codegen(self, wrapper) -> None:  # type: ignore[no-untyped-def]
        kernel = self.op_overload
        if kernel.namespace == "aten":  # type: ignore[union-attr]
            # Aten Fallback Ops
            assert isinstance(kernel, torch._ops.OpOverload)
            if V.graph.cpp_wrapper:
                from torchgen.aoti.fallback_ops import inductor_fallback_ops

                if str(kernel) not in inductor_fallback_ops:
                    # C shim v2 is torchgen-ed, which should cover all aten ops.
                    # If you do hit a missed op, please update fallback_ops.py.
                    log.warning(
                        "%s is missing a c-shim implementation, using proxy executor as fallback",
                        kernel,
                    )
                    self.use_runtime_dispatch = True
        elif kernel.namespace == "_quantized":  # type: ignore[union-attr]
            # Internal Quantized Fallback Ops
            assert isinstance(kernel, torch._ops.OpOverload)
        elif V.graph.cpp_wrapper:
            # For non-aten OpOverload, i.e. custom ops
            self.use_runtime_dispatch = True

        def do_runtime_dispatch() -> None:
            args = None
            exported_args = self.export_extern_kernel_node()

            wrapper.generate_fallback_kernel_with_runtime_lookup(
                self.get_name(),
                self.python_kernel_name,
                self.cpp_kernel_name,
                args,
                self.op_overload,
                exported_args,
                # NOTE: [special handling of all_reduce_coalesced_'s return value]
                self.outputs if self.outputs else self.mutation_outputs,
            )

        def is_number(t: torch.JitType) -> bool:
            return isinstance(t, torch.NumberType) or (
                isinstance(t, torch.OptionalType)
                and isinstance(t.getElementType(), torch.NumberType)
            )

        self.codegen_comment(wrapper)
        if self.use_runtime_dispatch:
            do_runtime_dispatch()
        else:
            args = [*self.codegen_args(), *self.codegen_kwargs()]
            if (
                V.graph.cpp_wrapper
                and isinstance(kernel, torch._ops.OpOverload)
                and any(
                    "c10::complex" in arg_str and is_number(op_arg.real_type)
                    for arg_str, op_arg in zip(args, kernel._schema.arguments)
                )
            ):
                # Handle the special case where a complex number is input to a
                # cpp_wrapper C-shim kernel.  If the corresponding argument is a number,
                # the torchgen-created shim API will use type "double", which cannot be
                # converted to from a c10::complex.  In these cases, fallback to runtime
                # dispatch.
                do_runtime_dispatch()
            else:
                V.graph.wrapper_code.generate_fallback_kernel(self, args)
                if isinstance(self.layout, Layout):
                    self.codegen_size_asserts(wrapper)

        self.codegen_unbacked_symbol_defs(wrapper)

    @staticmethod
    def tensor_to_layout(output: torch.Tensor):  # type: ignore[no-untyped-def]
        return FixedLayout(
            output.device,
            output.dtype,
            convert_shape_to_inductor(output.size()),
            convert_shape_to_inductor(output.stride()),
        )

    @classmethod
    def create(cls, kernel, *args, **kwargs):  # type: ignore[no-untyped-def]
        fake_incorrect_kernels = (aten._fused_moving_avg_obs_fq_helper_functional,)
        context: AbstractContextManager[None] = (
            V.graph.fake_mode if kernel not in fake_incorrect_kernels else nullcontext()  # type: ignore[assignment]
        )
        with context:
            (
                example_output,
                tensor_args,
                non_tensor_args,
                unflatten_args,
                unbacked_bindings,
            ) = cls.process_kernel(kernel, *args, **kwargs)

        device = cls.find_device(tensor_args, example_output)
        if example_output is None:
            packed = cls(
                NoneLayout(device=device),
                kernel,
                tensor_args,
                non_tensor_args,
                unflatten_args,
                unbacked_bindings=unbacked_bindings,
            )

        else:
            assert device, "Not sure where to find device info"
            packed = cls(
                MultiOutputLayout(device=device),
                kernel,
                tensor_args,
                non_tensor_args,
                unflatten_args,
                unbacked_bindings=unbacked_bindings,
            )

        def generate_output(output, indices):  # type: ignore[no-untyped-def]
            if isinstance(output, (list, tuple)):
                return type(output)(
                    generate_output(output[i], indices + [(type(output), i)])
                    for i in range(len(output))
                )
            elif isinstance(output, dict):
                return {
                    key: generate_output(val, indices + [(type(output), key)])
                    for key, val in output.items()
                }
            elif isinstance(output, torch.Tensor):
                return MultiOutput(
                    cls.tensor_to_layout(output),
                    packed,
                    indices,
                )
            elif isinstance(output, int):
                return output
            elif isinstance(output, torch.SymInt):
                return output.node.expr
            else:
                assert output is None, (
                    f"FallbackKernel output type {type(output)} is not supported"
                )
                return None

        outputs = generate_output(example_output, [])
        if isinstance(outputs, (list, tuple, dict)):
            packed.outputs = outputs  # type: ignore[assignment]
        else:
            packed.outputs = [outputs]
        return outputs

    def apply_constraint(self):  # type: ignore[no-untyped-def]
        return super().apply_constraint()


@ir_dataclass(frozen=False)
class ComplexView(FallbackKernel):
    """View a complex number as two dtyped numbers or vice versa"""

    def should_allocate(self) -> bool:
        return False

    def get_inputs_that_alias_output(self) -> Sequence[str]:
        # Signal to codegen that our output buffer isn't safe to reuse
        return [self.inputs[0].get_name()]

    def __init__(  # type: ignore[no-untyped-def]
        self,
        layout,
        kernel,
        tensor_args,
        nontensor_args,
        unflatten_args,
        *,
        unbacked_bindings=None,
    ) -> None:
        super().__init__(
            layout,
            kernel,
            tensor_args,
            nontensor_args,
            unflatten_args,
            unbacked_bindings=unbacked_bindings,
        )


@ir_dataclass
class MultiOutputLayout(OutputSpec):
    device: torch.device

    def get_device(self) -> Optional[torch.device]:
        return self.device


class MultiOutput(ExternKernel):
    # Given an input MultiOutputLayout buffer, indexes out an actual buffer
    # from that result.  This doesn't actually produce multiple outputs,
    # that's MultiOutputLayout!
    def codegen_list_tuple_access(self, basename, indices):  # type: ignore[no-untyped-def]
        if len(indices) > 0:
            itype, i = indices[0]
            if issubclass(itype, list):
                return self.codegen_list_tuple_access(f"{basename}[{i}]", indices[1:])
            elif issubclass(itype, tuple):
                # cpp wrapper code needs to use std::get<> to access a tuple
                tuple_access = V.graph.wrapper_code.codegen_tuple_access(
                    basename, self.get_name(), str(i)
                )
                return self.codegen_list_tuple_access(tuple_access, indices[1:])
            elif issubclass(itype, dict):
                return self.codegen_list_tuple_access(f"{basename}['{i}']", indices[1:])
            else:
                raise AssertionError("non supported index type: ", itype)
        else:
            return basename

    def codegen(self, wrapper) -> None:  # type: ignore[no-untyped-def]
        wrapper.codegen_multi_output(
            self.get_name(),
            self.codegen_list_tuple_access(self.inputs[0].get_name(), self.indices),
        )
        self.codegen_size_asserts(wrapper)

    def __init__(  # type: ignore[no-untyped-def]
        self,
        layout: OutputSpec,
        input,
        indices: list[tuple[Any, ...]],
    ) -> None:
        super().__init__(None, layout, [input], ())
        self.name = V.graph.register_buffer(self)
        V.graph.register_operation(self)
        self.indices = indices

    def get_unbacked_symbol_uses(self) -> OrderedSet[sympy.Symbol]:
        return self.inputs[0].get_unbacked_symbol_uses()

    def should_allocate(self) -> bool:
        if len(self.inputs) == 1 and (
            isinstance(self.inputs[0], CppTemplateBuffer)  # Grouped GEMM
        ):
            return True
        return False

    def get_inputs_that_alias_output(self) -> Sequence[str]:
        return [
            inp.get_name()
            for inp in self.inputs
            if isinstance(inp, FallbackKernel)
            and len(inp.get_inputs_that_alias_output()) > 0
        ]


# We just use a normal dataclass for MutableBox/TensorBox/StorageBox since
# they're mainly lowering-time constructs that we expect to mutate and such.
@dataclasses.dataclass
class MutableBox(IRNode):
    """
    TensorBox / StorageBox allow in-place mutation of Tensors
    """

    data: IRNode

    def has_exceeded_max_reads(self) -> bool:
        return self.data.has_exceeded_max_reads()

    def get_device(self) -> Optional[torch.device]:
        return self.data.get_device()

    def make_loader(self) -> Callable[[Sequence[Expr]], OpsValue]:
        return self.data.make_loader()

    def make_indexer(self) -> Callable[[Sequence[Expr]], Expr]:
        return self.data.make_indexer()

    def get_stride(self) -> Sequence[_IntLike]:
        return self.data.get_stride()

    def get_name(self) -> str:
        return self.data.get_name()

    def has_large_inner_fn(self, threshold: Optional[int] = None) -> bool:
        return self.data.has_large_inner_fn(threshold)

    def mark_reuse(self, users: int) -> None:
        return self.data.mark_reuse(users)

    def realize_hint(self) -> None:
        return self.data.realize_hint()

    def unwrap_view(self) -> IRNode:
        return self.data.unwrap_view()

    def freeze_layout(self) -> None:
        return self.data.freeze_layout()

    def freeze_layout_with_stride_order(
        self, order: list[int], allow_padding: bool = False
    ) -> None:
        return self.data.freeze_layout_with_stride_order(order, allow_padding)

    def freeze_layout_with_fill_order(self, order: list[int]) -> None:
        return self.data.freeze_layout_with_fill_order(order)

    def freeze_layout_with_same_order(self, stride: list[_IntLike]) -> None:
        return self.data.freeze_layout_with_same_order(stride)

    def freeze_layout_with_exact_strides(
        self, exact_strides: list[_IntLike], allow_padding: bool = False
    ) -> None:
        return self.data.freeze_layout_with_exact_strides(exact_strides, allow_padding)

    def get_read_writes(self) -> dependencies.ReadWrites:
        return self.data.get_read_writes()

    def get_reads(self) -> OrderedSet[Dep]:
        return self.data.get_reads()

    def num_reads(self) -> int:
        return self.data.num_reads()

    def get_storage_numel(self) -> _IntLike:
        return self.data.get_storage_numel()

    def get_reduction_type(self) -> Optional[str]:
        return self.data.get_reduction_type()

    def get_reduction_size(self) -> Sequence[sympy.Expr]:
        return self.data.get_reduction_size()

    def is_extern(self) -> bool:
        return self.data.is_extern()

    def is_no_op(self) -> bool:
        return self.data.is_no_op()

    def constant_to_device(self, device: torch.device) -> IRNode:
        return self.data.constant_to_device(device)

    def get_mutation_names(self) -> Sequence[str]:
        return self.data.get_mutation_names()

    def get_operation_name(self) -> str:
        return self.data.get_operation_name()

    def get_inputs_that_alias_output(self) -> Sequence[str]:
        return self.data.get_inputs_that_alias_output()

    def realize(self) -> Optional[str]:
        return self.data.realize()

    def get_unbacked_symbol_uses(self) -> OrderedSet[sympy.Symbol]:
        return self.data.get_unbacked_symbol_uses()

    def get_read_names(self) -> OrderedSet[str]:
        return self.data.get_read_names()

    def get_defining_op(self) -> Optional[Operation]:
        return self.data.get_defining_op()

    def codegen_reference(self, writer: Optional[IndentedBuffer] = None) -> str:
        return self.data.codegen_reference(writer)

    @property
    def layout(self) -> OutputSpec:
        # we intentionally call get_output_spec (rather than get_layout) since Buffer.layout is an OutputSpec
        return self.data.get_output_spec()

    def get_layout(self) -> Layout:
        return self.data.get_layout()

    def get_output_spec(self) -> OutputSpec:
        return self.data.get_output_spec()

    def get_size(self) -> Sequence[Expr]:
        return self.data.get_size()

    @property
    def dtype(self):  # type: ignore[no-untyped-def]
        return self.data.dtype

    def __str__(self) -> str:
        if isinstance(self.data, MutableBox):
            line0 = f"{type(self).__name__}({type(self.data).__name__}("
            endl = "))"
            inner = self.data.data
        else:
            line0 = f"{type(self).__name__}("
            inner = self.data
            endl = ")"

        lines = [
            line0,
            indent(str(inner)),
            endl,
        ]
        return "\n".join(lines)

    __repr__ = __str__


class TensorBox(MutableBox):
    @staticmethod
    def create(data):  # type: ignore[no-untyped-def]
        if isinstance(data, ShapeAsConstantBuffer):
            return data
        return TensorBox(StorageBox(data))


class StorageBox(MutableBox):
    def is_input_buffer(self):  # type: ignore[no-untyped-def]
        if isinstance(self.data, (InputBuffer, ReinterpretView)):
            return self.data.get_name() in V.graph.graph_inputs
        return False

    def is_module_buffer(self):  # type: ignore[no-untyped-def]
        return (
            isinstance(self.data, (ConstantBuffer))
            and self.data.get_name() in V.graph.constants
        )

    def realize(self) -> Optional[str]:
        if isinstance(
            self.data,
            (
                ComputedBuffer,
                InputsKernel,
                InputBuffer,
                ReinterpretView,
                TemplateBuffer,
            ),
        ):
            return self.data.get_name()
        assert isinstance(self.data, (Pointwise, Reduction, Scan, Sort)), type(
            self.data
        )
        origin_node = self.data.get_origin_node()
        traceback = self.data.get_traceback()
        self.data = ComputedBuffer(
            name=None,
            layout=FlexibleLayout(
                device=self.data.get_device(),
                dtype=self.data.get_dtype(),
                size=self.data.get_size(),
            ),
            data=self.data,
        )
        self.data.name = V.graph.register_buffer(self.data)
        V.graph.register_operation(self.data)
        self.data.origins = self.origins
        self.data.origin_node = origin_node
        self.data.traceback = traceback
        return self.data.name

    def realize_hint(self) -> None:
        """
        Called on buffers we expect to be forced to realize later.
        """
        if (
            isinstance(self.data, (Pointwise, Reduction))
            and self.data.inner_fn_opcount().nontrivial_read_count > 1
        ):
            self.realize()

    def has_exceeded_max_reads(self) -> bool:
        return isinstance(self.data, Pointwise) and (
            self.num_reads() > config.realize_acc_reads_threshold
            or self.has_large_inner_fn()
        )

    def should_realize_on_reuse(self, users):  # type: ignore[no-untyped-def]
        """
        A heuristic to decide if we should realize a tensor
        that is used multiple times.
        """
        if users > 1 and isinstance(self.data, (Pointwise, Reduction)):
            if is_cpu(self.data):
                # Heuristic for realizing reused result of heavy ops on cpu
                opcount = self.data.inner_fn_opcount()
                heavy_ops = ["exp", "sigmoid"]  # a list of heavy ops
                if any(x in opcount.used_ops for x in heavy_ops):
                    return True
            return (
                self.num_reads() > config.realize_reads_threshold
                or self.has_large_inner_fn()
            )
        return False

    def mark_reuse(self, users: int) -> None:
        if self.should_realize_on_reuse(users):
            self.realize()

    def num_reads(self):  # type: ignore[no-untyped-def]
        return self.data.num_reads()


@ir_dataclass(frozen=False)
class Subgraph(IRNode):
    name: str
    graph_module: torch.fx.GraphModule
    graph: Optional[GraphLowering] = None


def _has_aliased_buffers(buffers: Sequence[IRNode]) -> bool:
    buffers = [
        buffer.unwrap_view() if isinstance(buffer, ReinterpretView) else buffer
        for buffer in buffers
    ]
    # assuming the same buffer is represented by the same IRNode object
    return len(OrderedSet(id(buffer) for buffer in buffers)) < len(buffers)


@ir_dataclass(frozen=False)
class InvokeSubgraph(ExternKernel):
    subgraph: Optional[Subgraph] = None
    operands: Optional[list[TensorBox]] = None
    outputs: Optional[list[MultiOutput]] = None

    def __init__(
        self, subgraph: Subgraph, operands: list[TensorBox], layout: MultiOutputLayout
    ) -> None:
        super().__init__(
            name=None,
            layout=layout,
            inputs=operands,
        )
        self.subgraph = subgraph
        self.name = V.graph.register_buffer(self)
        V.graph.register_operation(self)

    @classmethod
    def create(cls, subgraph: Subgraph, operands):  # type: ignore[no-untyped-def]
        # TODO(anijain2305) - Support sym expr as operands in future.
        fx_operands = V.graph.current_node.args[-1]
        fake_operands = [x.meta["val"] for x in fx_operands]  # type: ignore[union-attr]

        # Realize the inputs. Also intermediates can have different strides than
        # the inputs of the subgraph. So, force the intermediates to have same
        # strides as that of subgraph inputs.
        operands = [cls.realize_input(x) for x in operands]

        def handle_sym_expr(stride):  # type: ignore[no-untyped-def]
            return [s.node.expr if isinstance(s, torch.SymInt) else s for s in stride]

        new_operands = []
        for idx, operand in enumerate(operands):
            if isinstance(operand, ShapeAsConstantBuffer):
                new_operands.append(operand)
            else:
                example_stride = handle_sym_expr(fake_operands[idx].stride())
                new_operands.append(cls.require_exact_strides(operand, example_stride))

        operands = new_operands

        if subgraph.graph is None:
            # create and lower subgraphs
            subgraph.graph = V.graph.make_subgraph(
                gm=subgraph.graph_module,
                example_inputs=fake_operands,
                subgraph_name=subgraph.name,
            )
            with V.set_graph_handler(subgraph.graph):
                subgraph.graph.run(*fake_operands)

        outputs = subgraph.graph.graph_outputs

        # Find the device - operands could be integers from shapes, so we can't
        # use operands[0]
        device = None
        for operand in operands:
            if not isinstance(operand, ShapeAsConstantBuffer):
                device = operand.get_device()
                break
        assert device is not None

        invoke_subgraph = InvokeSubgraph(
            subgraph=subgraph,
            operands=operands,
            layout=MultiOutputLayout(device=device),
        )

        def create_output(output: IRNode, ind: int):
            if isinstance(output, (ShapeAsConstantBuffer, NoneAsConstantBuffer)):
                return output
            else:
                return MultiOutput(
                    FixedLayout(
                        device=output.get_device(),
                        dtype=output.get_dtype(),
                        size=output.get_size(),  # type: ignore[arg-type]
                        stride=output.get_stride(),
                        offset=output.get_layout().offset,
                    ),
                    invoke_subgraph,
                    [(list, ind)],
                )

        outputs = [create_output(output, i) for i, output in enumerate(outputs)]
        invoke_subgraph.outputs = outputs
        return outputs

    def codegen(self, wrapper) -> None:  # type: ignore[no-untyped-def]
        wrapper.codegen_invoke_subgraph(self)


@ir_dataclass(frozen=False)
class Conditional(ExternKernel):
    predicate: Optional[IRNode] = None
    operands: Optional[list[Union[TensorBox, ShapeAsConstantBuffer]]] = None
    true_subgraph: Optional[Subgraph] = None
    false_subgraph: Optional[Subgraph] = None
    outputs: Optional[list[MultiOutput]] = None

    def __init__(
        self,
        predicate: IRNode,
        operands: list[Union[TensorBox, ShapeAsConstantBuffer]],
        true_subgraph: Subgraph,
        false_subgraph: Subgraph,
        layout: MultiOutputLayout,
        unbacked_bindings: Optional[dict[sympy.Symbol, pytree.KeyPath]],
    ) -> None:
        self.predicate = predicate
        self.operands = operands
        self.true_subgraph = true_subgraph
        self.false_subgraph = false_subgraph

        sym_args, tensor_args = _split_by_sym_type([predicate] + operands)

        super().__init__(
            name=None,
            layout=layout,
            inputs=tensor_args,
            constant_args=sym_args,
        )
        if unbacked_bindings is not None:
            self.unbacked_bindings = unbacked_bindings

        self.name = V.graph.register_buffer(self)
        V.graph.register_operation(self)

    @classmethod
    def create(  # type: ignore[no-untyped-def]
        cls,
        predicate: TensorBox,
        true_fn: Subgraph,
        false_fn: Subgraph,
        operands: list[Union[TensorBox, ShapeAsConstantBuffer]],
    ):
        predicate = cls.realize_input(predicate)
        operands = [cls.realize_input(x) for x in operands]
        fx_operands = V.graph.current_node.args[-1]
        fake_operands = [x.meta["val"] for x in fx_operands]  # type: ignore[union-attr]

        for subgraph in (true_fn, false_fn):
            if subgraph.graph is None:
                # create and lower subgraphs
                subgraph.graph = V.graph.make_subgraph(
                    gm=subgraph.graph_module,
                    example_inputs=fake_operands,
                    subgraph_name=subgraph.name,
                )
                with V.set_graph_handler(subgraph.graph):
                    subgraph.graph.run(*fake_operands)

        true_outputs = true_fn.graph.graph_outputs  # type: ignore[union-attr]
        false_outputs = false_fn.graph.graph_outputs  # type: ignore[union-attr]

        for name, outputs in (("true_fn", true_outputs), ("false_fn", false_outputs)):
            if _has_aliased_buffers(true_outputs):
                raise AssertionError(
                    "Output aliasing is currently not supported in compiled torch.cond. "
                    f"The outputs of the {name} subgraph of torch.cond are aliased: {outputs}"
                )

        # make sure true and false outputs are structurally equivalent
        assert len(true_outputs) == len(false_outputs), (true_outputs, false_outputs)
        for i, (to, fo) in enumerate(zip(true_outputs, false_outputs)):
            assert to.get_device() == fo.get_device(), (i, to, fo)
            assert to.get_dtype() == fo.get_dtype(), (i, to, fo)
            assert to.get_layout().offset == fo.get_layout().offset, (i, to, fo)

        device = next(
            o.get_device()
            for o in [predicate] + operands
            if not isinstance(o, ShapeAsConstantBuffer)
        )
        unbacked_bindings = resolve_unbacked_bindings(
            V.graph.sizevars.shape_env,
            V.graph.current_node.meta.get("unbacked_bindings", None),
        )
        assert device is not None, "cannot determine device"
        conditional = Conditional(
            predicate=predicate,
            operands=operands,
            true_subgraph=true_fn,
            false_subgraph=false_fn,
            layout=MultiOutputLayout(device=device),
            unbacked_bindings=unbacked_bindings,
        )

        def _maybe_expr(s: Union[int, torch.SymInt]) -> Union[int, sympy.expr]:
            if isinstance(s, int):
                return s
            return s.node.expr

        outputs = [
            MultiOutput(
                FixedLayout(
                    device=output.get_device(),
                    dtype=output.get_dtype(),
                    size=[_maybe_expr(sz) for sz in merged_output.size()],
                    stride=[_maybe_expr(sz) for sz in merged_output.stride()],
                    offset=output.get_layout().offset,
                ),
                conditional,
                [(list, i)],
            )
            # as the true and false outputs are equivalent,
            # we can use either of them here as a "template"
            for i, (output, merged_output) in enumerate(
                zip(true_outputs, V.graph.current_node.meta["val"])
            )
        ]

        conditional.outputs = outputs  # type: ignore[assignment]
        return outputs

    def codegen(self, wrapper) -> None:  # type: ignore[no-untyped-def]
        wrapper.codegen_conditional(self)
        wrapper.codegen_unbacked_symbol_defs_for_outputs(
            self.get_name(), self.outputs, getattr(self, "unbacked_bindings", {})
        )

    def get_unbacked_symbol_defs(self) -> OrderedSet[sympy.Symbol]:
        if unbacked_bindings := getattr(self, "unbacked_bindings", None):
            resolved = resolve_unbacked_bindings(
                V.graph.sizevars.shape_env, unbacked_bindings
            )
            assert resolved is not None
            return resolved.keys()  # type: ignore[return-value]
        else:
            return OrderedSet()


def _split_by_sym_type(
    args: list[Any],
) -> tuple[list[ShapeAsConstantBuffer], list[Any]]:
    non_sym_args = []
    sym_args = []
    for arg in args:
        if isinstance(arg, ShapeAsConstantBuffer):
            sym_args.append(arg.expr)
        else:
            non_sym_args.append(arg)

    return sym_args, non_sym_args


@ir_dataclass(frozen=False)
class WhileLoop(ExternKernel):
    carried_inputs: Optional[list[Union[TensorBox, ShapeAsConstantBuffer]]] = None
    additional_inputs: Optional[list[Union[TensorBox, ShapeAsConstantBuffer]]] = None
    cond_subgraph: Optional[Subgraph] = None
    body_subgraph: Optional[Subgraph] = None
    outputs: Optional[list[MultiOutput]] = None

    def __init__(
        self,
        carried_inputs: list[Union[TensorBox, ShapeAsConstantBuffer]],
        additional_inputs: list[Union[TensorBox, ShapeAsConstantBuffer]],
        cond_subgraph: Subgraph,
        body_subgraph: Subgraph,
        layout: MultiOutputLayout,
    ) -> None:
        self.carried_inputs = carried_inputs
        self.additional_inputs = additional_inputs
        self.cond_subgraph = cond_subgraph
        self.body_subgraph = body_subgraph

        sym_args, tensor_args = _split_by_sym_type(carried_inputs + additional_inputs)
        super().__init__(
            name=None,
            layout=layout,
            inputs=tensor_args,
            constant_args=sym_args,
        )

        self.name = V.graph.register_buffer(self)
        V.graph.register_operation(self)

    @classmethod
    def create(  # type: ignore[no-untyped-def]
        cls,
        cond_fn: Subgraph,
        body_fn: Subgraph,
        carried_inputs: list[Union[TensorBox, ShapeAsConstantBuffer]],
        additional_inputs: list[Union[TensorBox, ShapeAsConstantBuffer]],
    ):
        def _require_exact_strides(
            tensor_boxes: list[TensorBox | ShapeAsConstantBuffer],
            fake_tensors: list[Union[int, torch.SymInt, torch.Tensor]],
        ) -> list[TensorBox | ShapeAsConstantBuffer]:
            assert len(tensor_boxes) == len(fake_tensors)
            ret = []
            for tb, fk in zip(tensor_boxes, fake_tensors):
                if isinstance(fk, torch.Tensor):
                    ret.append(
                        ExternKernel.require_exact_strides(
                            tb, fk.stride(), allow_padding=False
                        )
                    )
                else:
                    ret.append(tb)
            return ret

        fx_carried_inputs = V.graph.current_node.args[-2]
        fx_additional_inputs = V.graph.current_node.args[-1]
        fx_all_inputs = fx_carried_inputs + fx_additional_inputs  # type: ignore[operator]
        fake_all_inputs = [x.meta["val"] for x in fx_all_inputs]  # type: ignore[union-attr]
        fake_carried_inputs = [x.meta["val"] for x in fx_carried_inputs]  # type: ignore[union-attr]
        fake_additional_inputs = [x.meta["val"] for x in fx_additional_inputs]  # type: ignore[union-attr]

        carried_inputs = [cls.realize_input(x) for x in carried_inputs]
        carried_inputs = _require_exact_strides(carried_inputs, fake_carried_inputs)
        additional_inputs = [cls.realize_input(x) for x in additional_inputs]
        additional_inputs = _require_exact_strides(
            additional_inputs, fake_additional_inputs
        )
        all_inputs = carried_inputs + additional_inputs

        for subgraph in (cond_fn, body_fn):
            if subgraph.graph is None:
                # create and lower subgraphs
                subgraph.graph = V.graph.make_subgraph(
                    gm=subgraph.graph_module,
                    example_inputs=fx_all_inputs,  # type: ignore[arg-type]
                    subgraph_name=subgraph.name,
                )
                with V.set_graph_handler(subgraph.graph):
                    subgraph.graph.run(*fake_all_inputs)
                    # For body_fn, we require its output to have the exact same stride
                    # as inputs because the previous output is the input of next iteration.
                    #
                    # This cannot be automatically done in graph lowering because body_fn's graph outputs
                    # are not user-facing so the special handling for strides of user-facing output in graph
                    # lowering is not applicable.
                    if subgraph is body_fn:
                        assert len(subgraph.graph.graph_outputs) == len(
                            fake_carried_inputs
                        )
                        subgraph.graph.graph_outputs = _require_exact_strides(  # type: ignore[assignment]
                            subgraph.graph.graph_outputs,  # type: ignore[arg-type]
                            fake_carried_inputs,
                        )

        cond_outputs = cond_fn.graph.graph_outputs  # type: ignore[union-attr]
        body_outputs = body_fn.graph.graph_outputs  # type: ignore[union-attr]

        if _has_aliased_buffers(body_outputs):
            raise AssertionError(
                "Output aliasing is currently not supported in compiled torch.while_loop. "
                f"The outputs of the body_fn subgraph of torch.while_loop are aliased: {body_outputs}"
            )

        # make sure cond_fn returns a boolean scalar Tensor
        assert len(cond_outputs) == 1, cond_outputs
        p = cond_outputs[0]
        if not isinstance(p, ShapeAsConstantBuffer):
            assert p.get_dtype() == torch.bool, p
            assert len(p.get_size()) == 0, p

        assert len(all_inputs) > 0, (
            "torch.while_loop is assumed to have at least one operand."
        )

        device = all_inputs[0].get_device()

        assert device is not None  # to make linter happy
        # make sure carried_inputs and body outputs are structurally equivalent
        assert len(carried_inputs) == len(body_outputs), (carried_inputs, body_outputs)
        for i, (op, bo) in enumerate(zip(carried_inputs, body_outputs)):

            def _guard_list_equals(
                lhs_exprs: Sequence[Union[int, Any]],
                rhs_exprs: Sequence[Union[int, Any]],
            ) -> None:
                for lhs, rhs in zip(lhs_exprs, rhs_exprs):
                    V.graph.sizevars.guard_equals(lhs, rhs)

            _guard_list_equals(op.get_size(), bo.get_size())
            _guard_list_equals(op.get_stride(), bo.get_stride())
            # assume all carried_inputs and outputs are on the same device
            # as the MultiOutputLayout below requires single device
            assert op.get_device() == bo.get_device(), (i, op, bo, device)
            assert op.get_dtype() == bo.get_dtype(), (i, op, bo)
            assert op.get_layout().offset == bo.get_layout().offset, (i, op, bo)

        while_loop = WhileLoop(
            carried_inputs=carried_inputs,
            additional_inputs=additional_inputs,
            cond_subgraph=cond_fn,
            body_subgraph=body_fn,
            # asserted above that there is at least one operand
            layout=MultiOutputLayout(device=device),
        )

        outputs = [
            MultiOutput(
                FixedLayout(
                    device=output.get_device(),
                    dtype=output.get_dtype(),
                    size=output.get_size(),
                    stride=output.get_stride(),
                    offset=output.get_layout().offset,
                ),
                while_loop,
                [(list, i)],
            )
            for i, output in enumerate(body_outputs)
        ]

        for inp, out in zip(carried_inputs, outputs):
            if inp.get_name() in V.graph.graph_inputs:
                # if a carried input of the while_loop is a graph input,
                # it can be returned as is when the number of iterations
                # is zero. due to this, we can't (generally) reuse the
                # output buffers corresponding to the graph inputs, as
                # the inputs may end up being mutated.
                V.graph.never_reuse_buffers.add(out.get_name())

        while_loop.outputs = outputs
        return outputs

    def codegen(self, wrapper) -> None:  # type: ignore[no-untyped-def]
        wrapper.codegen_while_loop(self)


class EffectfulKernel(FallbackKernel):
    def __init__(  # type: ignore[no-untyped-def]
        self,
        layout,
        kernel,
        tensor_args,
        nontensor_args,
        unflatten_args,
        kwargs=None,
        *,
        unbacked_bindings=None,
    ) -> None:
        super().__init__(
            layout,
            kernel,
            tensor_args,
            nontensor_args,
            unflatten_args,
            kwargs=None,
            unbacked_bindings=unbacked_bindings,
        )

        from torch._higher_order_ops.effects import get_effect_key

        uncovered_args = [
            a.value if isinstance(a, TorchBindObject) else a for a in tensor_args
        ]
        effect_type = get_effect_key(kernel, (*nontensor_args, *uncovered_args), kwargs)
        assert effect_type is not None
        self.effect_type = effect_type
        self.prev_effect_buffer = V.graph.effectful_ops.get(effect_type, None)
        V.graph.effectful_ops[effect_type] = self

    def get_read_writes(self) -> dependencies.ReadWrites:
        read_writes = super().get_read_writes()

        if self.prev_effect_buffer is not None:
            read_writes.reads.add(
                dependencies.StarDep(self.prev_effect_buffer.get_name())
            )

        return read_writes

    def has_side_effects(self) -> bool:
        return True


class NonTensorObj(IRNode):
    pass


@ir_dataclass
class TorchBindObject(NonTensorObj):
    from torch._library.fake_class_registry import FakeScriptObject

    name: str
    value: Union[FakeScriptObject, torch.ScriptObject]

    def get_name(self):  # type: ignore[no-untyped-def]
        return self.name

    def codegen_reference(self, writer: Optional[IndentedBuffer] = None) -> str:
        return self.name

    def get_value(self) -> Union[FakeScriptObject, torch.ScriptObject]:
        return self.value

    def get_real_obj(self) -> torch.ScriptObject:
        if isinstance(self.value, torch.ScriptObject):
            return self.value
        else:
            return self.value.real_obj

    def get_buf_bytes(self) -> int:
        # Returns the sum of all tensors in the flattened object
        real_script_obj = self.get_real_obj()
        flat_dict = dict(real_script_obj.__obj_flatten__())  # type: ignore[attr-defined]
        flat_elems = pytree.tree_flatten(flat_dict)[0]
        flat_sizes = [
            x.element_size() * x.numel()
            for x in flat_elems
            if isinstance(x, torch.Tensor)
        ]
        return functools.reduce(lambda x, y: x + y, flat_sizes, 0)


@ir_dataclass
class GeneratorState(NonTensorObj):
    name: str
    device: torch.device

    def get_name(self):  # type: ignore[no-untyped-def]
        return self.name

    def codegen_reference(self, writer: Optional[IndentedBuffer] = None) -> str:
        return self.name


class _CollectiveKernel(FallbackKernel):
    def should_allocate(self) -> bool:
        return False

    def has_side_effects(self) -> bool:
        return True

    # This is identical to FallbackKernel.set_cpp_kernel(), minus the
    # part that checks against input aliasing and mutation.
    def set_cpp_kernel_name(self, cpp_kernel_name: Optional[str] = None) -> None:
        assert type(self.op_overload) is torch._ops.OpOverload, (
            "Setting cpp kernel needs a valid op_overload"
        )
        kernel = self.op_overload
        self.cpp_kernel_name = kernel._schema.name

        self.ordered_kwargs_for_cpp_kernel = [
            x.name for x in kernel._schema.arguments if x.kwarg_only
        ]

    # NOTE: [In-Place Collective Safety]
    # Between the initiation and completion of an in-place collective, the
    # input buffers are subject to both volatile reads and volatile writes.
    # They must not be read, written to or reused by another kernel. To ensure
    # the constraints, we model collective -> wait_tensor as as two-step
    # mutation of the input buffers.
    @classmethod
    def create_inplace(  # type: ignore[no-untyped-def]
        cls, kernel, inputs: Union[TensorBox, list[TensorBox]], *args, **kwargs
    ) -> None:
        with V.graph.fake_mode:
            (
                _example_output,
                tensor_args,
                non_tensor_args,
                unflatten_args,
                unbacked_bindings,
            ) = cls.process_kernel(kernel, inputs, *args, **kwargs)
        assert not unbacked_bindings, f"{kernel} {unbacked_bindings}"
        for tensor_arg in tensor_args:
            tensor_arg.realize()

        device = tensor_args[0].get_device()
        packed = cls(
            NoneLayout(device=device),
            kernel,
            tensor_args,
            non_tensor_args,
            unflatten_args,
        )

        inps = pytree.tree_leaves(inputs)
        packed.mutation_outputs.extend(
            [MutationOutput(NoneLayout(device=device), buf, packed) for buf in inps]
        )

        # For inplace collective ops, the input is guaranteed to be alias of the returned value of op.
        packed.alias_names.extend([inp.get_name() for inp in inps])
        if "out" in kwargs:
            packed.mutation_outputs.append(
                MutationOutput(NoneLayout(device=device), kwargs["out"], packed)
            )
            # For out-variant collective ops, the `out=` arg is guaranteed to be alias of the returned value of op.
            packed.alias_names.append(kwargs["out"].get_name())

    # NOTE: [Out-of-Place Collective Safety]
    # Between the initiation and completion of an out-of-place collective:
    #
    # Input buffers:
    # - Are subject to volatile reads
    # - Can be read by another kernel
    # - Must not be written to or reused by another kernel
    #
    # Output buffers:
    # - Are subject to volatile writes
    # - Must not be read, written to or reused by another kernel
    #
    # To ensure the safety of input buffers without sacrificing read
    # availability, we add input buffers as read deps of wait_tensor kernels.
    #
    # To ensure the safety of output buffers, we model wait_tensor as a
    # mutation to the output buffer. Note we also assumes the user program being
    # correct and the output buffer is not consumed by kernels other than
    # wait_tensor.
    #
    # TODO(yifu): add a pre-grad pass to validate the correctness of collective
    # usage in the user program.
    @classmethod
    def create_out_of_place(  # type: ignore[no-untyped-def]
        cls, kernel, inputs: Union[TensorBox, list[TensorBox]], *args, **kwargs
    ):
        with V.graph.fake_mode:
            (
                example_output,
                tensor_args,
                non_tensor_args,
                unflatten_args,
                unbacked_bindings,
            ) = cls.process_kernel(kernel, inputs, *args, **kwargs)
        assert not unbacked_bindings, f"{kernel}, {unbacked_bindings}"
        for tensor_arg in tensor_args:
            tensor_arg.realize()

        if isinstance(example_output, list):
            device = cls.find_device(tensor_args, example_output)
            packed = cls(
                MultiOutputLayout(device=device),
                kernel,
                tensor_args,
                non_tensor_args,
                unflatten_args,
            )
            packed.outputs = [
                MultiOutput(
                    cls.tensor_to_layout(tensor),
                    packed,
                    [(list, i)],
                )
                for i, tensor in enumerate(example_output)
            ]
            return packed.outputs
        else:
            packed = cls(
                cls.tensor_to_layout(example_output),
                kernel,
                tensor_args,
                non_tensor_args,
                unflatten_args,
            )
            packed.outputs = [packed]
            return packed


class _WaitKernel(_CollectiveKernel):
    def get_volatile_reads(self):  # type: ignore[no-untyped-def]
        inp = self.inputs[0]
        if isinstance(inp, _CollectiveKernel):
            # Out-of-place single-output
            return [inp.inputs[0]]
        elif isinstance(inp, MultiOutput):
            # This can be two things:
            # 1. Out-of-place multi-output coll
            # 2. In-place coll with inputs coming from another MultiOutput
            coll = inp.inputs[0]
            # Case 1
            if isinstance(coll, _CollectiveKernel):
                _, idx = inp.indices[0]
                return [coll.inputs[idx]]
            # Case 2
            return []
        else:
            # In-place requires no additional deps handling for volatile
            # reads since the inputs are mutated.
            return []

    @classmethod
    def create_wait(cls, kernel, inp: TensorBox) -> None:  # type: ignore[no-untyped-def]
        with V.graph.fake_mode:
            (
                _example_output,
                tensor_args,
                non_tensor_args,
                unflatten_args,
                unbacked_bindings,
            ) = cls.process_kernel(kernel, inp)
        assert not unbacked_bindings, f"{kernel} {unbacked_bindings}"
        packed = cls(
            NoneLayout(device=inp.get_device()),
            kernel,
            tensor_args,
            non_tensor_args,
            unflatten_args,
        )
        packed.mutation_outputs.append(
            MutationOutput(NoneLayout(device=inp.get_device()), inp, packed)
        )

    def get_read_writes(self) -> dependencies.ReadWrites:
        read_writes = super().get_read_writes()
        # See [Out-of-Place Collective Safety].
        volatile_reads = self.get_volatile_reads()
        for vr in volatile_reads:
            read_writes.reads.add(dependencies.StarDep(vr.get_name()))
        return read_writes


# NB: recursive structure here reflects val_to_arg_str, avoid
# calling free_unbacked_symbols on "exotic" types that don't get pexpr
# treatment
def maybe_free_unbacked_symbols(s: object) -> OrderedSet[Symbol]:
    if isinstance(s, (SymTypes, Expr)):
        # This branch should be impossible in return position
        return free_unbacked_symbols(s)
    elif isinstance(s, (tuple, list)):
        r = OrderedSet[sympy.Symbol]()
        for t in s:
            r |= maybe_free_unbacked_symbols(t)
        return r
    elif isinstance(s, torch.Tensor):
        # This branch is impossible in constant-args position
        return free_unbacked_symbols(s)
    else:
        return OrderedSet()<|MERGE_RESOLUTION|>--- conflicted
+++ resolved
@@ -5665,11 +5665,8 @@
             self.codegen_reference(),
             self.output_view.codegen_reference() if self.output_view else None,
             args,
-<<<<<<< HEAD
+            device,
             self.name
-=======
-            device,
->>>>>>> bca75fe9
         )
 
     def __init__(  # type: ignore[no-untyped-def]
@@ -5962,10 +5959,6 @@
                 raise NotImplementedError(f"Unsupported arg type: {type(arg)}: {arg}")
 
         self.codegen_comment(wrapper)
-<<<<<<< HEAD
-        wrapper.generate_user_defined_triton_kernel(
-            new_name, raw_args, self.grid, configs, triton_meta, kernel.constexprs, node_name=self.name
-=======
         wrapper.generate_kernel_call(
             new_name,
             args,
@@ -5974,7 +5967,7 @@
             triton_meta=triton_meta,
             triton=True,
             device=self.get_device(),
->>>>>>> bca75fe9
+            node_name=self.name
         )
 
     def get_unbacked_symbol_uses(self) -> OrderedSet[sympy.Symbol]:
@@ -6083,6 +6076,9 @@
         V.graph.mark_buffer_mutated(x.get_name())
         self.name = V.graph.register_buffer(self)
         V.graph.register_operation(self)
+        if not config.abi_compatible:
+            # TODO: this should be simplified once we switch to ABI-compatible only
+            self.cpp_kernel_name = "at::native::bernoulli_"
 
 # Used to deal with torch.complex types
 class InplaceCopyFallback(ExternKernel):
@@ -6092,11 +6088,7 @@
 
     def codegen(self, wrapper) -> None:  # type: ignore[no-untyped-def]
         (dst, src, non_blocking) = self.codegen_args()
-<<<<<<< HEAD
-        wrapper.codegen_device_copy(src, dst, node_name=self.name)
-=======
-        wrapper.codegen_device_copy(src, dst, non_blocking)
->>>>>>> bca75fe9
+        wrapper.codegen_device_copy(src, dst, non_blocking, node_name=self.name)
 
     def should_allocate(self) -> bool:
         return False
@@ -6355,17 +6347,11 @@
         args = self.codegen_args()
         assert len(args) == 2
         if self.output_view:
-<<<<<<< HEAD
-            wrapper.codegen_device_copy(args[0], self.output_view.codegen_reference(), node_name=self.name)
-        else:
-            wrapper.codegen_device_copy(args[0], self.codegen_reference(), node_name=self.name)
-=======
             wrapper.codegen_device_copy(
                 args[0], self.output_view.codegen_reference(), args[1]
-            )
+            , node_name=self.name)
         else:
-            wrapper.codegen_device_copy(args[0], self.codegen_reference(), args[1])
->>>>>>> bca75fe9
+            wrapper.codegen_device_copy(args[0], self.codegen_reference(), args[1], node_name=self.name)
 
 
 class DynamicScalar(ExternKernel):
@@ -6432,21 +6418,6 @@
         # that it's true).  But we're code generating the actual runtime assert here!!
         symbol = next(iter(self.get_unbacked_symbol_uses()))
         if V.graph.cpp_wrapper:
-<<<<<<< HEAD
-            pass
-        else:
-            # NB: It is EXTREMELY important not to simplify the scalar under
-            # assertion here, because simplify is done with respect to
-            # runtime asserts.  So if you have "u0 == 0" in the runtime
-            # asserts, if you subsequently try to simplify(u0 == 0), you will
-            # get True (because we've already runtime assert'ed that it's
-            # true).  But we're code generating the actual runtime assert
-            # here!!
-            call_strs = [f"if not {V.graph.wrapper_code.codegen_python_sizevar(self.scalar, simplify=False)}:", ]
-            call_strs.append(f"    raise RuntimeError({repr(self.msg)})")
-            call_strs.append(f"{self.get_name()} = None")
-            wrapper.writelines(call_strs, node_name=self.get_name())
-=======
             symbol_str = f"std::to_string({symbol})"
             sizevar = V.graph.wrapper_code.codegen_cpp_sizevar(
                 self.scalar, simplify=False
@@ -6459,12 +6430,8 @@
             sizevar = V.graph.wrapper_code.codegen_python_sizevar(
                 self.scalar, simplify=False
             )
-            wrapper.writeline(f"if not {sizevar}:")
-            wrapper.writeline(f"    raise RuntimeError({repr(self.msg)})")
-            # No one should ever use this buffer, but for uniformity
-            # define the variable and assign it None
-            wrapper.writeline(f"{self.get_name()} = None")
->>>>>>> bca75fe9
+            call_strs = [f"if not {sizevar}:", f"    raise RuntimeError({repr(self.msg)})", f"{self.get_name()} = None"]
+            wrapper.writelines(call_strs, node_name=self.name)
 
 
 @ir_dataclass(frozen=False)
@@ -6587,55 +6554,6 @@
             self.get_name(), self.outputs, getattr(self, "unbacked_bindings", None)
         )
 
-<<<<<<< HEAD
-        if not unbacked_bindings:
-            return
-
-        for s, keypath in unbacked_bindings.items():
-
-            def go(expr, keypath):
-                if keypath == ():
-                    return expr
-
-                if (
-                    len(keypath) >= 2
-                    and isinstance(keypath[0], CallMethodKey)
-                    and isinstance(keypath[1], pytree.SequenceKey)
-                ):
-                    return go(
-                        f"{expr}.{keypath[0].name}({keypath[1].idx})", keypath[2:]
-                    )
-                elif isinstance(keypath[0], CallMethodKey):
-                    return go(f"{expr}.{keypath[0].name}()", keypath[1:])
-                elif isinstance(keypath[0], pytree.SequenceKey):
-                    return go(f"{expr}[{keypath[0].idx}]", keypath[1:])
-                elif isinstance(keypath[0], DivideByKey):
-                    # TODO: need to assert divisibility
-                    # TODO: this is invalid C++ codegen
-                    return go(f"{expr}.__floordiv__({keypath[0].divisor})", keypath[1:])
-                else:
-                    raise AssertionError(f"unrecognized keypath {keypath}")
-
-            def go_outer():
-                if V.graph.cpp_wrapper and config.abi_compatible:
-                    # Special handling for the top level buffer access,
-                    # because self.get_name() is actually never bound; the
-                    # individual output arguments are bound by
-                    # generate_c_shim_fallback_kernel
-                    if len(self.outputs) == 1:
-                        return go(self.outputs[0].get_name(), keypath)
-                    else:
-                        assert isinstance(keypath[0], pytree.SequenceKey)
-                        return go(self.outputs[keypath[0].idx].get_name(), keypath[1:])
-                else:
-                    return go(self.get_name(), keypath)
-
-            wrapper.writeline(
-                f"{wrapper.codegen_unbacked_symbol_decl(s)} = {go_outer()}{wrapper.ending}", node_name=self.name
-            )
-
-=======
->>>>>>> bca75fe9
     def get_unbacked_symbol_defs(self) -> OrderedSet[sympy.Symbol]:
         if unbacked_bindings := getattr(self, "unbacked_bindings", None):
             resolved = resolve_unbacked_bindings(
