--- conflicted
+++ resolved
@@ -1703,15 +1703,12 @@
                     min_optimize=not config.aot_inductor.package_cpp_only,
                     **compile_command,
                 )
-<<<<<<< HEAD
                 if cpp_prefix := _get_cpp_prefix_header(device_type):
                     kernel_build_options.precompiled_header = _precompile_header(
                         cpp_prefix,
                         cpp_command,
                         **compile_command,
                     )
-=======
->>>>>>> 66b0a0b6
 
             wrapper_builder = CppBuilder(
                 name=str(wrapper_path_operator.stem),
@@ -2019,15 +2016,12 @@
     return header_full_path
 
 
-<<<<<<< HEAD
 def _get_cpp_prefix_header(device: str) -> Optional[str]:
     if device.startswith("cpu"):
         return "torch/csrc/inductor/cpp_prefix.h"
     return None
 
 
-=======
->>>>>>> 66b0a0b6
 def _get_cpp_wrapper_header(device: str, aot_mode: bool = False) -> str:
     """Given a device type (and optionally whether we're in AOT Inductor mode), returns
     the path to the cpp_wrapper header file to be precompiled."""
@@ -2077,10 +2071,6 @@
     def _get_uncompiled_header(cls, device: str) -> str | None:
         """
         Given a device type, returns the path to a CPP header file to be precompiled.
-<<<<<<< HEAD
-=======
-        Currently, this is only utilized by the cpp_wrapper classes.
->>>>>>> 66b0a0b6
         """
         return None
 
@@ -2096,11 +2086,7 @@
             **cls.cpp_compile_command_flags,
             "device_type": device_type,
             "extra_flags": extra_flags,
-<<<<<<< HEAD
-            "use_relative_path": config.is_fbcode() and device_type == "cpu",
-=======
             "use_relative_path": config.is_fbcode(),
->>>>>>> 66b0a0b6
             "vec_isa": pick_vec_isa(),
         }
 
@@ -2426,13 +2412,6 @@
 
     @classmethod
     def _get_uncompiled_header(cls, device: str) -> str | None:
-<<<<<<< HEAD
-=======
-        """
-        Given a device type, returns the path to a CPP header file to be precompiled.
-        Currently, this is only utilized by the cpp_wrapper classes.
-        """
->>>>>>> 66b0a0b6
         return _get_cpp_wrapper_header(device)
 
 
