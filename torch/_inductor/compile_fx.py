from __future__ import annotations

import contextlib
import enum
import functools
import io
import itertools
import json
import logging
import os
import sys
import time
import warnings
from abc import ABC, abstractmethod
from collections import defaultdict
from contextlib import AbstractContextManager
from inspect import currentframe
from itertools import count
from operator import attrgetter
from typing import Any, Callable, Optional, TYPE_CHECKING, TypeVar, Union
from typing_extensions import Never, override, ParamSpec, Protocol, TypedDict, Unpack
from unittest import mock

import torch._inductor.async_compile  # noqa: F401 required to warm up AsyncCompile pools
import torch.fx
import torch.utils._pytree as pytree
from functorch.compile import min_cut_rematerialization_partition
from torch import fx
from torch._dispatch.python import enable_python_dispatcher
from torch._dynamo import (
    compiled_autograd,
    config as dynamo_config,
    logging as dynamo_logging,
    utils as dynamo_utils,
)
from torch._dynamo.device_interface import get_interface_for_device
from torch._dynamo.repro.after_aot import wrap_compiler_debug
from torch._dynamo.utils import (
    chromium_event_timed,
    CompileEventLogger,
    counters,
    detect_fake_mode,
    dynamo_timed,
    flatten_graph_inputs,
    get_metrics_context,
    lazy_format_graph_code,
    set_feature_use,
)
from torch._functorch import config as functorch_config
from torch._functorch._aot_autograd.subclass_parametrization import (
    unwrap_tensor_subclass_parameters,
)
from torch._functorch.aot_autograd import (
    aot_export_module,
    make_boxed_func,
    SerializableAOTDispatchCompiler,
)
from torch._inductor.codecache import code_hash, FxGraphCache, output_code_log
from torch._inductor.cudagraph_utils import (
    BoxedDeviceIndex,
    format_default_skip_message,
    log_cudagraph_skip_and_bump_counter,
    PlaceholderInfo,
)
from torch._inductor.debug import save_args_for_compile_fx_inner
from torch._inductor.output_code import (
    CompiledAOTI,
    CompiledFxGraph,
    CompiledFxGraphConstantsWithGm,
    get_expanded_dims,
    index_expanded_dims,
    OutputCode,
)
from torch._inductor.runtime.cache_dir_utils import cache_dir
from torch._inductor.utils import (
    BoxedBool,
    count_tangents,
    fresh_inductor_cache,
    InputType,
    is_gpu,
    should_assume_input_aligned,
    should_use_remote_fx_graph_cache,
    tensor_is_aligned,
)
from torch._library.fake_class_registry import FakeScriptObject
from torch._logging import trace_structured
from torch._utils_internal import compile_time_strobelight_meta
from torch.fx import GraphModule
from torch.fx.experimental.symbolic_shapes import free_unbacked_symbols, SymExprPrinter
from torch.fx.passes.fake_tensor_prop import FakeTensorProp
from torch.monitor import _WaitCounter
from torch.utils._ordered_set import OrderedSet

from .._dynamo.backends.common import aot_autograd
from .._dynamo.exc import ShortenTraceback, SkipFrame
from ..fx._lazy_graph_module import _use_lazy_graph_module
from ..fx.graph import _PyTreeCodeGen
from ..utils._triton import has_triton
from . import config, metrics
from .codegen.common import get_wrapper_codegen_for_device, init_backend_registration
from .debug import DebugContext
from .decomposition import select_decomp_table
from .exc import InductorError
from .fx_passes.joint_graph import joint_graph_passes
from .fx_passes.post_grad import post_grad_passes, view_to_reshape
from .fx_passes.pre_grad import pre_grad_passes
from .graph import GraphLowering
from .ir import get_device_type, IRNode
from .output_code import complex_memory_overlap as complex_memory_overlap  # noqa: F401
from .triton_bundler import TritonBundler
from .utils import (
    align_inputs_from_check_idxs,
    clone_preserve_strides,
    copy_misaligned_inputs,
    get_cloned_parameter_buffer_name,
    get_first_incompatible_cudagraph_node,
    maybe_get_suppress_shape_guards_ctx,
    output_node,
    remove_unaligned_input_idxs,
    shape_env_from_inputs,
)
from .virtualized import V


if TYPE_CHECKING:
    from collections.abc import Generator, Sequence

    from torch._inductor.output_code import _StrideExprStr
    from torch._ops import OpOverload

    from .ir import ExternKernelNode


_P = ParamSpec("_P")
_T = TypeVar("_T")

if TYPE_CHECKING or not config.is_fbcode():
    # no-op decorator
    def time_and_log(attr: str) -> Callable[[Callable[_P, _T]], Callable[_P, _T]]:
        return dynamo_utils.identity

    def log_optimus_to_scuba(*args: object, **kwargs: object) -> None:
        pass

else:
    from torch._inductor.fb.utils import log_optimus_to_scuba, time_and_log

if TYPE_CHECKING:
    from torch._functorch._aot_autograd.schemas import (
        FQN,
        GraphInputName,
        GraphSignature,
    )


class FxCompileMode(enum.Enum):
    NORMAL = 0
    # For testing - use the serde FxCompile scheme to debug serialization and
    # deserialization of GraphMoule and CompiledFxGraph.
    SERIALIZE = 1
    # Compile using a subprocess instead of in-process.
    SUBPROCESS = 2


# Return compile mode and use_async flag
def _fx_compile_mode_default() -> tuple[FxCompileMode, bool]:
    name = "TORCHINDUCTOR_FX_COMPILE_MODE"
    value = os.environ.get(name)
    if value is None:
        return FxCompileMode.NORMAL, False

    use_async = False
    if value.lower().startswith("async+"):
        use_async = True
        value = value[6:]

    try:
        value = value.upper()
        return FxCompileMode[value], use_async
    except KeyError:
        import logging

        log = logging.getLogger(__name__)
        log.error(
            "Invalid value of %s for %s. Expected one of %s. Using default.",
            value,
            name,
            ", ".join(sorted(repr(x) for x in FxCompileMode.__members__.keys())),
        )
        # Remove from the environment so subprocesses don't ALSO complain.
        os.environ.pop(name)
        return FxCompileMode.NORMAL, False


fx_compile_mode, fx_compile_async = _fx_compile_mode_default()

log = logging.getLogger(__name__)
perf_hint_log = torch._logging.getArtifactLogger(__name__, "perf_hints")
pre_grad_graphs_log = torch._logging.getArtifactLogger(__name__, "pre_grad_graphs")
post_grad_graphs_log = torch._logging.getArtifactLogger(__name__, "post_grad_graphs")
static_inputs_log = torch._logging.getArtifactLogger(
    __name__, "cudagraph_static_inputs"
)
inductor_metrics_log = torch._logging.getArtifactLogger(__name__, "inductor_metrics")


def get_static_input_idxs(num_fixed: int) -> list[int]:
    # If we are inlining NNModules, we treat all torch.nn.Parameters as static for the purposes
    # of cudagraphs. Rather than copying these into cudagraph-owned memory
    # like we do for normal inputs on each run, we will re-record a cudagraph if these
    # parameter locations change.
    context = torch._guards.TracingContext.try_get()
    fixed = list(range(num_fixed))
    if not context or not context.fw_metadata:
        return fixed

    return context.fw_metadata.static_input_indices


def record_original_output_strides(gm: GraphModule) -> None:
    output_node = gm.graph.find_nodes(op="output")[0]
    output_strides = []

    if not isinstance(output_node.args[0], torch.fx.Node):
        output_node_args = output_node.args[0]
    else:
        output_node_args = output_node.args

    for output in output_node_args:
        if (
            isinstance(output, torch.fx.Node)
            and (val := output.meta.get("val")) is not None
            and isinstance(val, torch.Tensor)
        ):
            output_strides.append(val.stride())
        else:
            output_strides.append(None)
    output_node.meta["original_output_strides"] = output_strides


<<<<<<< HEAD
def _recursive_record_original_output_strides(gm: GraphModule) -> None:
    # invoke_subgraph HOP requires output strides to be respected
    for node in gm.graph.find_nodes(
        op="call_function", target=torch.ops.higher_order.invoke_subgraph
    ):
        subgraph = getattr(gm, node.args[0].target)
        _recursive_record_original_output_strides(subgraph)

    record_original_output_strides(gm)


def _recursive_record_user_visible_output_idxs(gm: GraphModule) -> None:
    # invoke_subgraph HOP requires output strides to be respected
    for node in gm.graph.find_nodes(
        op="call_function", target=torch.ops.higher_order.invoke_subgraph
    ):
        subgraph = getattr(gm, node.args[0].target)

        for node in subgraph.graph.find_nodes(op="output"):
            node.meta["user_visible_output_idxs"] = [
                idx
                for idx in range(len(node.args[0]))
                if isinstance(node.args[0][idx], torch.fx.Node)
            ]
        _recursive_record_user_visible_output_idxs(subgraph)


@functools.lru_cache(None)
=======
@functools.cache
>>>>>>> 4f5f90c6
def _step_logger() -> Callable[..., None]:
    return dynamo_logging.get_step_logger(log)


@functools.cache
def _warn_tf32_disabled() -> None:
    if (
        torch.cuda.is_available()
        and not torch.backends.cuda.matmul.allow_tf32
        and torch.cuda.get_device_capability() >= (8, 0)
    ):
        warnings.warn(
            "TensorFloat32 tensor cores for float32 matrix multiplication available but not enabled. "
            "Consider setting `torch.set_float32_matmul_precision('high')` for better performance."
        )


def _resolve_name_collision(mod: GraphModule, gm: GraphModule) -> None:
    """
    In aot_export_module (make_fx), we create get_attr nodes with name prefix
    "_tensor_constant" and "_torchbind_obj". See Tracer.create_arg() in
    torch/fx/_symbolic_trace.py

    However, this might result in name collision if the original mod already
    has a different buffer with the same name.

    We resolve this potential name collision here by changing the target name
    with a new number post fix.
    """

    existing_keys = OrderedSet(
        [name for name, val in mod.named_parameters(remove_duplicate=False)]
    )
    existing_keys.update(
        OrderedSet([name for name, val in mod.named_buffers(remove_duplicate=False)])
    )

    def find_smallest_i(graph: fx.Graph, prefix: str) -> int:
        i = 0
        for node in graph.nodes:
            if node.op == "get_attr" and node.target.startswith(prefix):
                if len(node.target) > len(prefix):
                    post_fix = node.target.split(prefix)[-1]
                    if post_fix.isdigit():
                        i = max(i, int(post_fix))
        for key in existing_keys:
            if key.startswith(prefix):
                if len(key) > len(prefix):
                    post_fix = key.split(prefix)[-1]
                    if post_fix.isdigit():
                        i = max(i, int(post_fix))
        return i + 1

    for node in gm.graph.nodes:
        if node.op == "get_attr":
            target_name = node.target
            if not target_name.startswith(
                "_tensor_constant"
            ) and not target_name.startswith("_torchbind_obj"):
                continue

            if not hasattr(mod, target_name):
                continue
            gm_target = attrgetter(target_name)(gm)
            model_target = attrgetter(target_name)(mod)
            if (
                torch.equal(gm_target, model_target)
                and gm_target.dtype == model_target.dtype
            ):
                continue

            prefix = (
                "_tensor_constant"
                if target_name.startswith("_tensor_constant")
                else "_torchbind_obj"
            )
            new_id = find_smallest_i(gm.graph, prefix)
            new_target_name = f"{prefix}{new_id}"
            node.target = new_target_name
            setattr(gm, new_target_name, gm_target)
            existing_keys.add(new_target_name)


def _unlift_graph(
    mod: GraphModule, gm: GraphModule, graph_signature: GraphSignature
) -> GraphModule:
    from torch.export.unflatten import _assign_attr, _AttrKind

    _resolve_name_collision(mod, gm)

    state_dict: dict[str, Union[torch.nn.parameter.Parameter, torch.Tensor]] = {}
    for name, param in mod.named_parameters(remove_duplicate=False):
        state_dict[name] = param
        _assign_attr(
            param,
            gm,
            name,
            attr_kind=_AttrKind.PARAMETER,
        )
    for name, buffer in mod.named_buffers(remove_duplicate=False):
        state_dict[name] = buffer
        _assign_attr(
            buffer,
            gm,
            name,
            attr_kind=_AttrKind.BUFFER,
        )

    placeholder_nodes = gm.graph.find_nodes(op="placeholder")
    lifted_inputs: list[Optional[FQN]] = []

    # In AOTI, module parameters and buffers are not lifted as graph inputs.
    # As a result, mutation to buffers has side effect which makes their initial
    # values different from Eager. So we clone them here as a copy.
    # We are not cloning for parameters, although it will be needed if we want to
    # support training.
    for node in placeholder_nodes:
        node_name = node.name
        if node_name in graph_signature.inputs_to_parameters:
            parameter_name = graph_signature.inputs_to_parameters[node_name]
            lifted_inputs.append(parameter_name)
        elif node_name in graph_signature.inputs_to_buffers:
            buffer_name = graph_signature.inputs_to_buffers[node_name]
            lifted_inputs.append(buffer_name)
            gm.meta[get_cloned_parameter_buffer_name(buffer_name)] = (
                clone_preserve_strides(state_dict[buffer_name])
            )
        else:
            assert node_name in graph_signature.user_inputs
            lifted_inputs.append(None)

    from torch.export._unlift import _unlift

    outputs = list(gm.graph.nodes)[-1].args[0]
    mutated_outputs = []
    buffer_mutations = graph_signature.buffers_to_mutate
    user_input_mutations = graph_signature.user_inputs_to_mutate
    output_tokens = graph_signature.output_tokens
    for idx, out in enumerate(outputs):
        value: Optional[Union[FQN, GraphInputName]] = None

        if idx < len(buffer_mutations) + len(user_input_mutations) + len(output_tokens):
            if out.name in buffer_mutations:
                value = buffer_mutations[out.name]
            elif out.name in user_input_mutations:
                value = user_input_mutations[out.name]

        mutated_outputs.append(value)

    unlifted_gm = _unlift(
        gm,
        lifted_inputs,
        mutated_outputs,
        pytree.LeafSpec(),
        None,
        state_dict,
        {},
    )
    return unlifted_gm


def _get_subgraph_names(
    gm: GraphModule, skip_invoke_subgraph: bool = False
) -> Generator[str, None, None]:
    all_subgraph_names: OrderedSet[str] = OrderedSet(
        x.target for x in gm.graph.find_nodes(op="get_attr")
    )
    fx_subgraph_names: OrderedSet[str] = OrderedSet()
    for child_name, child_module in gm.named_children():
        # Sometimes an owning_module can have unused children. Skip them
        # by checking them from get_attr node targets.
        if child_name in all_subgraph_names and isinstance(
            child_module, torch.fx.GraphModule
        ):
            fx_subgraph_names.add(child_name)

    if skip_invoke_subgraph:
        for node in gm.graph.find_nodes(
            op="call_function", target=torch.ops.higher_order.invoke_subgraph
        ):
            fx_subgraph_names.discard(node.args[0].target)

    yield from fx_subgraph_names


def _recursive_pre_grad_passes(
    gm: GraphModule,
    example_inputs: Sequence[InputType],
) -> GraphModule:
    with dynamo_timed(
        "_recursive_pre_grad_passes",
        log_pt2_compile_event=True,
        dynamo_compile_column_us="pre_grad_pass_time_us",
    ):
        add_passes = config.add_pre_grad_passes
        remove_passes = config.remove_pre_grad_passes
        for subgraph_name in _get_subgraph_names(gm):
            subgraph = getattr(gm, subgraph_name)
            # as we don't have recursive example inputs, passing empty set here
            new_subgraph = _recursive_pre_grad_passes(subgraph, ())
            setattr(gm, subgraph_name, new_subgraph)
        return pre_grad_passes(gm, example_inputs, add_passes, remove_passes)


def _recursive_joint_graph_passes(
    gm: GraphModule, skip_invoke_subgraph: bool = False
) -> None:
    with dynamo_timed(
        "_recursive_joint_graph_passes",
        log_pt2_compile_event=True,
        dynamo_compile_column_us="joint_graph_pass_time_us",
    ):
        # invoke_subgraph already runs the _recursive_joint_graph_passes.  In
        # AOTAutograd, `run_joint_graph_passes_on_hops` partitions the
        # invoke_subgraph HOP before calling the partitioner on the outer graph.
        # AOTAutograd has access to partition_fn, which internally calls the
        # `_recursive_joint_graph_passes` for the subgraph. So, skip recursing
        # skip_invoke_subgraph.
        for subgraph_name in _get_subgraph_names(gm, skip_invoke_subgraph):
            subgraph = getattr(gm, subgraph_name)
            _recursive_joint_graph_passes(subgraph, skip_invoke_subgraph)
        joint_graph_passes(gm)


def _recursive_post_grad_passes(gm: GraphModule, is_inference: bool = False) -> None:
    with dynamo_timed(
        "_recursive_post_grad_passes",
        log_pt2_compile_event=True,
        dynamo_compile_column_us="post_grad_pass_time_us",
    ):
        for subgraph_name in _get_subgraph_names(gm):
            subgraph = getattr(gm, subgraph_name)
            _recursive_post_grad_passes(subgraph, is_inference)
        post_grad_passes(gm, is_inference)


def split_const_gm(
    gm: GraphModule,
    skip_constructor: bool = True,
    lifted_constant_names: Optional[list[str]] = None,
    skip_folding_node_fn: Optional[Callable[[torch.fx.Node], bool]] = None,
) -> tuple[GraphModule, dict[str, int]]:
    """
    This function takes an GraphModule input "gm".
    The gm will be split into 2 components,
      1) const_gm, which consists the subgraph of gm that can be constant folded.
      2) gm (being inplace modified,) which returns the graph after constant folding.

    If an additional "lifted_constants" argument is passed in, we will assume the gm has
    been lifted and run the transformation accordingly.

    When a "skip_folding_node_fn" callback is passed, we will skip constant folding on
    the nodes for which the callback returns True.

    const_output_index is a mapping of corresponding node name from gm to the
    output index of const_gm.
    Returns (const_gm, const_output_index)
    """
    from torch._inductor.constant_folding import (
        CONST_MODULE_TAG,
        META_TAG,
        MODULE_TAG,
        replace_node_with_constant,
        run_and_get_constant_graph,
    )

    const_gm = run_and_get_constant_graph(
        gm, skip_constructor, lifted_constant_names, skip_folding_node_fn
    )
    const_result = const_gm() if lifted_constant_names is None else None

    const_outputs = {
        x.name: idx for idx, x in enumerate(tuple(const_gm.graph.nodes)[-1].args[0])
    }

    to_erase_node = []
    to_replace_node = []
    const_output_index = {}
    for node in gm.graph.nodes:
        if node.name in const_outputs:
            to_replace_node.append(node)
        elif node.meta[META_TAG] == CONST_MODULE_TAG and node.op != "placeholder":
            to_erase_node.append(node)

    for node in to_replace_node:
        new_const_name = "_FOLDED_CONST_" + node.name
        replace_node_with_constant(
            gm,
            node,
            (
                const_result[const_outputs[node.name]]  # type:ignore[index]
                if lifted_constant_names is None
                else None
            ),
            new_const_name,
        )
        const_output_index[new_const_name] = const_outputs[node.name]
    for node in to_erase_node[::-1]:
        if node.users:
            for n in node.users:
                assert n.meta[META_TAG] == MODULE_TAG, f"node: {node} user not empty."
        else:
            gm.graph.erase_node(node)
    gm.recompile()

    return const_gm, const_output_index


def is_tf32_warning_applicable(gm: GraphModule) -> bool:
    aten = torch.ops.aten
    tf32_ops = OrderedSet(
        [
            aten.mm.default,
            aten.addmm.default,
            aten.bmm.default,
            aten.baddbmm.default,
        ]
    )
    for target in tf32_ops:
        for node in gm.graph.find_nodes(op="call_function", target=target):
            if (
                isinstance(node.meta.get("val", None), torch.Tensor)
                and node.meta["val"].dtype == torch.float32
                and node.meta["val"].device.type == "cuda"
            ):
                return True
    return False


def maybe_disable_comprehensive_padding(
    example_inputs: Sequence[InputType],
) -> AbstractContextManager[None, None]:
    """
    For CPU backend, enable comprehensive padding causes some unit tests
    fail due to changing number of generated kernels. Skip for now.
    """
    has_gpu = any(
        is_gpu(t.device.type) for t in example_inputs if isinstance(t, torch.Tensor)
    )

    if config.disable_padding_cpu and config.comprehensive_padding and not has_gpu:
        perf_hint_log.info("Skip comprehensive padding on CPU")
        return config.patch(comprehensive_padding=False)
    elif config.aot_inductor.use_runtime_constant_folding:
        perf_hint_log.info(
            "Skip comprehensive padding for use_runtime_constant_folding"
        )
        return config.patch(comprehensive_padding=False)
    else:
        return contextlib.nullcontext()


def maybe_disable_graph_partition(
    cpp_wrapper: bool, aot_mode: bool
) -> AbstractContextManager[None, None]:
    """
    graph partition does not support cpp_wrapper and aot_mode yet.
    """
    if cpp_wrapper or aot_mode:
        return config.patch(graph_partition=False)
    else:
        return contextlib.nullcontext()


def fake_tensor_prop(
    gm: GraphModule,
    example_inputs: Sequence[InputType],
    force_allow_non_fake_inputs: bool = False,
) -> torch._subclasses.FakeTensorMode:
    """
    If we can not detect fake mode from the context of inputs, create one.

    The created fake mode will be returned.
    """
    # Ensure that decomps that support symbolic shapes are used
    with enable_python_dispatcher():
        fake_mode = detect_fake_mode(example_inputs)
        if not fake_mode:
            fake_mode = torch._subclasses.FakeTensorMode(allow_non_fake_inputs=True)
            FakeTensorProp(gm, mode=fake_mode).propagate(*example_inputs)
        else:
            ctx = (
                contextlib.nullcontext()
                if not force_allow_non_fake_inputs
                else mock.patch.object(fake_mode, "allow_non_fake_inputs", True)
            )
            with ctx:  # type: ignore[attr-defined]
                FakeTensorProp(gm, mode=fake_mode).propagate_dont_convert_inputs(
                    *example_inputs
                )

    return fake_mode


# pass config dict back to user
def get_patched_config_dict(
    config_patches: Optional[Union[str, dict[str, Any]]] = None,
) -> dict[str, Any]:
    with config.patch(config_patches):
        return config.get_config_copy()


@contextlib.contextmanager
def with_fresh_cache_if_config() -> Generator[None, None, None]:
    if config.force_disable_caches:
        # Don't delete the cache dir because it has to survive beyond the
        # compile_fx call. Let's put the temp dirs under the default cache
        # dir so they're easier to locate.
        with fresh_inductor_cache(dir=cache_dir(), delete=False):
            yield
    else:
        yield


class _CompileFxKwargs(TypedDict, total=False):
    cudagraphs: Optional[BoxedBool]
    static_input_idxs: Sequence[int]
    is_backward: bool
    graph_id: Optional[int]
    cpp_wrapper: bool
    aot_mode: bool
    is_inference: bool
    layout_opt: Optional[bool]
    extern_node_serializer: Optional[Callable[[list[ExternKernelNode]], Any]]
    boxed_forward_device_index: Optional[BoxedDeviceIndex]


class _CompileFxCallable(Protocol):
    def __call__(
        self,
        gm: GraphModule,
        example_inputs: Sequence[InputType],
        **kwargs: Unpack[_CompileFxKwargs],
    ) -> OutputCode: ...


def compile_fx_inner(
    gm: GraphModule,
    example_inputs: Sequence[InputType],
    **kwargs: Unpack[_CompileFxKwargs],
) -> OutputCode:
    kwargs.setdefault("cudagraphs", None)
    kwargs.setdefault("static_input_idxs", ())
    kwargs.setdefault("is_backward", False)
    kwargs.setdefault("graph_id", None)
    kwargs.setdefault("cpp_wrapper", False)
    kwargs.setdefault("is_inference", False)
    kwargs.setdefault("boxed_forward_device_index", None)
    kwargs.setdefault("layout_opt", None)
    kwargs.setdefault("extern_node_serializer", None)

    # Need with_fresh_cache_if_config for compile_fx_inner even if we already have one for
    # compile_fx. The reason is the compilation for backward graph may happen after
    # compile_fx return and we may want to use the _LazyGraphModule for compiling
    # the backward graph as well.
    with contextlib.ExitStack() as stack:
        stack.enter_context(torch.utils._python_dispatch._disable_current_modes())
        stack.enter_context(_use_lazy_graph_module(dynamo_config.use_lazy_graph_module))
        stack.enter_context(
            dynamo_utils.dynamo_timed(
                "compile_fx_inner",
                phase_name="inductor_compile",
                log_pt2_compile_event=True,
                log_waitcounter=True,
                waitcounter_name_override="compile_inductor",
                dynamo_compile_column_us="inductor_cumulative_compile_time_us",
            )
        )
        stack.enter_context(with_fresh_cache_if_config())
        stack.enter_context(DebugContext())
        CompileEventLogger.pt2_compile(
            "inductor_compile",
            is_backward=kwargs["is_backward"],
        )
        return wrap_compiler_debug(_compile_fx_inner, compiler_name="inductor")(
            gm,
            example_inputs,
            **kwargs,
        )


@time_and_log(attr="compilation time (in seconds)")
def _compile_fx_inner(
    gm: GraphModule,
    example_inputs: Sequence[InputType],
    **graph_kwargs: Unpack[_CompileFxKwargs],
) -> OutputCode:
    """
    Inductor API that compiles a single graph.

    If you change the argument list for this function, make sure you
    also update the call to save_args_for_compile_fx_inner below accordingly.
    """
    aot_mode: bool = V.aot_compilation

    # Clean up Compiled Triton Kernels per inductor compile, as the future objects
    # may not be valid for use after they are run/autotuned
    torch._inductor.async_compile.CompiledTritonKernels.cache_clear()

    if dynamo_utils.count_calls(gm.graph) == 0 and not aot_mode:
        # trigger the real recompilation for _LazyGraphModule before returning
        # the forward method.
        from torch._dynamo.utils import CompileEventLogLevel
        from torch.fx._lazy_graph_module import _LazyGraphModule

        _LazyGraphModule.force_recompile(gm)
        compile_id = torch._guards.CompileContext.current_compile_id()
        CompileEventLogger.log_instant_event(
            "backward no-op",
            metadata={"compile_id": compile_id},
            log_level=CompileEventLogLevel.PT2_COMPILE,
        )

        return make_boxed_func(gm.forward)

    static_input_idxs: Sequence[int] = graph_kwargs.setdefault("static_input_idxs", ())
    static_inputs_log.debug("static input idxs compile_fx_inner: %s", static_input_idxs)
    inputs_to_check = get_input_idxs_to_check(example_inputs, static_input_idxs)

    assert isinstance(next(iter(reversed(gm.graph.nodes))).args[0], (tuple, list)), (
        f"inductor can only compile FX graphs which return a tuple/list, but got {gm.graph}"
    )

    if graph_kwargs.get("cudagraphs") is None:
        graph_kwargs["cudagraphs"] = BoxedBool(config.triton.cudagraphs)
    if config.save_args:
        save_args_for_compile_fx_inner(
            gm,
            example_inputs,
            **graph_kwargs,
        )

    start = time.time()

    fx_graph_remote_cache = should_use_remote_fx_graph_cache()

    # Check if the registered backend(s) support caching.
    init_backend_registration()
    backends_support_caching = all(
        backend.supports_caching
        for backend in (
            get_wrapper_codegen_for_device(device.type, config.cpp_wrapper)
            for device in get_all_devices(gm)
        )
        if backend is not None
    )

    with dynamo_timed(
        "fx_codegen_and_compile", log_pt2_compile_event=True, log_waitcounter=True
    ):
        use_cache = (
            not config.force_disable_caches
            and (config.fx_graph_cache or fx_graph_remote_cache)
            and not aot_mode
            and backends_support_caching
        )
        local = config.fx_graph_cache
        remote = fx_graph_remote_cache
        set_feature_use("fx_cache", use_cache)

        log.debug(
            "FX cache status: use_cache=%s, local=%s, remote=%s, aot_mode=%s, force_disable_caches=%s",
            use_cache,
            local,
            remote,
            aot_mode,
            config.force_disable_caches,
        )

        # TODO: This is a hack purely to get some info to extract_tensor_metadata_for_cache_key,
        # figure out how to not have to modify example inputs
        for i, input in enumerate(example_inputs):
            if (
                isinstance(input, torch.Tensor)
                and is_gpu(input.device.type)
                and i in static_input_idxs
            ):
                input._is_inductor_static = True  # type: ignore[attr-defined]

        mb_compiled_graph: Optional[OutputCode] = None
        key_info = None
        cache_info = None
        remote_cache = None
        constants = CompiledFxGraphConstantsWithGm(gm)
        # TODO: this time will be slightly inconsistent with the one computed
        # in prepare_key/load_with_key, dump those settings of "cache_event_time"
        start_time = time.time_ns()

        if use_cache:
            (key_info, cache_info) = FxGraphCache.prepare_key(
                gm, example_inputs, graph_kwargs, inputs_to_check, remote
            )

            # Attempt a cache lookup
            if key_info is not None:
                key, debug_lines = key_info
                log.debug("FX cache key generated: %s", key)
                if remote:
                    remote_cache = FxGraphCache.get_remote_cache()
                    log.debug("Using remote FX cache")
                mb_compiled_graph, cache_info = FxGraphCache.load_with_key(
                    key,
                    debug_lines,
                    example_inputs,
                    local,
                    remote_cache,
                    is_backward=graph_kwargs.get("is_backward", False),
                    constants=constants,
                )
            else:
                log.debug("Failed to generate FX cache key")

        # CACHE BYPASS: Compile the graph, don't save it to the cache
        # (this can happen either because cache was disabled, or we
        # determined the input is uncacheable)
        if cache_info is None or cache_info["cache_state"] == "bypass":
            assert mb_compiled_graph is None
            log.debug(
                "FX cache bypass reason: %s",
                (
                    cache_info.get("cache_bypass_reason", "unknown")
                    if cache_info is not None
                    else "FX cache disabled or key generation failed"
                ),
            )
            mb_compiled_graph = fx_codegen_and_compile(
                gm, example_inputs, inputs_to_check, **graph_kwargs
            )

        # CACHE MISS: Compile the graph and save to cache
        elif cache_info["cache_state"] == "miss":
            assert mb_compiled_graph is None
            assert key_info is not None
            log.debug("FX cache miss, compiling and saving to cache")
            TritonBundler.begin_compile()
            try:
                mb_compiled_graph = fx_codegen_and_compile(
                    gm, example_inputs, inputs_to_check, **graph_kwargs
                )
                assert mb_compiled_graph is not None
                mb_compiled_graph._time_taken_ns = time.time_ns() - start_time
                cache_key, debug_lines = key_info
                mb_compiled_graph._fx_graph_cache_key = cache_key
                mb_compiled_graph._fx_graph_cache_debug_lines = debug_lines
                (
                    triton_bundle,
                    triton_bundler_meta,
                ) = TritonBundler.collect()
                mb_compiled_graph.set_triton_bundle(triton_bundle)
            except (ShortenTraceback, SkipFrame):
                raise
            except Exception as e:
                raise InductorError(e, currentframe()).with_traceback(
                    e.__traceback__
                ) from None
            finally:
                TritonBundler.end_compile()
            if triton_bundler_meta is not None:
                cache_info["triton_bundler_meta"] = str(triton_bundler_meta)
            cache_info["time_taken_ns"] = mb_compiled_graph._time_taken_ns
            log.debug("Saving compiled graph to FX cache with key: %s", cache_key)
            FxGraphCache._save_graph(
                cache_key,
                mb_compiled_graph,
                example_inputs,
                local,
                remote_cache,
            )

        # CACHE HIT: not much to really do, just make sure the cache key
        # is recorded on the graph
        else:
            assert cache_info["cache_state"] == "hit"
            assert mb_compiled_graph is not None
            assert key_info is not None
            (cache_key, debug_lines) = key_info
            log.debug("FX cache hit with key: %s", cache_key)
            mb_compiled_graph._fx_graph_cache_key = cache_key
            mb_compiled_graph._fx_graph_cache_debug_lines = debug_lines

        assert mb_compiled_graph is not None
        compiled_graph = mb_compiled_graph

        # Logging and observability: we log a single chromium event
        # and a tlparse log for every cache action.
        # In the event of a bypass, we also logged to the remote table earlier
        # with log_cache_bypass.
        cache_state = (
            cache_info["cache_state"] if cache_info is not None else "disabled"
        )
        # Here for grepping:
        # fx_graph_cache_hit
        # fx_graph_cache_miss
        # fx_graph_cache_bypass
        # fx_graph_cache_disabled
        CompileEventLogger.instant(
            f"fx_graph_cache_{cache_state}",
            metadata=cache_info or {},
            time_ns=start_time,
        )
        # Add event data about cache hits/miss
        # TODO: add remote cache get/put timings here too
        CompileEventLogger.pt2_compile(
            "inductor_compile",
            cache_state=cache_state,
            cache_event_time=start_time,
            key=cache_info.get("key") if cache_info else None,
            components=cache_info.get("components") if cache_info else None,
            cache_bypass_reason=(
                cache_info.get("cache_bypass_reason")
                if cache_info
                else "cache not enabled"
            ),
            remote_cache_enabled=remote,
            local_cache_enabled=local,
        )

        # Don't clog up the main tlparse output with disabled cache
        if cache_info is not None:
            trace_structured(
                "artifact",
                metadata_fn=lambda: {
                    "name": f"fx_graph_cache_{cache_state}",
                    "encoding": "json",
                },
                payload_fn=lambda: json.dumps(cache_info),
            )
        compiled_graph.post_compile(example_inputs, constants, graph_kwargs)

    log.debug("FX codegen and compilation took %.3fs", time.time() - start)

    # Dump provenance artifacts for debugging trace
    provenance_info = V.debug.log_inductor_triton_kernel_to_post_grad_node_info()
    # provenance_info might be None if config.trace.enabled is not set
    if provenance_info:
        (
            debug_info,
            node_mappings,
        ) = provenance_info
        trace_structured(
            "artifact",
            metadata_fn=lambda: {
                "name": "inductor_generated_kernel_to_post_grad_nodes",
                "encoding": "json",
            },
            payload_fn=lambda: json.dumps(debug_info),
        )
        trace_structured(
            "artifact",
            metadata_fn=lambda: {
                "name": "inductor_provenance_tracking_node_mappings",
                "encoding": "json",
            },
            payload_fn=lambda: json.dumps(node_mappings),
        )

    # This message is for printing overview information of inductor mm counts, shapes,etc after lowering
    if log.isEnabledFor(logging.INFO):
        mm_table_data = []
        for key, value in counters["aten_mm_info"].items():
            parts = key.split("_")
            if len(parts) < 3:
                # Unexpected format, show as-is
                mm_table_data.append([key, "-", "?", "?", "?", value])
                continue

            # Determine if this is a batched operation by checking the operation name
            name = "_".join(parts[:-4]) if len(parts) >= 4 else "_".join(parts[:-3])
            is_batched = name.endswith(("bmm", "baddbmm"))

            if is_batched and len(parts) >= 4:
                # Batched operation: last 4 parts are batch, m, n, k
                batch, m, n, k = parts[-4:]
                name = "_".join(parts[:-4])
                mm_table_data.append([name, batch, m, n, k, value])
            else:
                # Non-batched operation: last 3 parts are m, n, k
                m, n, k = parts[-3:]
                name = "_".join(parts[:-3])
                mm_table_data.append([name, "-", m, n, k, value])

        log.info("Overview info of inductor aten mms: ")
        log.info(
            "{:<30} | {:<20} | {:<20} | {:<20} | {:<20} | {:<20}".format(  # noqa: G001
                "Name", "B", "M", "N", "K", "Count"
            )
        )
        log.info("-" * 130)
        for row in mm_table_data:
            log.info("{:<30} | {:<20} | {:<20} | {:<20} | {:<20} | {:<20}".format(*row))  # noqa: G001
            log.info("-" * 130)

    # Not strictly necessary, but good to clean up straggling futures
    # that are unused to reclaim memory.
    torch._inductor.async_compile.CompiledTritonKernels.cache_clear()

    _step_logger()(
        logging.INFO,
        "torchinductor done compiling "
        f"{'BACKWARDS' if graph_kwargs['is_backward'] else 'FORWARDS'} "
        f"graph {graph_kwargs['graph_id']}",
    )
    return compiled_graph


class _FxCompileStat:
    # Count of successful compiles of this type
    codegen_and_compile: int = 0

    def __repr__(self) -> str:
        return f"codegen_and_compile: {self.codegen_and_compile}"


class FxCompile(ABC):
    """
    An FxCompile represents a mechanism that can turn a GraphModule into an
    OutputCode.
    """

    # Some stats for logging/debugging
    _compile_stats: dict[type[FxCompile], _FxCompileStat] = defaultdict(_FxCompileStat)

    # TODO: We should probably eventually add some kind of async version of this
    # so we can kick off a compile and then go do other things - but we'll need
    # to know what kind of API we want for that first.
    @abstractmethod
    def codegen_and_compile(
        self,
        gm: GraphModule,
        example_inputs: Sequence[InputType],
        inputs_to_check: Sequence[int],
        graph_kwargs: _CompileFxKwargs,
    ) -> OutputCode: ...

    @classmethod
    def _reset_stats(cls) -> None:
        cls._compile_stats.clear()


class _InProcessFxCompile(FxCompile):
    @override
    def codegen_and_compile(
        self,
        gm: GraphModule,
        example_inputs: Sequence[InputType],
        inputs_to_check: Sequence[int],
        graph_kwargs: _CompileFxKwargs,
    ) -> OutputCode:
        """
        Generates the OutputCode from the GraphModule and example_inputs.
        """
        # Sorry about the mess, we need graph_kwargs to continue to be able
        # to propagate it further on
        # TODO: _CompileFxKwargs actually has stronger types than in the
        # signature, need to tighten it up

        assert "cudagraphs" in graph_kwargs and graph_kwargs["cudagraphs"] is not None
        cudagraphs: BoxedBool = graph_kwargs["cudagraphs"]
        static_input_idxs: Sequence[int] = graph_kwargs.get("static_input_idxs", ())
        is_backward: bool = graph_kwargs.get("is_backward", False)
        graph_id: Optional[int] = graph_kwargs.get("graph_id", None)
        cpp_wrapper: bool = graph_kwargs.get("cpp_wrapper", False)
        aot_mode: bool = V.aot_compilation
        is_inference: bool = graph_kwargs.get("is_inference", False)
        extern_node_serializer: Optional[Callable[[list[ExternKernelNode]], Any]] = (
            graph_kwargs.get("extern_node_serializer", None)
        )

        with (
            _WaitCounter("pytorch.wait_counter.actual_codegen_and_compile").guard(),
            dynamo_utils.preserve_rng_state(),
        ):
            if (sleep_sec := config.sleep_sec_TESTING_ONLY) is not None:
                import time

                log.warning(
                    "Sleeping for %s since sleep_sec_TESTING_ONLY is set", sleep_sec
                )
                time.sleep(sleep_sec)

            if is_tf32_warning_applicable(gm):
                _warn_tf32_disabled()

            inductor_counters = counters["inductor"].copy()

            # lift the maximum depth of the Python interpreter stack
            # to adapt large/deep models
            sys.setrecursionlimit(max(sys.getrecursionlimit(), 2000))

            _step_logger()(
                logging.INFO,
                "torchinductor compiling "
                f"{'BACKWARDS' if is_backward else 'FORWARDS'} "
                f"graph {graph_id}",
            )

            fd = io.StringIO()
            torch._dynamo.repro.after_aot.save_graph_repro(
                fd, gm, example_inputs, "inductor", save_dir=None
            )
            runnable_graph_str = fd.getvalue()

            trace_structured(
                "artifact",
                metadata_fn=lambda: {
                    "name": "fx_graph_runnable",
                    "encoding": "string",
                },
                payload_fn=lambda: runnable_graph_str,
            )

            V.debug.fx_graph(gm, example_inputs)
            # TODO: Should we actually dump this?  It should be redundant with the aot
            # structured logs...
            # trace_structured("inductor_input_graph", payload_fn=lambda: gm.print_readable(print_output=False))

            shape_env = shape_env_from_inputs(example_inputs)

            # Convert view to reshape in the graph. This is necessary primarily for
            # layout optimization. Do it unconditionally for uniformity.
            #
            # It's needed because when we do layout optimization, an contiguous tensor
            # in eager mode may becomes a channels last tensor. A view op previously
            # can be applied to the contiguous tensor may not be able to be applied
            # on the channels tensor any more. An error like
            #   RuntimeError: view size is not compatible with input tensor's size and stride
            #   (at least one dimension spans across two contiguous subspaces). Use .reshape(...) instead.
            # will be printed.
            #
            # Replace view op to reshape op in this case.
            # As an example, timm_resnest/botnet26t_256/convnext_base etc. will fail if we don't do this.
            #
            # Also this has to be done before FakeTensorProp below to avoid the failed
            # .view() call.
            view_to_reshape(gm)

            with dynamo_timed(
                "additional_fake_tensor_prop", log_pt2_compile_event=True
            ):
                # It is safe to run FakeTensorProp under no_grad because by the time
                # we're in inductor, we assume that AOTAutograd has already "taken care"
                # of autograd, so there should be no more autograd-related API's in the
                # graph.
                with torch.no_grad():
                    fake_mode = fake_tensor_prop(gm, example_inputs)

            _recursive_record_original_output_strides(gm)

            # pattern matcher passes might not preserve striding information
            # on node.meta["val"]. if in the future we rely on these being
            # correct we will need to fix.
            trace_structured(
                "artifact",
                metadata_fn=lambda: {
                    "name": "before_post_grad_graph",
                    "encoding": "string",
                },
                payload_fn=lambda: gm.print_readable(
                    print_output=False, include_stride=True, include_device=True
                ),
            )
            with V.set_fake_mode(fake_mode):
                # has some issues with memory in training
                cuda_context = get_cuda_device_context(gm)
                with cuda_context:
                    _recursive_post_grad_passes(gm, is_inference=is_inference)
                V.debug.fx_graph_transformed(gm, example_inputs)
                post_grad_graphs_log.debug(
                    "%s",
                    lazy_format_graph_code(
                        "AFTER POST GRAD",
                        gm,
                        include_stride=True,
                        include_device=True,
                        colored=True,
                    ),
                )

                # We're printing the graph to be used as a cache key - so a
                # printer which is a little less readable but faster is
                # appropriate.
                inductor_post_grad_graph_str = gm.print_readable(
                    print_output=False,
                    include_stride=True,
                    include_device=True,
                    fast_sympy_print=True,
                )
                # "after_post_grad_graph" is used in inductor provenance
                # tracking highlighter front-end.
                trace_structured(
                    "artifact",
                    metadata_fn=lambda: {
                        "name": "after_post_grad_graph",
                        "encoding": "string",
                    },
                    payload_fn=lambda: inductor_post_grad_graph_str,
                )
                if config.trace.enabled:
                    provenance_tracking_json = (
                        torch.fx.traceback.get_graph_provenance_json(gm.graph)
                    )
                    trace_structured(
                        "artifact",
                        metadata_fn=lambda: {
                            "name": "inductor_post_to_pre_grad_nodes",
                            "encoding": "json",
                        },
                        payload_fn=lambda: json.dumps(provenance_tracking_json),
                    )
                    torch._inductor.debug._inductor_post_to_pre_grad_nodes = (
                        provenance_tracking_json
                    )

                metrics_context = get_metrics_context()
                if metrics_context.in_progress():
                    # TODO: Remove this when 3.9 is no longer supported
                    if sys.version_info < (3, 10):
                        num_graph_breaks = sum(counters["graph_break"].values())
                    else:
                        num_graph_breaks = counters["graph_break"].total()
                    CompileEventLogger.compilation_metric(
                        overwrite=True, num_graph_breaks=num_graph_breaks
                    )
                if config.is_fbcode():
                    try:
                        log_optimus_to_scuba(
                            extra_logging={
                                "pt2_configs": str(get_patched_config_dict())
                            }
                        )
                    except Exception:
                        # TODO(T216453900): need to work around for now to support vllm
                        # See details in vllm/compilation/pass_manager.py.
                        log.warning("failed to log pt2_configs")

            with (
                V.set_fake_mode(fake_mode),
                maybe_disable_comprehensive_padding(example_inputs),
                maybe_disable_graph_partition(cpp_wrapper, aot_mode),
            ):
                const_output_index = None
                const_graph = None
                const_wrapper_code = None
                const_kernel_code = None

                if aot_mode and config.aot_inductor.use_runtime_constant_folding:
                    # torchbind objects have name that starts with _torchbind_obj
                    # See caffe2/torch/fx/_symbolic_trace.py?lines=406
                    const_gm, const_output_index = split_const_gm(
                        gm,
                        skip_folding_node_fn=lambda node: node.op == "get_attr"
                        and isinstance(node.target, str)
                        and (
                            node.target.startswith("_torchbind_obj")
                            or isinstance(node.meta.get("val", None), FakeScriptObject)
                        ),
                    )

                    const_graph = GraphLowering(
                        const_gm,
                        example_inputs=[],
                        shape_env=shape_env,
                        graph_id=graph_id,
                        cpp_wrapper=cpp_wrapper,
                        aot_mode=aot_mode,
                        extern_node_serializer=extern_node_serializer,
                        is_inference=is_inference,
                        is_backward=is_backward,
                        is_const_graph=True,
                    )
                    with V.set_graph_handler(const_graph):
                        assert cpp_wrapper, "AOT mode only supports C++ wrapper"
                        const_graph.run()
                        const_wrapper_code, const_kernel_code = (
                            const_graph.codegen_with_cpp_wrapper()
                        )

                graph = GraphLowering(
                    gm,
                    # example_inputs will be used by AOTInductor to dry-run the generated code for Triton kernel tuning.
                    # For the forward pass, we have the real inputs to be used as example_inputs. For the backward pass,
                    # we currently use fake tensors and defake them later.
                    example_inputs=example_inputs,
                    shape_env=shape_env,
                    graph_id=graph_id,
                    cpp_wrapper=cpp_wrapper,
                    aot_mode=aot_mode,
                    extern_node_serializer=extern_node_serializer,
                    is_inference=is_inference,
                    is_backward=is_backward,
                    const_output_index=const_output_index,
                    const_wrapper_code=(
                        const_wrapper_code.value if const_wrapper_code else None
                    ),
                    const_kernel_code=(
                        const_kernel_code.value if const_kernel_code else None
                    ),
                    const_module=const_graph,
                    inputs_to_check=inputs_to_check,
                )
                metrics_helper = metrics.CachedMetricsHelper()

                # We are going to start code generating runtime asserts, so make sure
                # you don't start adding new ones in the lowering process
                graph.freeze_runtime_asserts()
                with V.set_graph_handler(graph):
                    graph.run(*example_inputs)
                    output_strides: list[Optional[tuple[_StrideExprStr, ...]]] = []
                    if graph.graph_outputs is not None:
                        # We'll put the output strides in the compiled graph so we
                        # can later return them to the caller via TracingContext
                        p = SymExprPrinter()
                        for out in graph.graph_outputs:
                            if (
                                isinstance(out, IRNode)
                                and out.has_tensor_output()
                                and len(free_unbacked_symbols(out.get_stride())) == 0
                            ):
                                # Convert to string for eval on the load path
                                output_strides.append(
                                    tuple(p.doprint(s) for s in out.get_layout().stride)
                                )
                            else:
                                output_strides.append(None)

                    _check_triton_bf16_support(graph)

                    # TODO: The switching between AOT mode and not here is a bit
                    # messy, but it's localized to the block of code below so I'm
                    # not going to touch it for now

                    compiled_fn: Any
                    compiled_fn_runner = None
                    with dynamo_timed(
                        "GraphLowering.compile_to_fn", log_pt2_compile_event=True
                    ):
                        if graph.aot_mode:
                            from .codecache import AotCodeCompiler

                            assert graph.cpp_wrapper, (
                                "AOT mode only supports C++ wrapper"
                            )
                            wrapper_code, kernel_code = graph.codegen_with_cpp_wrapper()
                            output_code_log.debug(
                                "Output wrapper code: \n%s", wrapper_code.value
                            )
                            if kernel_code.value:
                                output_code_log.debug(
                                    "Output kernel code:\n%s", kernel_code.value
                                )

                            serialized_extern_kernel_nodes = None
                            if graph.extern_kernel_nodes:
                                serialized_extern_kernel_nodes = (
                                    graph.extern_node_serializer(
                                        graph.extern_kernel_nodes
                                    )
                                )
                                output_code_log.debug(
                                    "Serialized Extern Kernel Nodes: \n%s",
                                    serialized_extern_kernel_nodes,
                                )

                            with dynamo_timed(
                                "AotCodeCompiler.compile", log_pt2_compile_event=True
                            ):
                                # Directly return the file path with the compiled code
                                compiled_fn = AotCodeCompiler.compile(
                                    graph,
                                    wrapper_code.value,
                                    kernel_code.value,
                                    serialized_extern_kernel_nodes,
                                    device_type=graph.device_type,
                                    additional_files=[
                                        *dict.fromkeys(
                                            graph.wrapper_code.additional_files
                                            + (
                                                const_graph.wrapper_code.additional_files
                                                if const_graph
                                                else []
                                            )
                                        )
                                    ],
                                )
                        else:
                            compiled_module = graph.compile_to_module()
                            compiled_fn = compiled_module.call
                            compiled_fn_runner = getattr(
                                compiled_module, "runner", None
                            )

                    if inductor_metrics_log.isEnabledFor(logging.INFO):
                        num_bytes, nodes_num_elem, node_runtimes = graph.count_bytes()
                        metrics.num_bytes_accessed += num_bytes
                        metrics.node_runtimes += node_runtimes
                        metrics.nodes_num_elem += nodes_num_elem
                        inductor_metrics_log.info(
                            "Graph Metrics:\n%s",
                            {
                                "num_bytes_accessed": num_bytes,
                                "nodes_num_elem": nodes_num_elem,
                                "node_runtimes": node_runtimes,
                            },
                        )

                    if (
                        cudagraphs
                        and config.triton.cudagraph_skip_dynamic_graphs
                        and not V.graph.disable_cudagraphs_reason
                        and torch._inductor.utils.any_is_symbolic(*example_inputs)
                    ):
                        stack_trace = None
                        for node in gm.graph.nodes:
                            meta_val = node.meta.get("val", None)
                            if (
                                node.op == "placeholder"
                                or not isinstance(meta_val, torch.Tensor)
                                or not torch._inductor.utils.any_is_symbolic(meta_val)
                            ):
                                continue

                            if stack_trace := node.meta.get("stack_trace", None):
                                break
                        disable = "graph with symbolic shapes inputs and config.triton.cudagraph_skip_dynamic_graphs=True."
                        if stack_trace:
                            disable = f"{disable} Found from {stack_trace}\n"
                        else:
                            disable = f"{disable}\n"
                        V.graph.disable_cudagraphs_reason = disable

                    if cudagraphs and not V.graph.disable_cudagraphs_reason:
                        maybe_incompat_node = get_first_incompatible_cudagraph_node(gm)
                        if maybe_incompat_node:
                            disable = f"disabling cudagraphs due to incompatible op {maybe_incompat_node.target}"
                            if stack_trace := maybe_incompat_node.meta.get(
                                "stack_trace", None
                            ):
                                disable = f"{disable} Found from {stack_trace}\n"
                            V.graph.disable_cudagraphs_reason = disable

                    if V.aot_compilation:
                        assert isinstance(compiled_fn, (str, list))
                        return CompiledAOTI(compiled_fn)

                    # TODO: Hoist this above V.aot_compilation
                    if cudagraphs and not V.graph.disable_cudagraphs_reason:
                        from torch._inductor.cudagraph_utils import (
                            check_lowering_disable_cudagraph,
                        )

                        V.graph.disable_cudagraphs_reason = (
                            check_lowering_disable_cudagraph(
                                V.graph.device_node_mapping
                            )
                        )

                    self._compile_stats[type(self)].codegen_and_compile += 1

                    return CompiledFxGraph(
                        compiled_fn,
                        graph,
                        gm,
                        output_strides,
                        V.graph.disable_cudagraphs_reason,
                        metrics_helper.get_deltas(),
                        counters["inductor"] - inductor_counters,
                        cudagraphs,
                        example_inputs,
                        static_input_idxs,
                        graph_kwargs,
                        inputs_to_check,
                        runnable_graph_str,
                        inductor_post_grad_graph_str,
                        compiled_fn_runner,
                    )


def fx_codegen_and_compile(
    gm: GraphModule,
    example_inputs: Sequence[InputType],
    # This is derivable from the other inputs to this function, but we pass it
    # in explicitly because it's nontrivial to compute
    inputs_to_check: Sequence[int],
    **graph_kwargs: Unpack[_CompileFxKwargs],
) -> OutputCode:
    scheme: FxCompile

    if fx_compile_mode == FxCompileMode.NORMAL:
        scheme = _InProcessFxCompile()
    elif fx_compile_mode == FxCompileMode.SERIALIZE:
        from .compile_fx_ext import _DebugSerdeFxCompile

        scheme = _DebugSerdeFxCompile()
    elif fx_compile_mode == FxCompileMode.SUBPROCESS:
        from .compile_fx_subproc import _SubprocessFxCompile

        scheme = _SubprocessFxCompile()

    if fx_compile_async:
        from .compile_fx_async import _AsyncFxCompile
        from .compile_fx_ext import _OutOfProcessFxCompile

        assert isinstance(scheme, _OutOfProcessFxCompile), (
            "async is only valid with an out-of-process compile mode"
        )
        scheme = _AsyncFxCompile(scheme)

    return scheme.codegen_and_compile(gm, example_inputs, inputs_to_check, graph_kwargs)


def get_input_idxs_to_check(
    inputs: Sequence[InputType],
    static_input_idxs: Sequence[int],
) -> Sequence[int]:
    """
    This function runs at compile time, and generates a list of indices for which we
    might need to do a copy to preserve alignment requirements.
    """
    ids_to_check = []

    for i, input in enumerate(inputs):
        if not isinstance(input, torch.Tensor):
            # non-tensors don't need alignment
            continue
        if not is_gpu(input.device.type):
            # right now we only care for gpu tensors
            continue
        with maybe_get_suppress_shape_guards_ctx():
            # suppress guards so that tensor_is_aligned and should_assume_input_aligned
            # do not add guards on input's storage offset
            if i in static_input_idxs and tensor_is_aligned(input):
                continue
            if not should_assume_input_aligned(input):
                continue

        # if we get here, then
        # (a) our triton code assumes that the input is aligned
        # (b) we can't be sure ahead of time that the input will actually be aligned.
        # therefore, at runtime, we'll need to check that the input is aligned
        # (and if not, clone it to make it aligned.)
        ids_to_check.append(i)

    return ids_to_check


def cudagraphify(
    model: Callable[..., Any],
    static_input_idxs: Sequence[int] = (),
    *,
    device_index: int,
    stack_traces: list[Optional[str]],
    is_backward: bool,
    is_inference: bool,
    constants: tuple[torch.Tensor, ...] = (),
    placeholders: Sequence[PlaceholderInfo] = (),
    mutated_input_idxs: tuple[int, ...] = (),
) -> Callable[..., Any]:
    from torch._inductor.cudagraph_trees import (
        cudagraphify_impl as new_cudagraphify_impl,
    )

    cudagraphify_fn: Callable[..., Any]
    if config.triton.cudagraph_trees:
        cudagraphify_fn = functools.partial(
            new_cudagraphify_impl,
            device_index=device_index,
            stack_traces=stack_traces,
            is_backward=is_backward,
            is_inference=is_inference,
            constants=constants,
            placeholders=placeholders,
            mutated_input_idxs=mutated_input_idxs,
            compile_id=torch._guards.CompileContext.current_compile_id(),
        )
    else:
        cudagraphify_fn = cudagraphify_impl

    compiled_fn = None

    def run(new_inputs: Sequence[InputType]) -> Any:
        nonlocal compiled_fn
        if compiled_fn is None:
            with dynamo_utils.preserve_rng_state():
                compiled_fn = cudagraphify_fn(model, new_inputs, static_input_idxs)
        return compiled_fn(new_inputs)

    return run


def static_input(x: torch.Tensor) -> torch.Tensor:
    """
    Copy and input while preserving strides
    """
    return torch.empty_strided(x.size(), x.stride(), dtype=x.dtype, device=x.device)


def index_expanded_dims_and_copy_(
    dst: torch.Tensor,
    src: torch.Tensor,
    expanded_dims: list[int],
) -> None:
    "Index into expanded dimensions of both dst and src then copy_"
    dst = index_expanded_dims(dst, expanded_dims)
    src = index_expanded_dims(src, expanded_dims)
    dst.copy_(src)


def cudagraphify_impl(
    model: Callable[..., Any],
    inputs: list[torch.Tensor],
    static_input_idxs: Sequence[int] = (),
) -> Callable[[list[InputType]], Any]:
    """
    Assumes inputs[static_input_idxs[i]] are always the same memory address
    """
    check_input_idxs = get_input_idxs_to_check(inputs, static_input_idxs)  # type: ignore[arg-type]
    static_input_idxs: OrderedSet[int] = OrderedSet(
        remove_unaligned_input_idxs(inputs, static_input_idxs)  # type: ignore[arg-type]
    )
    copy_misaligned_inputs(inputs, check_input_idxs)  # type: ignore[arg-type]

    assert isinstance(inputs, list)

    inps_expanded_dims = [
        get_expanded_dims(x) if idx not in static_input_idxs else []
        for idx, x in enumerate(inputs)
    ]

    # allocate static tensor inputs
    static_inputs = [
        (
            x
            if not isinstance(x, torch.Tensor)
            else static_input(x)
            if idx not in static_input_idxs
            else x.detach()
        )
        for idx, x in enumerate(inputs)
    ]

    # copy over input values for fresh allocations
    for idx, (x, expanded_dims) in enumerate(zip(inputs, inps_expanded_dims)):
        if isinstance(x, torch.Tensor) and idx not in static_input_idxs:
            index_expanded_dims_and_copy_(static_inputs[idx], x, expanded_dims)

    # warmup
    torch.cuda.synchronize()
    stream = torch.cuda.Stream()
    stream.wait_stream(torch.cuda.current_stream())
    # copy static_inputs because it will be cleared in model
    with torch.cuda.stream(stream):
        model(list(static_inputs))
    stream.synchronize()
    torch.cuda.current_stream().wait_stream(stream)
    torch.cuda.synchronize()

    # record
    graph = torch.cuda.CUDAGraph()
    with torch.cuda.graph(graph, stream=stream, capture_error_mode="thread_local"):
        static_outputs = model(list(static_inputs))
    if not isinstance(static_outputs, (list, tuple)):
        static_outputs = (static_outputs,)

    if config.size_asserts:

        def run(new_inputs: list[InputType]) -> Callable[[list[InputType]], Any]:
            assert len(static_inputs) == len(new_inputs)
            for idx, (dst, src, expanded_dims) in enumerate(
                zip(static_inputs, new_inputs, inps_expanded_dims)
            ):
                if not isinstance(dst, torch.Tensor):
                    continue
                assert isinstance(src, torch.Tensor)
                if idx in static_input_idxs:
                    assert dst.data_ptr() == src.data_ptr()
                else:
                    # TODO - could make one single op of multiple slices
                    # and avoid dispatch.
                    # Could also pre-index the `dst` tensors
                    index_expanded_dims_and_copy_(dst, src, expanded_dims)
            new_inputs.clear()
            graph.replay()
            return static_outputs

    else:
        copy_indices = [
            idx for idx in range(len(static_inputs)) if idx not in static_input_idxs
        ]

        def run(new_inputs: list[InputType]) -> Callable[[list[InputType]], Any]:
            for idx in copy_indices:
                expanded_dims = inps_expanded_dims[idx]
                src = new_inputs[idx]
                assert isinstance(src, torch.Tensor)
                index_expanded_dims_and_copy_(static_inputs[idx], src, expanded_dims)
            new_inputs.clear()
            graph.replay()
            return static_outputs

    return align_inputs_from_check_idxs(run, check_input_idxs, OrderedSet())


def compile_fx_aot(
    model_: GraphModule,
    example_inputs_: list[InputType],
    inner_compile: _CompileFxCallable = compile_fx_inner,
    config_patches: Optional[dict[str, str]] = None,
) -> Union[list[str], str]:
    assert isinstance(model_, GraphModule), model_

    # [See NOTE] Unwrapping subclasses AOT
    unwrap_tensor_subclass_parameters(model_)

    config_patches: dict[str, Any] = (
        {"cpp_wrapper": True}
        if config_patches is None
        else {**config_patches, "cpp_wrapper": True}
    )

    output_path = config_patches.get(
        "aot_inductor.output_path", config.aot_inductor.output_path
    )

    if output_path:
        assert not output_path.endswith(".pt2"), (
            "The output path for aot_compile should not have an extension with .pt2 "
            "this is for specifying the output path for the .so in AOTInductor. "
            "If you would like to package the AOTInductor generated files "
            "into a pt2, please call `torch._inductor.aoti_compile_and_package`."
        )
    else:
        config_patches = {
            **config_patches,
            "aot_inductor.output_path": code_hash(model_.code),
        }

    extern_node_serializer = config_patches.pop("extern_node_serializer", None)
    saved_compile_id = model_.meta.get("dynamo_compile_id", None)
    saved_compile_context = torch._guards.CompileContext(saved_compile_id)
    with (
        V.set_aot_compilation(True),
        torch._guards.compile_context(saved_compile_context),
        chromium_event_timed(
            "compile_fx_aot",
            log_pt2_compile_event=True,
            reset_event_log_on_exit=True,
        ),
        get_metrics_context(),
    ):
        compiled_artifacts = compile_fx(
            model_,
            example_inputs_,
            inner_compile=functools.partial(
                inner_compile,
                extern_node_serializer=extern_node_serializer,
            ),
            config_patches=config_patches,
        )

        assert isinstance(compiled_artifacts, CompiledAOTI)

        return compiled_artifacts.filename


_graph_counter = count(0)


def fw_compiler_freezing(
    aot_autograd_model: GraphModule,
    aot_example_inputs: Sequence[InputType],
    dynamo_model: GraphModule,
    num_example_inputs: int,
    inner_compile: Callable[..., Any],
    cudagraphs: BoxedBool,
    graph_id: int,
    forward_device: BoxedDeviceIndex,
) -> Callable[[list[object]], Sequence[torch.Tensor]]:
    from torch._inductor.freezing import convert_conv_weights_to_channels_last, freeze

    # partition_fn won't be called
    _recursive_joint_graph_passes(aot_autograd_model)

    layout_opt = GraphLowering.decide_layout_opt(aot_autograd_model, is_inference=True)
    if layout_opt:
        # make sure meta['val'] is properly setup
        fake_tensor_prop(aot_autograd_model, aot_example_inputs, True)
        convert_conv_weights_to_channels_last(aot_autograd_model)

    opt_model, preserved_arg_indices = freeze(
        dynamo_model,
        aot_autograd_model,
        aot_example_inputs,  # type: ignore[arg-type]
    )

    aot_example_inputs = [aot_example_inputs[ind] for ind in preserved_arg_indices]

    fake_mode = detect_fake_mode(aot_example_inputs)

    # for freezing, all graph outputs should be user visible
    *_, model_outputs_node = opt_model.graph.nodes
    model_outputs = model_outputs_node.args[0]
    model_outputs_node.meta["user_visible_output_idxs"] = [
        idx for idx, n in enumerate(model_outputs) if isinstance(n, torch.fx.Node)
    ]

    static_input_idxs = []
    # constant params will be real tensors, not fake
    tracing_context = torch._guards.TracingContext.try_get()
    unwrapped_args_offsets = [0]
    max_offset_idx = 0
    if tracing_context is not None:
        assert tracing_context.params_flat_unwrap_subclasses is not None
        params_flat_unwrap = tracing_context.params_flat_unwrap_subclasses
        max_offset_idx = max(0, len(params_flat_unwrap) - 1)
        preserved_indices_params_flat = OrderedSet[int]()
        unwrapped_idxs = tracing_context.params_unwrapped_to_flat_index
        assert unwrapped_idxs is not None
        current_offset = 0
        if len(params_flat_unwrap) > 0:
            unwrapped_args_offsets = []

        for i in range(len(params_flat_unwrap)):
            if i not in preserved_arg_indices:
                params_flat_unwrap[i] = None
                if i > 0 and unwrapped_idxs[i] == unwrapped_idxs[i - 1]:
                    current_offset += 1
            else:
                preserved_indices_params_flat.add(unwrapped_idxs[i])
            unwrapped_args_offsets.append(current_offset)

        # Deallocate wrapped params, if all subelements were deallocated
        assert tracing_context.params_flat is not None
        for i in range(len(tracing_context.params_flat)):
            if i not in preserved_indices_params_flat:
                tracing_context.params_flat[i] = None

        if tracing_context.fw_metadata:
            static_input_idxs = tracing_context.fw_metadata.static_input_indices

    with mock.patch.object(fake_mode, "allow_non_fake_inputs", True):
        optimized_function = inner_compile(
            opt_model,
            aot_example_inputs,
            static_input_idxs=static_input_idxs,
            cudagraphs=cudagraphs,
            graph_id=graph_id,
            is_inference=True,
            boxed_forward_device_index=forward_device,
            layout_opt=layout_opt,
        )

    # aot_inductor codegens a call that takes in just the inputs, so we don't return a wrapper
    # that drops constant-ified params
    if V.aot_compilation:
        return optimized_function

    def wrapper(args: list[object]) -> Sequence[torch.Tensor]:
        args_new = [
            args[i - unwrapped_args_offsets[min(i, max_offset_idx)]]
            for i in preserved_arg_indices
        ]
        args.clear()
        return optimized_function(args_new)

    wrapper._boxed_call = True  # type: ignore[attr-defined]

    return wrapper


def get_cpp_wrapper_config() -> dict[str, object]:
    if config.triton.cudagraphs:
        log_cudagraph_skip_and_bump_counter(
            format_default_skip_message("cpp wrapper enabled")
        )

    return {
        # Set autotune_at_compile_time to True as default if the option is not explicitly set
        "triton.autotune_at_compile_time": (
            config.triton.autotune_at_compile_time
            if config.triton.autotune_at_compile_time is not None
            else has_triton()
        ),
        "triton.autotune_cublasLt": False,
        "triton.cudagraphs": False,  # TODO: to be removed
        "triton.store_cubin": True,
    }


def get_all_devices(gm: torch.fx.GraphModule) -> OrderedSet[torch.device]:
    placeholder_nodes = gm.graph.find_nodes(op="placeholder")
    input_devices: OrderedSet[torch.device] = OrderedSet(
        node.meta["val"].device
        for node in placeholder_nodes
        if isinstance(node.meta.get("val"), torch.Tensor)
    )

    out_devices: OrderedSet[torch.device] = OrderedSet(
        arg.meta["val"].device
        for arg in output_node(gm).args[0]  # type: ignore[union-attr]
        if isinstance(arg, fx.Node) and isinstance(arg.meta.get("val"), torch.Tensor)
    )
    return input_devices | out_devices


def get_cuda_device_context(gm: torch.fx.GraphModule) -> AbstractContextManager[None]:
    """
    Returns a cuda device context manager if there is a single device in the graph
    """
    if not torch.cuda.is_available():
        return contextlib.nullcontext()

    cuda_devices: OrderedSet[torch.device] = OrderedSet(
        device for device in get_all_devices(gm) if device.type == "cuda"
    )

    return (
        torch.cuda.device(next(iter(cuda_devices)))  # type: ignore[return-value]
        if len(cuda_devices) == 1
        else contextlib.nullcontext()
    )


def compile_fx(
    model_: GraphModule,
    example_inputs_: Sequence[InputType],
    inner_compile: Callable[..., OutputCode] = compile_fx_inner,
    config_patches: Optional[dict[str, Any]] = None,
    decompositions: Optional[dict[OpOverload, Callable[..., Any]]] = None,
    ignore_shape_env: bool = False,
) -> Union[Callable[[list[object]], Sequence[torch.Tensor]], str, list[str]]:
    """
    Main entry point for compiling given FX graph.  Despite the fact that this
    lives in :mod:`torch._inductor`, this function is responsible for calling
    into AOT Autograd (and we will eventually get a callback to
    ``inner_compile`` to perform actual compilation.  In other words, this
    function orchestrates end-to-end compilation for the inductor backend when
    you use :func:`torch.compile`.

    NB: This function TAKES OWNERSHIP of the input ``model_`` and can potentially
    mutate it!  Make a copy if you need to preserve the original GraphModule.
    """

    # Some arguments trigger a recursive call to compile_fx.  Handle these
    # short circuits first, before anything else

    if config_patches:
        with config.patch(config_patches):
            return compile_fx(
                model_,
                example_inputs_,
                # need extra layer of patching as backwards is compiled out of scope
                inner_compile=config.patch(config_patches)(inner_compile),
                decompositions=decompositions,
                ignore_shape_env=ignore_shape_env,
            )

    # TODO: This probably shouldn't be a recursive call
    if config.cpp_wrapper:
        with (
            config.patch(
                {
                    "cpp_wrapper": False,  # reset to break recursive call to compile_fx
                    **get_cpp_wrapper_config(),
                }
            ),
            V.set_real_inputs(example_inputs_),
        ):
            inputs_: Sequence[InputType] = example_inputs_

            if isinstance(model_, GraphModule):
                fake_inputs = [
                    node.meta.get("val")
                    for node in model_.graph.nodes
                    if node.op == "placeholder"
                ]
                # Replace non-tensor (constant) inputs with Nones, since these are not being
                # used anyways by the graph
                fake_inputs = [
                    inp if isinstance(inp, torch.Tensor) else None
                    for inp in fake_inputs
                ]

                if any(v is not None for v in fake_inputs):
                    # Validate devices before switching to fake tensors.
                    for idx, fi, i in zip(count(), fake_inputs, inputs_):
                        if fi is not None:
                            assert isinstance(i, torch.Tensor)
                            if fi.device != i.device:
                                raise ValueError(
                                    f"Device mismatch between fake input and example input at position #{idx}: "
                                    f"{fi.device} vs {i.device}. If the model was exported via torch.export(), "
                                    "make sure torch.export() and torch.aot_compile() run on the same device."
                                )
                    inputs_ = fake_inputs  # type: ignore[assignment]
            from torch._export.non_strict_utils import _fakify_script_objects

            fake_mode = detect_fake_mode(inputs_)
            with _fakify_script_objects(model_, inputs_, {}, fake_mode) as (
                patched_mod,
                fake_args,
                _,
                _,
                _,
            ):
                return compile_fx(
                    patched_mod,
                    fake_args,
                    inner_compile=functools.partial(inner_compile, cpp_wrapper=True),
                    decompositions=decompositions,
                    ignore_shape_env=ignore_shape_env,
                )

    recursive_compile_fx = functools.partial(
        compile_fx,
        inner_compile=inner_compile,
        decompositions=decompositions,
        ignore_shape_env=ignore_shape_env,
    )

    if not graph_returns_tuple(model_):
        return make_graph_return_tuple(
            model_,
            example_inputs_,
            recursive_compile_fx,
        )

    if isinstance(model_, GraphModule) and isinstance(
        model_.graph._codegen, _PyTreeCodeGen
    ):
        # this graph is the result of dynamo.export()
        return handle_dynamo_export_graph(
            model_,
            example_inputs_,
            recursive_compile_fx,
        )

    # Do the actual work

    with (
        _use_lazy_graph_module(dynamo_config.use_lazy_graph_module),
        enable_python_dispatcher(),
        torch.fx.traceback.preserve_node_meta(config.trace.enabled),
    ):
        # Pre-grad passes cannot be run if we weren't given a GraphModule.
        # Dynamo will always produce a GraphModule, but this handles cases
        # where a user directly passes a plain Module with the intention of
        # having AOTAutograd trace it.
        # TODO: Get rid of this?
        if isinstance(model_, GraphModule):
            # "before_pre_grad_graph" is used in inductor provenance
            # tracking highlighter front-end.
            trace_structured(
                "artifact",
                metadata_fn=lambda: {
                    "name": "before_pre_grad_graph",
                    "encoding": "string",
                },
                payload_fn=lambda: model_.print_readable(
                    print_output=False, include_stride=True, include_device=True
                )
                + f"\n\n # graph id: {id(model_.graph)}",
            )
            pre_grad_graphs_log.debug(
                "%s",
                lazy_format_graph_code(
                    "BEFORE PRE GRAD",
                    model_,
                    include_stride=True,
                    include_device=True,
                    colored=True,
                ),
            )
            torch._inductor.debug._pre_grad_graph_id = id(model_.graph)

            model_ = _recursive_pre_grad_passes(model_, example_inputs_)
            trace_structured(
                "artifact",
                metadata_fn=lambda: {
                    "name": "after_pre_grad_graph",
                    "encoding": "string",
                },
                payload_fn=lambda: model_.print_readable(
                    print_output=False, include_stride=True, include_device=True
                )
                + f"\n\n # graph id: {id(model_.graph)}",
            )

        # TODO: Move this before recursive pre-grad passes
        # NB: This short circuit never occurs for Dynamo produced graphs
        # (which are pre-flattened)
        if any(isinstance(x, (list, tuple, dict)) for x in example_inputs_):
            return flatten_graph_inputs(
                model_,
                example_inputs_,
                recursive_compile_fx,
            )

        assert not config._raise_error_for_testing

        num_example_inputs = len(example_inputs_)

        # Although cudagraphs may have been enabled via config, various
        # conditions (which are tested within the bowels of Inductor) may
        # force cudagraphs to be disabled.  This mutable box lets us retrieve
        # the final determination if cudagraphs actually can be used or not.
        cudagraphs = BoxedBool(config.triton.cudagraphs)

        # See [Backward Generation Handling]
        forward_device = BoxedDeviceIndex(None)

        # TODO: The modern style is to use CompileId from TracingContext to
        # identify Inductor compilation.  However, this CompileId cannot
        # uniquely identify multiple Inductor compilations that arise from
        # DDPOptimizer
        graph_id = next(_graph_counter)

        decompositions = (
            decompositions if decompositions is not None else select_decomp_table()
        )

        def fw_compiler_base(
            gm: GraphModule,
            example_inputs: Sequence[InputType],
            is_inference: bool,
        ) -> OutputCode:
            with dynamo_utils.dynamo_timed("compile_fx.<locals>.fw_compiler_base"):
                if is_inference:
                    # partition_fn won't be called
                    _recursive_joint_graph_passes(gm)

                fixed = torch._inductor.utils.num_fw_fixed_arguments(
                    num_example_inputs, len(example_inputs)
                )

                model_outputs_node = output_node(gm)
                if config.keep_output_stride:
                    model_outputs = pytree.arg_tree_leaves(*model_outputs_node.args)
                    num_model_outputs = len(model_outputs)

                    context = torch._guards.TracingContext.try_get()
                    # See Note [User Outputs in the inductor graph]
                    if context is not None and context.fw_metadata and not is_inference:
                        original_output_start_index = (
                            context.fw_metadata.num_mutated_inp_runtime_indices
                        )
                    else:
                        original_output_start_index = 0

                    if isinstance(model_, GraphModule):
                        *_, orig_model_outputs_node = model_.graph.nodes
                        assert orig_model_outputs_node.op == "output"
                        orig_model_outputs, _ = pytree.tree_flatten(
                            orig_model_outputs_node.args
                        )
                        num_orig_model_outputs = len(orig_model_outputs)
                    else:
                        num_orig_model_outputs = num_model_outputs

                    assert num_orig_model_outputs <= num_model_outputs

                    # Note [User Outputs in the inductor graph]
                    # We makes the following assumption
                    # For inference
                    #   len(orig_model_outputs) == len(model_outputs)
                    # For training
                    #   len(orig_model_outputs) <= len(model_outputs)
                    # During training, most of the time the model_outputs starts with
                    # original module's outputs followed by saved activations.
                    # But this can be not true if the model have inplace updated tensors.
                    # AOTAutograd will make those tensors being returned before the original
                    # module's output.
                    # To make things safe, we'll use original_output_start_index field
                    # set by AOTAutograd to decide where the original module outputs start.
                    orig_output_end_idx = (
                        original_output_start_index + num_orig_model_outputs
                    )
                    # Sanity check: we are about to splice out the "user" outputs from the full set
                    # of "graph" outputs. Make sure we're within bounds.
                    assert orig_output_end_idx <= num_model_outputs

                    model_outputs_node.meta["user_visible_output_idxs"] = [
                        idx
                        for idx in range(
                            original_output_start_index, orig_output_end_idx
                        )
                        if isinstance(model_outputs[idx], torch.fx.Node)
                    ]
                else:
                    model_outputs_node.meta["user_visible_output_idxs"] = []

                # We also mark the invoke_subgraph outputs as user_visible to
                # force the outputs of invoke_subgraph subgraph to follow the
                # original strides
                _recursive_record_user_visible_output_idxs(gm)

                return inner_compile(
                    gm,
                    example_inputs,
                    static_input_idxs=get_static_input_idxs(fixed),
                    cudagraphs=cudagraphs,
                    graph_id=graph_id,
                    is_inference=is_inference,
                    boxed_forward_device_index=forward_device,
                )

        fw_compiler: Callable[[GraphModule, Sequence[InputType]], OutputCode] = (
            functools.partial(fw_compiler_base, is_inference=False)
        )
        fw_compiler = SerializableAOTDispatchCompiler(OutputCode, fw_compiler)

        if config.freezing and not torch.is_grad_enabled():
            inference_compiler: Callable[..., Any] = functools.partial(
                fw_compiler_freezing,
                dynamo_model=model_,
                num_example_inputs=num_example_inputs,
                inner_compile=inner_compile,
                cudagraphs=cudagraphs,
                graph_id=graph_id,
                forward_device=forward_device,
            )
        else:
            inference_compiler = functools.partial(fw_compiler_base, is_inference=True)
            inference_compiler = SerializableAOTDispatchCompiler(
                OutputCode, inference_compiler
            )

        def partition_fn(
            gm: GraphModule,
            joint_inputs: Sequence[object],
            **kwargs: object,
        ) -> tuple[GraphModule, GraphModule]:
            cuda_context = get_cuda_device_context(gm)
            with cuda_context:
                # We can skip the invoke_subgraph because the
                # entire_partition_fn is called recursively for invoke_subgraph
                # in partitioning.
                _recursive_joint_graph_passes(gm, skip_invoke_subgraph=True)

            static_lifetime_input_indices: Optional[list[int]] = kwargs.pop(  # type: ignore[assignment]
                "static_lifetime_input_indices", None
            )

            with dynamo_utils.dynamo_timed(
                "min_cut_rematerialization_partition", log_pt2_compile_event=True
            ):
                return min_cut_rematerialization_partition(
                    gm,
                    joint_inputs,
                    compiler="inductor",
                    static_lifetime_input_indices=static_lifetime_input_indices,
                    **kwargs,
                )

        @compile_time_strobelight_meta(phase_name="backward")
        def bw_compiler(
            gm: GraphModule, example_inputs: Sequence[InputType]
        ) -> OutputCode:
            from torch._dynamo.convert_frame import compile_lock

            with (
                dynamo_utils.dynamo_timed("compile_fx.<locals>.bw_compiler"),
                compile_lock,
            ):
                model_outputs_node = output_node(gm)
                if config.bw_outputs_user_visible:
                    model_outputs = pytree.arg_tree_leaves(*model_outputs_node.args)
                    model_outputs_node.meta["user_visible_output_idxs"] = [
                        idx
                        for idx, n in enumerate(model_outputs)
                        if isinstance(n, torch.fx.Node)
                    ]
                else:
                    model_outputs_node.meta["user_visible_output_idxs"] = []

                fixed = count_tangents(gm)
                with (
                    config.patch(get_cpp_wrapper_config())
                    if config.cpp_wrapper
                    else contextlib.nullcontext()
                ):
                    return inner_compile(
                        gm,
                        example_inputs,
                        static_input_idxs=list(range(fixed)),
                        cudagraphs=cudagraphs,
                        is_backward=True,
                        graph_id=graph_id,
                        boxed_forward_device_index=forward_device,
                    )

        bw_compiler = SerializableAOTDispatchCompiler(OutputCode, bw_compiler)

        fake_mode = detect_fake_mode(
            example_inputs_
        ) or torch._subclasses.FakeTensorMode(allow_non_fake_inputs=True)
        tracing_context = (
            torch._guards.TracingContext.try_get()
            or torch._guards.TracingContext(fake_mode)
        )

        if V.aot_compilation:
            with functorch_config.patch(unlift_effect_tokens=True):
                gm, graph_signature = aot_export_module(
                    model_,
                    example_inputs_,
                    trace_joint=False,
                    decompositions=decompositions,
                )

                from torch._export.utils import _detect_fake_mode_from_gm

                fake_mode = _detect_fake_mode_from_gm(gm)
                # aot_export_module doesn't account for constant tensor attributes
                # so we end up having tensors that don't have fake vals attached.
                # This can happen when upstream export is non-strict where we
                # preserve the original module params/buffers. Once AOTI switches
                # to ep.run_decompositions() flow to lower to post-autograd opset
                # this will go away.
                for node in gm.graph.nodes:
                    if node.op == "get_attr" and "val" not in node.meta:
                        target = attrgetter(node.target)(gm)
                        if isinstance(target, torch.Tensor):
                            node.meta["val"] = fake_mode.from_tensor(
                                target, static_shapes=True
                            )
                        elif isinstance(target, torch.ScriptObject):
                            node.meta["val"] = (
                                torch._library.fake_class_registry.maybe_to_fake_obj(
                                    fake_mode, target
                                )
                            )
                        elif isinstance(target, FakeScriptObject):
                            node.meta["val"] = target

            unlifted_gm = _unlift_graph(model_, gm, graph_signature)
            if "dynamo_flat_name_to_original_fqn" in model_.meta:
                unlifted_gm.meta["dynamo_flat_name_to_original_fqn"] = model_.meta[
                    "dynamo_flat_name_to_original_fqn"
                ]

            if "dynamo_compile_id" in model_.meta:
                unlifted_gm.meta["dynamo_compile_id"] = model_.meta["dynamo_compile_id"]

            # Disable amp as in aot_dispatch_autograd (https://github.com/pytorch/pytorch/pull/86515)
            # In inference_compiler (fw_compiler_base), _recursive_joint_graph_passes will call into
            # _sfdp_init() to register patterns.
            # When fallback_random is set to True, the sdpa patterns will be traced during runtime.
            # If amp is turned on, the traced FP32 patterns will have prims.convert_element_type which
            # will be the same as the generated FP16 patterns.
            disable_amp = torch._C._is_any_autocast_enabled()
            context = (
                torch._C._DisableAutocast if disable_amp else contextlib.nullcontext
            )
            with V.set_fake_mode(fake_mode), compiled_autograd._disable(), context():
                return inference_compiler(unlifted_gm, example_inputs_)

        with (
            V.set_fake_mode(fake_mode),
            torch._guards.tracing(tracing_context),
            compiled_autograd._disable(),
            functorch_config.patch(unlift_effect_tokens=True),
        ):
            try:
                return aot_autograd(
                    fw_compiler=fw_compiler,
                    bw_compiler=bw_compiler,
                    inference_compiler=inference_compiler,
                    decompositions=decompositions,
                    partition_fn=partition_fn,
                    keep_inference_input_mutations=True,
                    cudagraphs=cudagraphs,
                    boxed_forward_device_index=forward_device,
                    ignore_shape_env=ignore_shape_env,
                )(model_, example_inputs_)
            except ShortenTraceback as e:
                # We will also shorten the traceback inside dynamo.
                # This is only useful if inductor is called directly with an FX graph.
                raise e.remove_dynamo_frames() from None  # see TORCHDYNAMO_VERBOSE=1


def graph_returns_tuple(gm: GraphModule) -> bool:
    """True if a FX graph returns a tuple"""
    if not isinstance(gm, GraphModule):
        return True  # can't check this, assume true
    (rv,) = output_node(gm).args
    if isinstance(rv, (list, tuple)):
        return True
    if (
        isinstance(rv, torch.fx.node.Node)
        and hasattr(rv.target, "_schema")
        and len(rv.target._schema.returns) > 1
        and all(str(ret.type) == "Tensor" for ret in rv.target._schema.returns)
    ):
        # for graphs whose result is one node with multiple outputs
        return True
    return False


def make_graph_return_tuple(
    gm: GraphModule,
    inputs: Sequence[InputType],
    compile_gm: Callable[..., Any],
) -> Callable[..., Any]:
    """
    Mutate gm so it returns a tuple.  This is only needed for graphs
    not created by torchdynamo that return non-tuples.
    """
    node = output_node(gm)
    (rv,) = node.args
    rv, spec = pytree.tree_flatten(rv)
    with gm.graph.inserting_before(node):
        gm.graph.output(rv)
    gm.graph.erase_node(node)
    assert graph_returns_tuple(gm)

    compiled_fn = compile_gm(gm, inputs)

    @functools.wraps(compiled_fn)
    def wrapper(*args: Any, **kwargs: Any) -> Any:
        return pytree.tree_unflatten(compiled_fn(*args, **kwargs), spec)

    return wrapper


def handle_dynamo_export_graph(
    gm: GraphModule,
    inputs: Sequence[InputType],
    compile_gm: Callable[..., Any],
) -> Callable[..., Any]:
    """
    `torch._dynamo.export` embeds pytrees in the FX graph codegen object,
    convert that to a normal FX graph so inductor can compile it.
    """
    codegen = gm.graph._codegen
    gm.graph._codegen = torch.fx.graph.CodeGen()
    gm.recompile()

    compiled_fn = compile_gm(gm, codegen.process_inputs(*inputs))

    @functools.wraps(compiled_fn)  # type: ignore[misc]
    def wrapper(*args: Any) -> Any:
        return codegen.process_outputs(compiled_fn(*codegen.process_inputs(*args)))

    return wrapper


def _check_triton_bf16_support(graph: GraphLowering) -> None:
    def warn_and_skip(device: Optional[torch.device]) -> Never:
        from torch._dynamo.exc import SkipFrame

        assert device is not None

        device_interface = get_interface_for_device(device.type)
        device_props = device_interface.get_device_properties(device)
        warnings.warn(
            f"{device_props.name} does not support bfloat16 compilation natively, skipping"
        )
        raise SkipFrame("BF16 is not supported")

    for node in itertools.chain(graph.graph_inputs.values(), graph.graph_outputs):
        if not isinstance(node, IRNode):
            continue
        device_type = get_device_type(node)
        if (
            not device_type
            or not is_gpu(device_type)
            or node.get_dtype() != torch.bfloat16
        ):
            continue
        # Print warning and skip frame if attempting to compile for bfloat16
        # on device without hardware support for dtype
        device_interface = get_interface_for_device(device_type)
        if device_interface.is_bf16_supported(including_emulation=False):
            return
        warn_and_skip(node.get_device())


def _aoti_flatten_inputs(
    gm: torch.fx.GraphModule,
    args: Union[list[Any], tuple[Any, ...]],
    kwargs: Optional[dict[str, Any]] = None,
    *,
    options: Optional[dict[str, Any]] = None,
) -> tuple[list[Any], dict[str, Any]]:
    """
    Flatten the inputs to the graph module and return the flat inputs and options.
    Add "aot_inductor.serialized_in_spec" and "aot_inductor.serialized_out_spec" to the options.
    """
    from .compile_fx import graph_returns_tuple

    assert graph_returns_tuple(gm), (
        "Graph output must be a tuple(). This is so that we can avoid "
        "pytree processing of the outputs. Please change the module to "
        "have tuple outputs."
    )

    # We will serialize the pytree info into the .so as constant strings
    in_spec = None
    out_spec = None
    if isinstance(gm.graph._codegen, torch.fx.graph._PyTreeCodeGen):
        codegen = gm.graph._codegen
        gm.graph._codegen = torch.fx.graph.CodeGen()
        gm.recompile()

        if codegen.pytree_info.in_spec is not None:
            in_spec = codegen.pytree_info.in_spec
        if codegen.pytree_info.out_spec is not None:
            out_spec = codegen.pytree_info.out_spec

    else:
        if hasattr(gm, "_in_spec"):
            in_spec = gm._in_spec
        if hasattr(gm, "_out_spec"):
            out_spec = gm._out_spec

    serialized_in_spec = pytree.treespec_dumps(in_spec) if in_spec is not None else ""
    serialized_out_spec = (
        pytree.treespec_dumps(out_spec) if out_spec is not None else ""
    )

    flat_args_with_path, received_spec = pytree.tree_flatten_with_path(
        (args, kwargs or {})
    )

    if any(isinstance(x[1], torch.ScriptObject) for x in flat_args_with_path):
        from torch._dynamo.exc import UserError, UserErrorType

        raise UserError(
            UserErrorType.INVALID_INPUT,
            "TorchBind objects found in inputs. TorchBind object inputs are not supported in AOTInductor. "
            "TorchBind objects can only be attributes.",
        )

    # Replace non-tensor (constant) inputs with Nones, since these are not being
    # used anyways by the graph
    flat_example_inputs = [
        x[1] if isinstance(x[1], torch.Tensor) else None for x in flat_args_with_path
    ]

    if in_spec is not None and received_spec != in_spec:
        raise ValueError(  # noqa: B904
            "Trying to flatten user inputs with exported input tree spec: \n"
            f"{in_spec}\n"
            "but actually got inputs with tree spec of: \n"
            f"{received_spec}"
        )

    options = (
        {
            "aot_inductor.serialized_in_spec": serialized_in_spec,
            "aot_inductor.serialized_out_spec": serialized_out_spec,
        }
        if options is None
        else {
            **options,
            "aot_inductor.serialized_in_spec": serialized_in_spec,
            "aot_inductor.serialized_out_spec": serialized_out_spec,
        }
    )
    return flat_example_inputs, options<|MERGE_RESOLUTION|>--- conflicted
+++ resolved
@@ -238,7 +238,6 @@
     output_node.meta["original_output_strides"] = output_strides
 
 
-<<<<<<< HEAD
 def _recursive_record_original_output_strides(gm: GraphModule) -> None:
     # invoke_subgraph HOP requires output strides to be respected
     for node in gm.graph.find_nodes(
@@ -267,9 +266,6 @@
 
 
 @functools.lru_cache(None)
-=======
-@functools.cache
->>>>>>> 4f5f90c6
 def _step_logger() -> Callable[..., None]:
     return dynamo_logging.get_step_logger(log)
 
