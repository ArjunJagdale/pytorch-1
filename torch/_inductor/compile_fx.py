from __future__ import annotations

import contextlib
import enum
import functools
import io
import itertools
import json
import logging
import os
import sys
import time
import warnings
from abc import ABC, abstractmethod
from collections import defaultdict
from contextlib import AbstractContextManager
from inspect import currentframe
from itertools import count
from typing import Any, Callable, Optional, TYPE_CHECKING, TypeVar, Union
from typing_extensions import Never, override, ParamSpec, Protocol, TypedDict, Unpack
from unittest import mock

import torch._inductor.async_compile  # noqa: F401 required to warm up AsyncCompile pools
import torch.fx
import torch.utils._pytree as pytree
from functorch.compile import min_cut_rematerialization_partition
from torch import fx
from torch._dispatch.python import enable_python_dispatcher
from torch._dynamo import (
    compiled_autograd,
    config as dynamo_config,
    logging as dynamo_logging,
    utils as dynamo_utils,
)
from torch._dynamo.device_interface import get_interface_for_device
from torch._dynamo.repro.after_aot import wrap_compiler_debug
from torch._dynamo.utils import (
    chromium_event_timed,
    CompileEventLogger,
    counters,
    detect_fake_mode,
    dynamo_timed,
    flatten_graph_inputs,
    get_metrics_context,
    lazy_format_graph_code,
    set_feature_use,
)
from torch._functorch import config as functorch_config
from torch._functorch._aot_autograd.subclass_parametrization import (
    unwrap_tensor_subclass_parameters,
)
from torch._functorch.aot_autograd import (
    aot_export_module,
    make_boxed_func,
    SerializableAOTDispatchCompiler,
)
from torch._inductor.codecache import code_hash, FxGraphCache, output_code_log
from torch._inductor.cudagraph_utils import (
    BoxedDeviceIndex,
    format_default_skip_message,
    log_cudagraph_skip_and_bump_counter,
    PlaceholderInfo,
)
from torch._inductor.debug import save_args_for_compile_fx_inner
from torch._inductor.output_code import (
    CompiledAOTI,
    CompiledFxGraph,
    CompiledFxGraphConstantsWithGm,
    get_expanded_dims,
    index_expanded_dims,
    OutputCode,
)
from torch._inductor.runtime.runtime_utils import cache_dir
from torch._inductor.utils import (
    BoxedBool,
    count_tangents,
    fresh_inductor_cache,
    InputType,
    is_gpu,
    should_assume_input_aligned,
    should_use_remote_fx_graph_cache,
    tensor_is_aligned,
)
from torch._logging import trace_structured
from torch._utils_internal import compile_time_strobelight_meta
from torch.fx import GraphModule
from torch.fx.experimental.symbolic_shapes import free_unbacked_symbols, SymExprPrinter
from torch.fx.passes.fake_tensor_prop import FakeTensorProp
from torch.monitor import _WaitCounter
from torch.utils._ordered_set import OrderedSet

from .._dynamo.backends.common import aot_autograd
from .._dynamo.exc import ShortenTraceback, SkipFrame
from ..fx._lazy_graph_module import _use_lazy_graph_module
from ..fx.graph import _PyTreeCodeGen
from ..utils._triton import has_triton
from . import config, metrics
from .debug import DebugContext
from .decomposition import select_decomp_table
from .exc import InductorError
from .fx_passes.joint_graph import joint_graph_passes
from .fx_passes.post_grad import post_grad_passes, view_to_reshape
from .fx_passes.pre_grad import pre_grad_passes
from .graph import GraphLowering
from .ir import get_device_type, IRNode
from .output_code import complex_memory_overlap as complex_memory_overlap  # noqa: F401
from .triton_bundler import TritonBundler
from .utils import (
    align_inputs_from_check_idxs,
    clone_preserve_strides,
    copy_misaligned_inputs,
    get_cloned_parameter_buffer_name,
    get_first_incompatible_cudagraph_node,
    maybe_get_suppress_shape_guards_ctx,
    output_node,
    remove_unaligned_input_idxs,
    shape_env_from_inputs,
)
from .virtualized import V


if TYPE_CHECKING:
    from collections.abc import Generator, Sequence

    from torch._inductor.output_code import _StrideExprStr
    from torch._ops import OpOverload

    from .ir import ExternKernelNode


_P = ParamSpec("_P")
_T = TypeVar("_T")

if TYPE_CHECKING or not config.is_fbcode():
    # no-op decorator
    def time_and_log(attr: str) -> Callable[[Callable[_P, _T]], Callable[_P, _T]]:
        return dynamo_utils.identity

    def log_optimus_to_scuba(*args: object, **kwargs: object) -> None:
        pass

else:
    from torch._inductor.fb.utils import log_optimus_to_scuba, time_and_log

if TYPE_CHECKING:
    from torch._functorch._aot_autograd.schemas import (
        FQN,
        GraphInputName,
        GraphSignature,
    )


class FxCompileMode(enum.Enum):
    NORMAL = 0
    # For testing - use the serde FxCompile scheme to debug serialization and
    # deserialization of GraphMoule and CompiledFxGraph.
    SERIALIZE = 1
    # Compile using a subprocess instead of in-process.
    SUBPROCESS = 2


# Return compile mode and use_async flag
def _fx_compile_mode_default() -> tuple[FxCompileMode, bool]:
    name = "TORCHINDUCTOR_FX_COMPILE_MODE"
    value = os.environ.get(name)
    if value is None:
        return FxCompileMode.NORMAL, False

    use_async = False
    if value.lower().startswith("async+"):
        use_async = True
        value = value[6:]

    try:
        value = value.upper()
        return FxCompileMode[value], use_async
    except KeyError:
        import logging

        log = logging.getLogger(__name__)
        log.error(
            "Invalid value of %s for %s. Expected one of %s. Using default.",
            value,
            name,
            ", ".join(sorted(repr(x) for x in FxCompileMode.__members__.keys())),
        )
        # Remove from the environment so subprocesses don't ALSO complain.
        os.environ.pop(name)
        return FxCompileMode.NORMAL, False


fx_compile_mode, fx_compile_async = _fx_compile_mode_default()

log = logging.getLogger(__name__)
perf_hint_log = torch._logging.getArtifactLogger(__name__, "perf_hints")
pre_grad_graphs_log = torch._logging.getArtifactLogger(__name__, "pre_grad_graphs")
post_grad_graphs_log = torch._logging.getArtifactLogger(__name__, "post_grad_graphs")
static_inputs_log = torch._logging.getArtifactLogger(
    __name__, "cudagraph_static_inputs"
)


def get_static_input_idxs(num_fixed: int) -> list[int]:
    # If we are inlining NNModules, we treat all torch.nn.Parameters as static for the purposes
    # of cudagraphs. Rather than copying these into cudagraph-owned memory
    # like we do for normal inputs on each run, we will re-record a cudagraph if these
    # parameter locations change.
    context = torch._guards.TracingContext.try_get()
    fixed = list(range(num_fixed))
    if not context or not context.fw_metadata:
        return fixed

    return fixed + context.fw_metadata.static_input_indices


def record_original_output_strides(gm: GraphModule) -> None:
    output_node = gm.graph.find_nodes(op="output")[0]
    output_strides = []
    for output in output_node.args[0]:
        if (
            isinstance(output, torch.fx.Node)
            and (val := output.meta.get("val")) is not None
            and isinstance(val, torch.Tensor)
        ):
            output_strides.append(val.stride())
        else:
            output_strides.append(None)
    output_node.meta["original_output_strides"] = output_strides


@functools.lru_cache(None)
def _step_logger() -> Callable[..., None]:
    return dynamo_logging.get_step_logger(log)


@functools.lru_cache(None)
def _warn_tf32_disabled() -> None:
    if (
        torch.cuda.is_available()
        and not torch.backends.cuda.matmul.allow_tf32
        and torch.cuda.get_device_capability() >= (8, 0)
    ):
        warnings.warn(
            "TensorFloat32 tensor cores for float32 matrix multiplication available but not enabled. "
            "Consider setting `torch.set_float32_matmul_precision('high')` for better performance."
        )


def _unlift_graph(
    mod: GraphModule, gm: GraphModule, graph_signature: GraphSignature
) -> GraphModule:
    from torch.export.unflatten import _assign_attr, _AttrKind

    state_dict: dict[str, Union[torch.nn.parameter.Parameter, torch.Tensor]] = {}
    for name, param in mod.named_parameters(remove_duplicate=False):
        state_dict[name] = param
        _assign_attr(
            param,
            gm,
            name,
            attr_kind=_AttrKind.PARAMETER,
        )
    for name, buffer in mod.named_buffers(remove_duplicate=False):
        state_dict[name] = buffer
        _assign_attr(
            buffer,
            gm,
            name,
            attr_kind=_AttrKind.BUFFER,
        )

    placeholder_nodes = gm.graph.find_nodes(op="placeholder")
    lifted_inputs: list[Optional[FQN]] = []

    # In AOTI, module parameters and buffers are not lifted as graph inputs.
    # As a result, mutation to buffers has side effect which makes their initial
    # values different from Eager. So we clone them here as a copy.
    # We are not cloning for parameters, although it will be needed if we want to
    # support training.
    for node in placeholder_nodes:
        node_name = node.name
        if node_name in graph_signature.inputs_to_parameters:
            parameter_name = graph_signature.inputs_to_parameters[node_name]
            lifted_inputs.append(parameter_name)
        elif node_name in graph_signature.inputs_to_buffers:
            buffer_name = graph_signature.inputs_to_buffers[node_name]
            lifted_inputs.append(buffer_name)
            gm.meta[get_cloned_parameter_buffer_name(buffer_name)] = (
                clone_preserve_strides(state_dict[buffer_name])
            )
        else:
            assert node_name in graph_signature.user_inputs
            lifted_inputs.append(None)

    from torch.export._unlift import _unlift

    outputs = list(gm.graph.nodes)[-1].args[0]
    mutated_outputs = []
    buffer_mutations = graph_signature.buffers_to_mutate
    user_input_mutations = graph_signature.user_inputs_to_mutate
    output_tokens = graph_signature.output_tokens
    for idx, out in enumerate(outputs):
        value: Optional[Union[FQN, GraphInputName]] = None

        if idx < len(buffer_mutations) + len(user_input_mutations) + len(output_tokens):
            if out.name in buffer_mutations:
                value = buffer_mutations[out.name]
            elif out.name in user_input_mutations:
                value = user_input_mutations[out.name]

        mutated_outputs.append(value)

    unlifted_gm = _unlift(
        gm,
        lifted_inputs,
        mutated_outputs,
        pytree.LeafSpec(),
        None,
        state_dict,
        {},
    )
    return unlifted_gm


def _get_subgraph_names(gm: GraphModule) -> Generator[str, None, None]:
    for node in sorted(
        itertools.chain(
            gm.graph.find_nodes(op="call_function", target=torch.ops.higher_order.cond),
            gm.graph.find_nodes(
                op="call_function", target=torch.ops.higher_order.while_loop
            ),
            gm.graph.find_nodes(op="call_function", target=torch.ops.higher_order.scan),
        )
    ):
        if node.target == torch.ops.higher_order.cond:
            true_subgraph_name = node.args[1].name
            false_subgraph_name = node.args[2].name
            yield true_subgraph_name
            yield false_subgraph_name
        elif node.target == torch.ops.higher_order.while_loop:
            cond_subgraph_name = node.args[0].name
            body_subgraph_name = node.args[1].name
            yield cond_subgraph_name
            yield body_subgraph_name
        elif node.target == torch.ops.higher_order.scan:
            combine_subgraph_name = node.args[0].name
            yield combine_subgraph_name


def _recursive_pre_grad_passes(
    gm: GraphModule,
    example_inputs: Sequence[InputType],
) -> GraphModule:
    with dynamo_timed(
        "_recursive_pre_grad_passes",
        log_pt2_compile_event=True,
        dynamo_compile_column_us="pre_grad_pass_time_us",
    ):
        add_passes = config.add_pre_grad_passes
        remove_passes = config.remove_pre_grad_passes
        for subgraph_name in _get_subgraph_names(gm):
            subgraph = getattr(gm, subgraph_name)
            # as we don't have recursive example inputs, passing empty set here
            new_subgraph = _recursive_pre_grad_passes(subgraph, ())
            setattr(gm, subgraph_name, new_subgraph)
        return pre_grad_passes(gm, example_inputs, add_passes, remove_passes)


def _recursive_joint_graph_passes(gm: GraphModule) -> None:
    with dynamo_timed(
        "_recursive_joint_graph_passes",
        log_pt2_compile_event=True,
        dynamo_compile_column_us="joint_graph_pass_time_us",
    ):
        for subgraph_name in _get_subgraph_names(gm):
            subgraph = getattr(gm, subgraph_name)
            _recursive_joint_graph_passes(subgraph)
        joint_graph_passes(gm)


def _recursive_post_grad_passes(gm: GraphModule, is_inference: bool = False) -> None:
    with dynamo_timed(
        "_recursive_post_grad_passes",
        log_pt2_compile_event=True,
        dynamo_compile_column_us="post_grad_pass_time_us",
    ):
        for subgraph_name in _get_subgraph_names(gm):
            subgraph = getattr(gm, subgraph_name)
            _recursive_post_grad_passes(subgraph, is_inference)
        post_grad_passes(gm, is_inference)


def split_const_gm(
    gm: GraphModule,
    skip_constructor: bool = True,
    lifted_constant_names: Optional[list[str]] = None,
    skip_folding_node_fn: Optional[Callable[[torch.fx.Node], bool]] = None,
) -> tuple[GraphModule, dict[str, int]]:
    """
    This function takes an GraphModule input "gm".
    The gm will be split into 2 components,
      1) const_gm, which consists the subgraph of gm that can be constant folded.
      2) gm (being inplace modified,) which returns the graph after constant folding.

    If an additional "lifted_constants" argument is passed in, we will assume the gm has
    been lifted and run the transformation accordingly.

    When a "skip_folding_node_fn" callback is passed, we will skip constant folding on
    the nodes for which the callback returns True.

    const_output_index is a mapping of corresponding node name from gm to the
    output index of const_gm.
    Returns (const_gm, const_output_index)
    """
    from torch._inductor.constant_folding import (
        CONST_MODULE_TAG,
        META_TAG,
        MODULE_TAG,
        replace_node_with_constant,
        run_and_get_constant_graph,
    )

    const_gm = run_and_get_constant_graph(
        gm, skip_constructor, lifted_constant_names, skip_folding_node_fn
    )
    const_result = const_gm() if lifted_constant_names is None else None

    const_outputs = {
        x.name: idx for idx, x in enumerate(tuple(const_gm.graph.nodes)[-1].args[0])
    }

    to_erase_node = []
    to_replace_node = []
    const_output_index = {}
    for node in gm.graph.nodes:
        if node.name in const_outputs:
            to_replace_node.append(node)
        elif node.meta[META_TAG] == CONST_MODULE_TAG and node.op != "placeholder":
            to_erase_node.append(node)

    for node in to_replace_node:
        new_const_name = "_FOLDED_CONST_" + node.name
        replace_node_with_constant(
            gm,
            node,
            (
                const_result[const_outputs[node.name]]  # type:ignore[index]
                if lifted_constant_names is None
                else None
            ),
            new_const_name,
        )
        const_output_index[new_const_name] = const_outputs[node.name]
    for node in to_erase_node[::-1]:
        if node.users:
            for n in node.users:
                assert n.meta[META_TAG] == MODULE_TAG, f"node: {node} user not empty."
        else:
            gm.graph.erase_node(node)
    gm.recompile()

    return const_gm, const_output_index


def is_tf32_warning_applicable(gm: GraphModule) -> bool:
    aten = torch.ops.aten
    tf32_ops = OrderedSet(
        [
            aten.mm.default,
            aten.addmm.default,
            aten.bmm.default,
            aten.baddbmm.default,
        ]
    )
    for target in tf32_ops:
        for node in gm.graph.find_nodes(op="call_function", target=target):
            if (
                isinstance(node.meta.get("val", None), torch.Tensor)
                and node.meta["val"].dtype == torch.float32
                and node.meta["val"].device.type == "cuda"
            ):
                return True
    return False


def maybe_disable_comprehensive_padding(
    example_inputs: Sequence[InputType],
) -> AbstractContextManager[None, None]:
    """
    For CPU backend, enable comprehensive padding causes some unit tests
    fail due to changing number of generated kernels. Skip for now.
    """
    has_gpu = any(
        is_gpu(t.device.type) for t in example_inputs if isinstance(t, torch.Tensor)
    )

    if config.disable_padding_cpu and config.comprehensive_padding and not has_gpu:
        perf_hint_log.info("Skip comprehensive padding on CPU")
        return config.patch(comprehensive_padding=False)
    elif config.aot_inductor.use_runtime_constant_folding:
        perf_hint_log.info(
            "Skip comprehensive padding for use_runtime_constant_folding"
        )
        return config.patch(comprehensive_padding=False)
    else:
        return contextlib.nullcontext()


def maybe_disable_graph_partition(
    cpp_wrapper: bool, aot_mode: bool
) -> AbstractContextManager[None, None]:
    """
    graph partition does not support cpp_wrapper and aot_mode yet.
    """
    if cpp_wrapper or aot_mode:
        return config.patch(graph_partition=False)
    else:
        return contextlib.nullcontext()


def fake_tensor_prop(
    gm: GraphModule,
    example_inputs: Sequence[InputType],
    force_allow_non_fake_inputs: bool = False,
) -> torch._subclasses.FakeTensorMode:
    """
    If we can not detect fake mode from the context of inputs, create one.

    The created fake mode will be returned.
    """
    # Ensure that decomps that support symbolic shapes are used
    with enable_python_dispatcher():
        fake_mode = detect_fake_mode(example_inputs)
        if not fake_mode:
            fake_mode = torch._subclasses.FakeTensorMode(allow_non_fake_inputs=True)
            FakeTensorProp(gm, mode=fake_mode).propagate(*example_inputs)
        else:
            ctx = (
                contextlib.nullcontext()
                if not force_allow_non_fake_inputs
                else mock.patch.object(fake_mode, "allow_non_fake_inputs", True)
            )
            with ctx:  # type: ignore[attr-defined]
                FakeTensorProp(gm, mode=fake_mode).propagate_dont_convert_inputs(
                    *example_inputs
                )

    return fake_mode


# pass config dict back to user
def get_patched_config_dict(
    config_patches: Optional[Union[str, dict[str, Any]]] = None,
) -> dict[str, Any]:
    with config.patch(config_patches):
        return config.get_config_copy()


@contextlib.contextmanager
def with_fresh_cache_if_config() -> Generator[None, None, None]:
    if config.force_disable_caches:
        # Don't delete the cache dir because it has to survive beyond the
        # compile_fx call. Let's put the temp dirs under the default cache
        # dir so they're easier to locate.
        with fresh_inductor_cache(dir=cache_dir(), delete=False):
            yield
    else:
        yield


class _CompileFxKwargs(TypedDict, total=False):
    cudagraphs: Optional[BoxedBool]
    static_input_idxs: Sequence[int]
    is_backward: bool
    graph_id: Optional[int]
    cpp_wrapper: bool
    aot_mode: bool
    is_inference: bool
    layout_opt: Optional[bool]
    extern_node_serializer: Optional[Callable[[list[ExternKernelNode]], Any]]
    boxed_forward_device_index: Optional[BoxedDeviceIndex]


class _CompileFxCallable(Protocol):
    def __call__(
        self,
        gm: GraphModule,
        example_inputs: Sequence[InputType],
        **kwargs: Unpack[_CompileFxKwargs],
    ) -> OutputCode: ...


def compile_fx_inner(
    gm: GraphModule,
    example_inputs: Sequence[InputType],
    **kwargs: Unpack[_CompileFxKwargs],
) -> OutputCode:
    kwargs.setdefault("cudagraphs", None)
    kwargs.setdefault("static_input_idxs", ())
    kwargs.setdefault("is_backward", False)
    kwargs.setdefault("graph_id", None)
    kwargs.setdefault("cpp_wrapper", False)
    kwargs.setdefault("is_inference", False)
    kwargs.setdefault("boxed_forward_device_index", None)
    kwargs.setdefault("layout_opt", None)
    kwargs.setdefault("extern_node_serializer", None)

    # Need with_fresh_cache_if_config for compile_fx_inner even if we already have one for
    # compile_fx. The reason is the compilation for backward graph may happen after
    # compile_fx return and we may want to use the _LazyGraphModule for compiling
    # the backward graph as well.
    with contextlib.ExitStack() as stack:
        stack.enter_context(torch.utils._python_dispatch._disable_current_modes())
        stack.enter_context(_use_lazy_graph_module(dynamo_config.use_lazy_graph_module))
        stack.enter_context(
            dynamo_utils.dynamo_timed(
                "compile_fx_inner",
                phase_name="inductor_compile",
                log_pt2_compile_event=True,
                dynamo_compile_column_us="inductor_cumulative_compile_time_us",
            )
        )

        if torch._dynamo.callback_handler.prevent_duplicate_callbacks:
            stack.enter_context(torch._dynamo.callback_handler.install_callbacks())

        stack.enter_context(with_fresh_cache_if_config())
        stack.enter_context(DebugContext())
        CompileEventLogger.pt2_compile(
            "inductor_compile",
            is_backward=kwargs["is_backward"],
        )
        return wrap_compiler_debug(_compile_fx_inner, compiler_name="inductor")(
            gm,
            example_inputs,
            **kwargs,
        )


@time_and_log(attr="compilation time (in seconds)")
def _compile_fx_inner(
    gm: GraphModule,
    example_inputs: Sequence[InputType],
    **graph_kwargs: Unpack[_CompileFxKwargs],
) -> OutputCode:
    """
    Inductor API that compiles a single graph.

    If you change the argument list for this function, make sure you
    also update the call to save_args_for_compile_fx_inner below accordingly.
    """
    aot_mode: bool = V.aot_compilation

    if dynamo_utils.count_calls(gm.graph) == 0 and not aot_mode:
        # trigger the real recompilation for _LazyGraphModule before returning
        # the forward method.
        from torch.fx._lazy_graph_module import _LazyGraphModule

        _LazyGraphModule.force_recompile(gm)
        return make_boxed_func(gm.forward)

    static_input_idxs: Sequence[int] = graph_kwargs.setdefault("static_input_idxs", ())
    static_inputs_log.debug("static input idxs compile_fx_inner: %s", static_input_idxs)
    inputs_to_check = get_input_idxs_to_check(example_inputs, static_input_idxs)

    assert isinstance(next(iter(reversed(gm.graph.nodes))).args[0], (tuple, list)), (
        f"inductor can only compile FX graphs which return a tuple/list, but got {gm.graph}"
    )

    if graph_kwargs.get("cudagraphs") is None:
        graph_kwargs["cudagraphs"] = BoxedBool(config.triton.cudagraphs)
    if config.save_args:
        save_args_for_compile_fx_inner(
            gm,
            example_inputs,
            **graph_kwargs,
        )

    start = time.time()

    fx_graph_remote_cache = should_use_remote_fx_graph_cache()

    with (
        _WaitCounter("pytorch.wait_counter.fx_codegen_and_compile").guard() as _,
    ):
        use_cache = (
            not config.force_disable_caches
            and (config.fx_graph_cache or fx_graph_remote_cache)
            and not aot_mode
        )
        local = config.fx_graph_cache
        remote = fx_graph_remote_cache
        set_feature_use("fx_cache", use_cache)

        # TODO: This is a hack purely to get some info to extract_tensor_metadata_for_cache_key,
        # figure out how to not have to modify example inputs
        for i, input in enumerate(example_inputs):
            if (
                isinstance(input, torch.Tensor)
                and is_gpu(input.device.type)
                and i in static_input_idxs
            ):
                input._is_inductor_static = True  # type: ignore[attr-defined]

        mb_compiled_graph: Optional[OutputCode] = None
        key_info = None
        cache_info = None
        remote_cache = None
        constants = CompiledFxGraphConstantsWithGm(gm)
        # TODO: this time will be slightly inconsistent with the one computed
        # in prepare_key/load_with_key, dump those settings of "cache_event_time"
        start_time = time.time_ns()

        if use_cache:
            (key_info, cache_info) = FxGraphCache.prepare_key(
                gm, example_inputs, graph_kwargs, inputs_to_check, remote
            )

            # Attempt a cache lookup
            if key_info is not None:
                key, debug_lines = key_info
                if remote:
                    remote_cache = FxGraphCache.get_remote_cache()
                mb_compiled_graph, cache_info = FxGraphCache.load_with_key(
                    key,
                    debug_lines,
                    example_inputs,
                    local,
                    remote_cache,
                    is_backward=graph_kwargs.get("is_backward", False),
                    constants=constants,
                )

        # CACHE BYPASS: Compile the graph, don't save it to the cache
        # (this can happen either because cache was disabled, or we
        # determined the input is uncacheable)
        if cache_info is None or cache_info["cache_state"] == "bypass":
            assert mb_compiled_graph is None
            mb_compiled_graph = fx_codegen_and_compile(
                gm, example_inputs, inputs_to_check, **graph_kwargs
            )

        # CACHE MISS: Compile the graph and save to cache
        elif cache_info["cache_state"] == "miss":
            assert mb_compiled_graph is None
            assert key_info is not None
            TritonBundler.begin_compile()
            try:
                mb_compiled_graph = fx_codegen_and_compile(
                    gm, example_inputs, inputs_to_check, **graph_kwargs
                )
                assert mb_compiled_graph is not None
                mb_compiled_graph._time_taken_ns = time.time_ns() - start_time
                cache_key = key_info[0]
                mb_compiled_graph._fx_graph_cache_key = cache_key
                (
                    triton_bundle,
                    triton_bundler_meta,
                ) = TritonBundler.collect()
                mb_compiled_graph.set_triton_bundle(triton_bundle)
            except (ShortenTraceback, SkipFrame):
                raise
            except Exception as e:
                raise InductorError(e, currentframe()).with_traceback(
                    e.__traceback__
                ) from None
            finally:
                TritonBundler.end_compile()
            if triton_bundler_meta is not None:
                cache_info["triton_bundler_meta"] = str(triton_bundler_meta)
            cache_info["time_taken_ns"] = mb_compiled_graph._time_taken_ns
            FxGraphCache._save_graph(
                cache_key,
                mb_compiled_graph,
                example_inputs,
                local,
                remote_cache,
            )

        # CACHE HIT: not much to really do, just make sure the cache key
        # is recorded on the graph
        else:
            assert cache_info["cache_state"] == "hit"
            assert mb_compiled_graph is not None
            assert key_info is not None
            cache_key = key_info[0]
            mb_compiled_graph._fx_graph_cache_key = cache_key

        assert mb_compiled_graph is not None
        compiled_graph = mb_compiled_graph

        # Logging and observability: we log a single chromium event
        # and a tlparse log for every cache action.
        # In the event of a bypass, we also logged to the remote table earlier
        # with log_cache_bypass.
        cache_state = (
            cache_info["cache_state"] if cache_info is not None else "disabled"
        )
        # Here for grepping:
        # fx_graph_cache_hit
        # fx_graph_cache_miss
        # fx_graph_cache_bypass
        # fx_graph_cache_disabled
        CompileEventLogger.instant(
            f"fx_graph_cache_{cache_state}",
            metadata=cache_info or {},
            time_ns=start_time,
        )
        # Add event data about cache hits/miss
        # TODO: add remote cache get/put timings here too
        CompileEventLogger.pt2_compile(
            "inductor_compile",
            cache_state=cache_state,
            cache_event_time=start_time,
            key=cache_info.get("key") if cache_info else None,
            components=cache_info.get("components") if cache_info else None,
            cache_bypass_reason=(
                cache_info.get("cache_bypass_reason")
                if cache_info
                else "cache not enabled"
            ),
            remote_cache_enabled=remote,
            local_cache_enabled=local,
        )

        # Don't clog up the main tlparse output with disabled cache
        if cache_info is not None:
            trace_structured(
                "artifact",
                metadata_fn=lambda: {
                    "name": f"fx_graph_cache_{cache_state}",
                    "encoding": "json",
                },
                payload_fn=lambda: json.dumps(cache_info),
            )
        compiled_graph.post_compile(example_inputs, constants, graph_kwargs)

    log.debug("FX codegen and compilation took %.3fs", time.time() - start)

    # Dump provenance artifacts for debugging trace
    provenance_info = V.debug.log_inductor_triton_kernel_to_post_grad_node_info()
    # provenance_info might be None if config.trace.enabled is not set
    if provenance_info:
        (
            debug_info,
            node_mappings,
        ) = provenance_info
        trace_structured(
            "artifact",
            metadata_fn=lambda: {
                "name": "inductor_triton_kernel_to_post_grad_nodes",
                "encoding": "json",
            },
            payload_fn=lambda: json.dumps(debug_info),
        )
        trace_structured(
            "artifact",
            metadata_fn=lambda: {
                "name": "inductor_provenance_tracking_node_mappings",
                "encoding": "json",
            },
            payload_fn=lambda: json.dumps(node_mappings),
        )

    # This message is for printing overview information of inductor mm counts, shapes,etc after lowering
    if log.isEnabledFor(logging.INFO):
        mm_table_data = []
        for key, value in counters["aten_mm_info"].items():
            name, m, n, k = key.split("_")
            mm_table_data.append([name, m, n, k, value])
        log.info("Overview info of inductor aten mms: ")
        log.info(
            "{:<20} | {:<20} | {:<20} | {:<20} | {:<20}".format(  # noqa: G001
                "Name", "M", "N", "K", "Count"
            )
        )
        log.info("-" * 100)
        for row in mm_table_data:
            log.info("{:<20} | {:<20} | {:<20} | {:<20} | {:<20}".format(*row))  # noqa: G001
            log.info("-" * 100)

    # Clear Compiled Triton Kernels per inductor compile, as the future objects
    # may not be valid for use after they are run/autotuned
    torch._inductor.async_compile.CompiledTritonKernels.cache_clear()

    _step_logger()(
        logging.INFO,
        "torchinductor done compiling "
        f"{'BACKWARDS' if graph_kwargs['is_backward'] else 'FORWARDS'} "
        f"graph {graph_kwargs['graph_id']}",
    )
    return compiled_graph


class _FxCompileStat:
    # Count of successful compiles of this type
    codegen_and_compile: int = 0

    def __repr__(self) -> str:
        return f"codegen_and_compile: {self.codegen_and_compile}"


class FxCompile(ABC):
    """
    An FxCompile represents a mechanism that can turn a GraphModule into an
    OutputCode.
    """

    # Some stats for logging/debugging
    _compile_stats: dict[type[FxCompile], _FxCompileStat] = defaultdict(_FxCompileStat)

    # TODO: We should probably eventually add some kind of async version of this
    # so we can kick off a compile and then go do other things - but we'll need
    # to know what kind of API we want for that first.
    @abstractmethod
    def codegen_and_compile(
        self,
        gm: GraphModule,
        example_inputs: Sequence[InputType],
        inputs_to_check: Sequence[int],
        graph_kwargs: _CompileFxKwargs,
    ) -> OutputCode: ...

    @classmethod
    def _reset_stats(cls) -> None:
        cls._compile_stats.clear()


class _InProcessFxCompile(FxCompile):
    @override
    def codegen_and_compile(
        self,
        gm: GraphModule,
        example_inputs: Sequence[InputType],
        inputs_to_check: Sequence[int],
        graph_kwargs: _CompileFxKwargs,
    ) -> OutputCode:
        # Sorry about the mess, we need graph_kwargs to continue to be able
        # to propagate it further on
        # TODO: _CompileFxKwargs actually has stronger types than in the
        # signature, need to tighten it up

        assert "cudagraphs" in graph_kwargs and graph_kwargs["cudagraphs"] is not None
        cudagraphs: BoxedBool = graph_kwargs["cudagraphs"]
        static_input_idxs: Sequence[int] = graph_kwargs.get("static_input_idxs", ())
        is_backward: bool = graph_kwargs.get("is_backward", False)
        graph_id: Optional[int] = graph_kwargs.get("graph_id", None)
        cpp_wrapper: bool = graph_kwargs.get("cpp_wrapper", False)
        aot_mode: bool = V.aot_compilation
        is_inference: bool = graph_kwargs.get("is_inference", False)
        extern_node_serializer: Optional[Callable[[list[ExternKernelNode]], Any]] = (
            graph_kwargs.get("extern_node_serializer", None)
        )

        with (
            _WaitCounter("pytorch.wait_counter.actual_codegen_and_compile").guard(),
            dynamo_utils.preserve_rng_state(),
        ):
            if (sleep_sec := config.sleep_sec_TESTING_ONLY) is not None:
                import time

                log.warning(
                    "Sleeping for %s since sleep_sec_TESTING_ONLY is set", sleep_sec
                )
                time.sleep(sleep_sec)

            if is_tf32_warning_applicable(gm):
                _warn_tf32_disabled()

            inductor_counters = counters["inductor"].copy()

            # lift the maximum depth of the Python interpreter stack
            # to adapt large/deep models
            sys.setrecursionlimit(max(sys.getrecursionlimit(), 2000))

            _step_logger()(
                logging.INFO,
                "torchinductor compiling "
                f"{'BACKWARDS' if is_backward else 'FORWARDS'} "
                f"graph {graph_id}",
            )

            def log_graph_runnable() -> str:
                fd = io.StringIO()
                torch._dynamo.repro.after_aot.save_graph_repro(
                    fd, gm, example_inputs, "inductor", save_dir=None
                )
                return fd.getvalue()

            trace_structured(
                "artifact",
                metadata_fn=lambda: {
                    "name": "fx_graph_runnable",
                    "encoding": "string",
                },
                payload_fn=lambda: log_graph_runnable(),
            )

            V.debug.fx_graph(gm, example_inputs)
            # TODO: Should we actually dump this?  It should be redundant with the aot
            # structured logs...
            # trace_structured("inductor_input_graph", payload_fn=lambda: gm.print_readable(print_output=False))

            shape_env = shape_env_from_inputs(example_inputs)

            # Convert view to reshape in the graph. This is necessary primarily for
            # layout optimization. Do it unconditionally for uniformity.
            #
            # It's needed because when we do layout optimization, an contiguous tensor
            # in eager mode may becomes a channels last tensor. A view op previously
            # can be applied to the contiguous tensor may not be able to be applied
            # on the channels tensor any more. An error like
            #   RuntimeError: view size is not compatible with input tensor's size and stride
            #   (at least one dimension spans across two contiguous subspaces). Use .reshape(...) instead.
            # will be printed.
            #
            # Replace view op to reshape op in this case.
            # As an example, timm_resnest/botnet26t_256/convnext_base etc. will fail if we don't do this.
            #
            # Also this has to be done before FakeTensorProp below to avoid the failed
            # .view() call.
            view_to_reshape(gm)

            # It is safe to run FakeTensorProp under no_grad because by the time
            # we're in inductor, we assume that AOTAutograd has already "taken care"
            # of autograd, so there should be no more autograd-related API's in the
            # graph.
            with torch.no_grad():
                fake_mode = fake_tensor_prop(gm, example_inputs)

            record_original_output_strides(gm)

            # pattern matcher passes might not preserve striding information
            # on node.meta["val"]. if in the future we rely on these being
            # correct we will need to fix.

            with V.set_fake_mode(fake_mode):
                # has some issues with memory in training
                cuda_context = get_cuda_device_context(gm)
                with cuda_context:
                    _recursive_post_grad_passes(gm, is_inference=is_inference)
                V.debug.fx_graph_transformed(gm, example_inputs)
                post_grad_graphs_log.debug(
                    "%s",
                    lazy_format_graph_code(
                        "AFTER POST GRAD",
                        gm,
                        include_stride=True,
                        include_device=True,
                        colored=True,
                    ),
                )
                trace_structured(
                    "inductor_post_grad_graph",
                    payload_fn=lambda: gm.print_readable(
                        print_output=False, include_stride=True, include_device=True
                    ),
                )
                if config.trace.enabled:
                    provenance_tracking_json = (
                        torch.fx.traceback.get_graph_provenance_json(gm.graph)
                    )
                    trace_structured(
                        "artifact",
                        metadata_fn=lambda: {
                            "name": "inductor_post_to_pre_grad_nodes",
                            "encoding": "json",
                        },
                        payload_fn=lambda: json.dumps(provenance_tracking_json),
                    )
                    torch._inductor.debug._inductor_post_to_pre_grad_nodes = (
                        provenance_tracking_json
                    )

                metrics_context = get_metrics_context()
                if metrics_context.in_progress():
                    # TODO: Remove this when 3.9 is no longer supported
                    if sys.version_info < (3, 10):
                        num_graph_breaks = sum(counters["graph_break"].values())
                    else:
                        num_graph_breaks = counters["graph_break"].total()
                    CompileEventLogger.compilation_metric(
                        overwrite=True, num_graph_breaks=num_graph_breaks
                    )
                if config.is_fbcode():
                    try:
                        log_optimus_to_scuba(
                            extra_logging={
                                "pt2_configs": str(get_patched_config_dict())
                            }
                        )
                    except ValueError:
                        # TODO(T216453900): need to work around for now to support vllm
                        # See details in vllm/compilation/pass_manager.py.
                        log.warning("failed to log pt2_configs")

            with (
                V.set_fake_mode(fake_mode),
                maybe_disable_comprehensive_padding(example_inputs),
                maybe_disable_graph_partition(cpp_wrapper, aot_mode),
            ):
                const_output_index = None
                const_graph = None
                const_wrapper_code = None
                const_kernel_code = None

                if aot_mode and config.aot_inductor.use_runtime_constant_folding:
                    # torchbind objects have name that starts with _torchbind_obj
                    # See caffe2/torch/fx/_symbolic_trace.py?lines=406
                    # We don't use node.meta["val"] because we don't typically
                    # attach meta["val"] for get_attr nodes.
                    const_gm, const_output_index = split_const_gm(
                        gm,
                        skip_folding_node_fn=lambda node: node.op == "get_attr"
                        and isinstance(node.target, str)
                        and node.target.startswith("_torchbind_obj"),
                    )

                    const_graph = GraphLowering(
                        const_gm,
                        example_inputs=[],
                        shape_env=shape_env,
                        graph_id=graph_id,
                        cpp_wrapper=cpp_wrapper,
                        aot_mode=aot_mode,
                        extern_node_serializer=extern_node_serializer,
                        is_inference=is_inference,
                        is_backward=is_backward,
                        is_const_graph=True,
                    )
                    with V.set_graph_handler(const_graph):
                        assert cpp_wrapper, "AOT mode only supports C++ wrapper"
                        const_graph.run()
                        const_wrapper_code, const_kernel_code = (
                            const_graph.codegen_with_cpp_wrapper()
                        )

                graph = GraphLowering(
                    gm,
                    # example_inputs will be used by AOTInductor to dry-run the generated code for Triton kernel tuning.
                    # For the forward pass, we have the real inputs to be used as example_inputs. For the backward pass,
                    # we currently use fake tensors and defake them later.
                    example_inputs=example_inputs,
                    shape_env=shape_env,
                    graph_id=graph_id,
                    cpp_wrapper=cpp_wrapper,
                    aot_mode=aot_mode,
                    extern_node_serializer=extern_node_serializer,
                    is_inference=is_inference,
                    is_backward=is_backward,
                    const_output_index=const_output_index,
                    const_wrapper_code=const_wrapper_code.value
                    if const_wrapper_code
                    else None,
                    const_kernel_code=const_kernel_code.value
                    if const_kernel_code
                    else None,
                    const_module=const_graph,
                    inputs_to_check=inputs_to_check,
                )
                metrics_helper = metrics.CachedMetricsHelper()
                with V.set_graph_handler(graph):
                    graph.run(*example_inputs)
                    output_strides: list[Optional[tuple[_StrideExprStr, ...]]] = []
                    if graph.graph_outputs is not None:
                        # We'll put the output strides in the compiled graph so we
                        # can later return them to the caller via TracingContext
                        p = SymExprPrinter()
                        for out in graph.graph_outputs:
                            if (
                                isinstance(out, IRNode)
                                and out.has_tensor_output()
                                and len(free_unbacked_symbols(out.get_stride())) == 0
                            ):
                                # Convert to string for eval on the load path
                                output_strides.append(
                                    tuple(p.doprint(s) for s in out.get_layout().stride)
                                )
                            else:
                                output_strides.append(None)

                    _check_triton_bf16_support(graph)

                    # TODO: The switching between AOT mode and not here is a bit
                    # messy, but it's localized to the block of code below so I'm
                    # not going to touch it for now

                    compiled_fn: Any

                    with dynamo_timed(
                        "GraphLowering.compile_to_fn", log_pt2_compile_event=True
                    ):
                        # We are going to start code generating runtime asserts, so make sure
                        # you don't start adding new ones in the lowering process
                        graph.freeze_runtime_asserts()

                        if graph.aot_mode:
                            from .codecache import AotCodeCompiler

                            assert graph.cpp_wrapper, (
                                "AOT mode only supports C++ wrapper"
                            )
                            wrapper_code, kernel_code = graph.codegen_with_cpp_wrapper()
                            output_code_log.debug(
                                "Output wrapper code: \n%s", wrapper_code.value
                            )
                            if kernel_code.value:
                                output_code_log.debug(
                                    "Output kernel code:\n%s", kernel_code.value
                                )

                            serialized_extern_kernel_nodes = None
                            if graph.extern_kernel_nodes:
                                serialized_extern_kernel_nodes = (
                                    graph.extern_node_serializer(
                                        graph.extern_kernel_nodes
                                    )
                                )
                                output_code_log.debug(
                                    "Serialized Extern Kernel Nodes: \n%s",
                                    serialized_extern_kernel_nodes,
                                )

                            with dynamo_timed(
                                "AotCodeCompiler.compile", log_pt2_compile_event=True
                            ):
                                # Directly return the file path with the compiled code
                                compiled_fn = AotCodeCompiler.compile(
                                    graph,
                                    wrapper_code.value,
                                    kernel_code.value,
                                    serialized_extern_kernel_nodes,
                                    device_type=graph.device_type,
                                    additional_files=[
                                        *dict.fromkeys(
                                            graph.wrapper_code.additional_files
                                        )
                                    ],
                                )
                        else:
                            compiled_fn = graph.compile_to_module().call

                    num_bytes, nodes_num_elem, node_runtimes = graph.count_bytes()
                    metrics.num_bytes_accessed += num_bytes
                    metrics.node_runtimes += node_runtimes
                    metrics.nodes_num_elem += nodes_num_elem

                    if (
                        cudagraphs
                        and config.triton.cudagraph_skip_dynamic_graphs
                        and not V.graph.disable_cudagraphs_reason
                        and torch._inductor.utils.any_is_symbolic(*example_inputs)
                    ):
                        stack_trace = None
                        for node in gm.graph.nodes:
                            meta_val = node.meta.get("val", None)
                            if (
                                node.op == "placeholder"
                                or not isinstance(meta_val, torch.Tensor)
                                or not torch._inductor.utils.any_is_symbolic(meta_val)
                            ):
                                continue

                            if stack_trace := node.meta.get("stack_trace", None):
                                break
                        disable = "graph with symbolic shapes inputs and config.triton.cudagraph_skip_dynamic_graphs=True."
                        if stack_trace:
                            disable = f"{disable} Found from {stack_trace}\n"
                        else:
                            disable = f"{disable}\n"
                        V.graph.disable_cudagraphs_reason = disable

                    if cudagraphs and not V.graph.disable_cudagraphs_reason:
                        maybe_incompat_node = get_first_incompatible_cudagraph_node(gm)
                        if maybe_incompat_node:
                            disable = f"disabling cudagraphs due to incompatible op {maybe_incompat_node.target}"
                            if stack_trace := maybe_incompat_node.meta.get(
                                "stack_trace", None
                            ):
                                disable = f"{disable} Found from {stack_trace}\n"
                            V.graph.disable_cudagraphs_reason = disable

                    if V.aot_compilation:
                        assert isinstance(compiled_fn, (str, list))
                        return CompiledAOTI(compiled_fn)

                    # TODO: Hoist this above V.aot_compilation
                    if cudagraphs and not V.graph.disable_cudagraphs_reason:
                        from torch._inductor.cudagraph_utils import (
                            check_lowering_disable_cudagraph,
                        )

                        V.graph.disable_cudagraphs_reason = (
                            check_lowering_disable_cudagraph(
                                V.graph.device_node_mapping
                            )
                        )

                    self._compile_stats[type(self)].codegen_and_compile += 1

                    return CompiledFxGraph(
                        compiled_fn,
                        graph,
                        gm,
                        output_strides,
                        V.graph.disable_cudagraphs_reason,
                        metrics_helper.get_deltas(),
                        counters["inductor"] - inductor_counters,
                        cudagraphs,
                        example_inputs,
                        static_input_idxs,
                        graph_kwargs,
                        inputs_to_check,
<<<<<<< HEAD
                        boxed_forward_device_index,
=======
                        recursively_apply_fns,
>>>>>>> b70d105c
                    )


def fx_codegen_and_compile(
    gm: GraphModule,
    example_inputs: Sequence[InputType],
    # This is derivable from the other inputs to this function, but we pass it
    # in explicitly because it's nontrivial to compute
    inputs_to_check: Sequence[int],
    **graph_kwargs: Unpack[_CompileFxKwargs],
) -> OutputCode:
    scheme: FxCompile

    if fx_compile_mode == FxCompileMode.NORMAL:
        scheme = _InProcessFxCompile()
    elif fx_compile_mode == FxCompileMode.SERIALIZE:
        from .compile_fx_ext import _DebugSerdeFxCompile

        scheme = _DebugSerdeFxCompile()
    elif fx_compile_mode == FxCompileMode.SUBPROCESS:
        from .compile_fx_subproc import _SubprocessFxCompile

        scheme = _SubprocessFxCompile()

    if fx_compile_async:
        from .compile_fx_async import _AsyncFxCompile
        from .compile_fx_ext import _OutOfProcessFxCompile

        assert isinstance(scheme, _OutOfProcessFxCompile), (
            "async is only valid with an out-of-process compile mode"
        )
        scheme = _AsyncFxCompile(scheme)

    return scheme.codegen_and_compile(gm, example_inputs, inputs_to_check, graph_kwargs)


def get_input_idxs_to_check(
    inputs: Sequence[InputType],
    static_input_idxs: Sequence[int],
) -> Sequence[int]:
    """
    This function runs at compile time, and generates a list of indices for which we
    might need to do a copy to preserve alignment requirements.
    """
    ids_to_check = []

    for i, input in enumerate(inputs):
        if not isinstance(input, torch.Tensor):
            # non-tensors don't need alignment
            continue
        if not is_gpu(input.device.type):
            # right now we only care for gpu tensors
            continue
        with maybe_get_suppress_shape_guards_ctx():
            # suppress guards so that tensor_is_aligned and should_assume_input_aligned
            # do not add guards on input's storage offset
            if i in static_input_idxs and tensor_is_aligned(input):
                continue
            if not should_assume_input_aligned(input):
                continue

        # if we get here, then
        # (a) our triton code assumes that the input is aligned
        # (b) we can't be sure ahead of time that the input will actually be aligned.
        # therefore, at runtime, we'll need to check that the input is aligned
        # (and if not, clone it to make it aligned.)
        ids_to_check.append(i)

    return ids_to_check


def cudagraphify(
    model: Callable[..., Any],
    static_input_idxs: Sequence[int] = (),
    *,
    device_index: int,
    stack_traces: list[Optional[str]],
    is_backward: bool,
    is_inference: bool,
    constants: tuple[torch.Tensor, ...] = (),
    placeholders: Sequence[PlaceholderInfo] = (),
    mutated_input_idxs: tuple[int, ...] = (),
) -> Callable[..., Any]:
    from torch._inductor.cudagraph_trees import (
        cudagraphify_impl as new_cudagraphify_impl,
    )

    cudagraphify_fn: Callable[..., Any]
    if config.triton.cudagraph_trees:
        cudagraphify_fn = functools.partial(
            new_cudagraphify_impl,
            device_index=device_index,
            stack_traces=stack_traces,
            is_backward=is_backward,
            is_inference=is_inference,
            constants=constants,
            placeholders=placeholders,
            mutated_input_idxs=mutated_input_idxs,
            compile_id=torch._guards.CompileContext.current_compile_id(),
        )
    else:
        cudagraphify_fn = cudagraphify_impl

    compiled_fn = None

    def run(new_inputs: Sequence[InputType]) -> Any:
        nonlocal compiled_fn
        if compiled_fn is None:
            with dynamo_utils.preserve_rng_state():
                compiled_fn = cudagraphify_fn(model, new_inputs, static_input_idxs)
        return compiled_fn(new_inputs)

    return run


def static_input(x: torch.Tensor) -> torch.Tensor:
    """
    Copy and input while preserving strides
    """
    return torch.empty_strided(x.size(), x.stride(), dtype=x.dtype, device=x.device)


def index_expanded_dims_and_copy_(
    dst: torch.Tensor,
    src: torch.Tensor,
    expanded_dims: list[int],
) -> None:
    "Index into expanded dimensions of both dst and src then copy_"
    dst = index_expanded_dims(dst, expanded_dims)
    src = index_expanded_dims(src, expanded_dims)
    dst.copy_(src)


def cudagraphify_impl(
    model: Callable[..., Any],
    inputs: list[torch.Tensor],
    static_input_idxs: Sequence[int] = (),
) -> Callable[[list[InputType]], Any]:
    """
    Assumes inputs[static_input_idxs[i]] are always the same memory address
    """
    check_input_idxs = get_input_idxs_to_check(inputs, static_input_idxs)  # type: ignore[arg-type]
    static_input_idxs: OrderedSet[int] = OrderedSet(
        remove_unaligned_input_idxs(inputs, static_input_idxs)  # type: ignore[arg-type]
    )
    copy_misaligned_inputs(inputs, check_input_idxs)  # type: ignore[arg-type]

    assert isinstance(inputs, list)

    inps_expanded_dims = [
        get_expanded_dims(x) if idx not in static_input_idxs else []
        for idx, x in enumerate(inputs)
    ]

    # allocate static tensor inputs
    static_inputs = [
        (
            x
            if not isinstance(x, torch.Tensor)
            else static_input(x)
            if idx not in static_input_idxs
            else x.detach()
        )
        for idx, x in enumerate(inputs)
    ]

    # copy over input values for fresh allocations
    for idx, (x, expanded_dims) in enumerate(zip(inputs, inps_expanded_dims)):
        if isinstance(x, torch.Tensor) and idx not in static_input_idxs:
            index_expanded_dims_and_copy_(static_inputs[idx], x, expanded_dims)

    # warmup
    torch.cuda.synchronize()
    stream = torch.cuda.Stream()
    stream.wait_stream(torch.cuda.current_stream())
    # copy static_inputs because it will be cleared in model
    with torch.cuda.stream(stream):
        model(list(static_inputs))
    stream.synchronize()
    torch.cuda.current_stream().wait_stream(stream)
    torch.cuda.synchronize()

    # record
    graph = torch.cuda.CUDAGraph()
    with torch.cuda.graph(graph, stream=stream, capture_error_mode="thread_local"):
        static_outputs = model(list(static_inputs))
    if not isinstance(static_outputs, (list, tuple)):
        static_outputs = (static_outputs,)

    if config.size_asserts:

        def run(new_inputs: list[InputType]) -> Callable[[list[InputType]], Any]:
            assert len(static_inputs) == len(new_inputs)
            for idx, (dst, src, expanded_dims) in enumerate(
                zip(static_inputs, new_inputs, inps_expanded_dims)
            ):
                if not isinstance(dst, torch.Tensor):
                    continue
                assert isinstance(src, torch.Tensor)
                if idx in static_input_idxs:
                    assert dst.data_ptr() == src.data_ptr()
                else:
                    # TODO - could make one single op of multiple slices
                    # and avoid dispatch.
                    # Could also pre-index the `dst` tensors
                    index_expanded_dims_and_copy_(dst, src, expanded_dims)
            new_inputs.clear()
            graph.replay()
            return static_outputs

    else:
        copy_indices = [
            idx for idx in range(len(static_inputs)) if idx not in static_input_idxs
        ]

        def run(new_inputs: list[InputType]) -> Callable[[list[InputType]], Any]:
            for idx in copy_indices:
                expanded_dims = inps_expanded_dims[idx]
                src = new_inputs[idx]
                assert isinstance(src, torch.Tensor)
                index_expanded_dims_and_copy_(static_inputs[idx], src, expanded_dims)
            new_inputs.clear()
            graph.replay()
            return static_outputs

    return align_inputs_from_check_idxs(run, check_input_idxs)


def compile_fx_aot(
    model_: GraphModule,
    example_inputs_: list[InputType],
    inner_compile: _CompileFxCallable = compile_fx_inner,
    config_patches: Optional[dict[str, str]] = None,
) -> Union[list[str], str]:
    assert isinstance(model_, GraphModule), model_

    # [See NOTE] Unwrapping subclasses AOT
    unwrap_tensor_subclass_parameters(model_)

    config_patches: dict[str, Any] = (
        {"cpp_wrapper": True}
        if config_patches is None
        else {**config_patches, "cpp_wrapper": True}
    )

    output_path = config_patches.get(
        "aot_inductor.output_path", config.aot_inductor.output_path
    )

    if output_path:
        assert not output_path.endswith(".pt2"), (
            "The output path for aot_compile should not have an extension with .pt2 "
            "this is for specifying the output path for the .so in AOTInductor. "
            "If you would like to package the AOTInductor generated files "
            "into a pt2, please call `torch._inductor.aoti_compile_and_package`."
        )
    else:
        config_patches = {
            **config_patches,
            "aot_inductor.output_path": code_hash(model_.code),
        }

    extern_node_serializer = config_patches.pop("extern_node_serializer", None)
    saved_compile_id = model_.meta.get("dynamo_compile_id", None)
    saved_compile_context = torch._guards.CompileContext(saved_compile_id)
    with (
        V.set_aot_compilation(True),
        torch._guards.compile_context(saved_compile_context),
        chromium_event_timed(
            "compile_fx_aot",
            log_pt2_compile_event=True,
            reset_event_log_on_exit=True,
        ),
        get_metrics_context(),
    ):
        compiled_artifacts = compile_fx(
            model_,
            example_inputs_,
            inner_compile=functools.partial(
                inner_compile,
                extern_node_serializer=extern_node_serializer,
            ),
            config_patches=config_patches,
        )

        assert isinstance(compiled_artifacts, CompiledAOTI)

        return compiled_artifacts.filename


_graph_counter = count(0)


def fw_compiler_freezing(
    aot_autograd_model: GraphModule,
    aot_example_inputs: Sequence[InputType],
    dynamo_model: GraphModule,
    num_example_inputs: int,
    inner_compile: Callable[..., Any],
    cudagraphs: BoxedBool,
    graph_id: int,
    forward_device: BoxedDeviceIndex,
) -> Callable[[list[object]], Sequence[torch.Tensor]]:
    from torch._inductor.freezing import convert_conv_weights_to_channels_last, freeze

    # partition_fn won't be called
    _recursive_joint_graph_passes(aot_autograd_model)

    layout_opt = GraphLowering.decide_layout_opt(aot_autograd_model, is_inference=True)
    if layout_opt:
        # make sure meta['val'] is properly setup
        fake_tensor_prop(aot_autograd_model, aot_example_inputs, True)
        convert_conv_weights_to_channels_last(aot_autograd_model)

    opt_model, preserved_arg_indices = freeze(
        dynamo_model,
        aot_autograd_model,
        aot_example_inputs,  # type: ignore[arg-type]
    )

    aot_example_inputs = [aot_example_inputs[ind] for ind in preserved_arg_indices]
    num_fixed = len(preserved_arg_indices) - num_example_inputs

    fake_mode = detect_fake_mode(aot_example_inputs)

    # for freezing, all graph outputs should be user visible
    *_, model_outputs_node = opt_model.graph.nodes
    model_outputs = model_outputs_node.args[0]
    model_outputs_node.meta["user_visible_output_idxs"] = [
        idx for idx, n in enumerate(model_outputs) if isinstance(n, torch.fx.Node)
    ]

    static_input_idxs = list(range(num_fixed))
    # constant params will be real tensors, not fake
    tracing_context = torch._guards.TracingContext.try_get()
    unwrapped_args_offsets = [0]
    max_offset_idx = 0
    if tracing_context is not None:
        assert tracing_context.params_flat_unwrap_subclasses is not None
        params_flat_unwrap = tracing_context.params_flat_unwrap_subclasses
        max_offset_idx = max(0, len(params_flat_unwrap) - 1)
        preserved_indices_params_flat = OrderedSet[int]()
        unwrapped_idxs = tracing_context.params_unwrapped_to_flat_index
        assert unwrapped_idxs is not None
        current_offset = 0
        if len(params_flat_unwrap) > 0:
            unwrapped_args_offsets = []

        for i in range(len(params_flat_unwrap)):
            if i not in preserved_arg_indices:
                params_flat_unwrap[i] = None
                if i > 0 and unwrapped_idxs[i] == unwrapped_idxs[i - 1]:
                    current_offset += 1
            else:
                preserved_indices_params_flat.add(unwrapped_idxs[i])
            unwrapped_args_offsets.append(current_offset)

        # Deallocate wrapped params, if all subelements were deallocated
        assert tracing_context.params_flat is not None
        for i in range(len(tracing_context.params_flat)):
            if i not in preserved_indices_params_flat:
                tracing_context.params_flat[i] = None

        if tracing_context.fw_metadata:
            static_input_idxs += tracing_context.fw_metadata.static_input_indices

    with mock.patch.object(fake_mode, "allow_non_fake_inputs", True):
        optimized_function = inner_compile(
            opt_model,
            aot_example_inputs,
            static_input_idxs=static_input_idxs,
            cudagraphs=cudagraphs,
            graph_id=graph_id,
            is_inference=True,
            boxed_forward_device_index=forward_device,
            layout_opt=layout_opt,
        )

    # aot_inductor codegens a call that takes in just the inputs, so we don't return a wrapper
    # that drops constant-ified params
    if V.aot_compilation:
        return optimized_function

    def wrapper(args: list[object]) -> Sequence[torch.Tensor]:
        args_new = [
            args[i - unwrapped_args_offsets[min(i, max_offset_idx)]]
            for i in preserved_arg_indices
        ]
        args.clear()
        return optimized_function(args_new)

    wrapper._boxed_call = True  # type: ignore[attr-defined]

    return wrapper


def get_cpp_wrapper_config() -> dict[str, object]:
    if config.triton.cudagraphs:
        log_cudagraph_skip_and_bump_counter(
            format_default_skip_message("cpp wrapper enabled")
        )

    return {
        # Set autotune_at_compile_time to True as default if the option is not explicitly set
        "triton.autotune_at_compile_time": (
            config.triton.autotune_at_compile_time
            if config.triton.autotune_at_compile_time is not None
            else has_triton()
        ),
        "triton.autotune_cublasLt": False,
        "triton.cudagraphs": False,  # TODO: to be removed
        "triton.store_cubin": True,
    }


def get_cuda_device_context(gm: torch.fx.GraphModule) -> AbstractContextManager[None]:
    """
    Returns a cuda device context manager if there is a single device in the graph
    """
    if not torch.cuda.is_available():
        return contextlib.nullcontext()

    placeholder_nodes = gm.graph.find_nodes(op="placeholder")
    input_devices: OrderedSet[torch.device] = OrderedSet(
        node.meta["val"].device
        for node in placeholder_nodes
        if isinstance(node.meta.get("val"), torch.Tensor)
    )

    out_devices: OrderedSet[torch.device] = OrderedSet(
        arg.meta["val"].device
        for arg in output_node(gm).args[0]  # type: ignore[union-attr]
        if isinstance(arg, fx.Node) and isinstance(arg.meta.get("val"), torch.Tensor)
    )
    cuda_devices: OrderedSet[torch.device] = OrderedSet(
        device for device in (input_devices | out_devices) if device.type == "cuda"
    )

    return (
        torch.cuda.device(next(iter(cuda_devices)))  # type: ignore[return-value]
        if len(cuda_devices) == 1
        else contextlib.nullcontext()
    )


def compile_fx(
    model_: GraphModule,
    example_inputs_: Sequence[InputType],
    inner_compile: Callable[..., OutputCode] = compile_fx_inner,
    config_patches: Optional[dict[str, Any]] = None,
    decompositions: Optional[dict[OpOverload, Callable[..., Any]]] = None,
) -> Union[Callable[[list[object]], Sequence[torch.Tensor]], str, list[str]]:
    """
    Main entry point for compiling given FX graph.  Despite the fact that this
    lives in :mod:`torch._inductor`, this function is responsible for calling
    into AOT Autograd (and we will eventually get a callback to
    ``inner_compile`` to perform actual compilation.  In other words, this
    function orchestrates end-to-end compilation for the inductor backend when
    you use :func:`torch.compile`.

    NB: This function TAKES OWNERSHIP of the input ``model_`` and can potentially
    mutate it!  Make a copy if you need to preserve the original GraphModule.
    """

    # Some arguments trigger a recursive call to compile_fx.  Handle these
    # short circuits first, before anything else

    if config_patches:
        with config.patch(config_patches):
            return compile_fx(
                model_,
                example_inputs_,
                # need extra layer of patching as backwards is compiled out of scope
                inner_compile=config.patch(config_patches)(inner_compile),
                decompositions=decompositions,
            )

    # TODO: This probably shouldn't be a recursive call
    if config.cpp_wrapper:
        with (
            config.patch(
                {
                    "cpp_wrapper": False,  # reset to break recursive call to compile_fx
                    **get_cpp_wrapper_config(),
                }
            ),
            V.set_real_inputs(example_inputs_),
        ):
            inputs_: Sequence[InputType] = example_inputs_

            if isinstance(model_, GraphModule):
                fake_inputs = [
                    node.meta.get("val")
                    for node in model_.graph.nodes
                    if node.op == "placeholder"
                ]
                # Replace non-tensor (constant) inputs with Nones, since these are not being
                # used anyways by the graph
                fake_inputs = [
                    inp if isinstance(inp, torch.Tensor) else None
                    for inp in fake_inputs
                ]

                if any(v is not None for v in fake_inputs):
                    # Validate devices before switching to fake tensors.
                    for idx, fi, i in zip(count(), fake_inputs, inputs_):
                        if fi is not None:
                            assert isinstance(i, torch.Tensor)
                            if fi.device != i.device:
                                raise ValueError(
                                    f"Device mismatch between fake input and example input at position #{idx}: "
                                    f"{fi.device} vs {i.device}. If the model was exported via torch.export(), "
                                    "make sure torch.export() and torch.aot_compile() run on the same device."
                                )
                    inputs_ = fake_inputs  # type: ignore[assignment]
            from torch._export.non_strict_utils import _fakify_script_objects

            fake_mode = detect_fake_mode(inputs_)
            with _fakify_script_objects(model_, inputs_, {}, fake_mode) as (
                patched_mod,
                fake_args,
                _,
                _,
                _,
            ):
                return compile_fx(
                    patched_mod,
                    fake_args,
                    inner_compile=functools.partial(inner_compile, cpp_wrapper=True),
                    decompositions=decompositions,
                )

    recursive_compile_fx = functools.partial(
        compile_fx,
        inner_compile=inner_compile,
        decompositions=decompositions,
    )

    if not graph_returns_tuple(model_):
        return make_graph_return_tuple(
            model_,
            example_inputs_,
            recursive_compile_fx,
        )

    if isinstance(model_, GraphModule) and isinstance(
        model_.graph._codegen, _PyTreeCodeGen
    ):
        # this graph is the result of dynamo.export()
        return handle_dynamo_export_graph(
            model_,
            example_inputs_,
            recursive_compile_fx,
        )

    # Do the actual work

    with (
        _use_lazy_graph_module(dynamo_config.use_lazy_graph_module),
        enable_python_dispatcher(),
        torch.fx.traceback.preserve_node_meta(config.trace.enabled),
    ):
        # Pre-grad passes cannot be run if we weren't given a GraphModule.
        # Dynamo will always produce a GraphModule, but this handles cases
        # where a user directly passes a plain Module with the intention of
        # having AOTAutograd trace it.
        # TODO: Get rid of this?
        if isinstance(model_, GraphModule):
            trace_structured(
                "inductor_pre_grad_graph",
                payload_fn=lambda: model_.print_readable(
                    print_output=False, include_stride=True, include_device=True
                )
                + f"\n\n # graph id: {id(model_.graph)}",
            )
            pre_grad_graphs_log.debug(
                "%s",
                lazy_format_graph_code(
                    "BEFORE PRE GRAD",
                    model_,
                    include_stride=True,
                    include_device=True,
                    colored=True,
                ),
            )
            torch._inductor.debug._pre_grad_graph_id = id(model_.graph)

            model_ = _recursive_pre_grad_passes(model_, example_inputs_)

        # TODO: Move this before recursive pre-grad passes
        # NB: This short circuit never occurs for Dynamo produced graphs
        # (which are pre-flattened)
        if any(isinstance(x, (list, tuple, dict)) for x in example_inputs_):
            return flatten_graph_inputs(
                model_,
                example_inputs_,
                recursive_compile_fx,
            )

        assert not config._raise_error_for_testing

        num_example_inputs = len(example_inputs_)

        # Although cudagraphs may have been enabled via config, various
        # conditions (which are tested within the bowels of Inductor) may
        # force cudagraphs to be disabled.  This mutable box lets us retrieve
        # the final determination if cudagraphs actually can be used or not.
        cudagraphs = BoxedBool(config.triton.cudagraphs)

        # See [Backward Generation Handling]
        forward_device = BoxedDeviceIndex(None)

        # TODO: The modern style is to use CompileId from TracingContext to
        # identify Inductor compilation.  However, this CompileId cannot
        # uniquely identify multiple Inductor compilations that arise from
        # DDPOptimizer
        graph_id = next(_graph_counter)

        decompositions = (
            decompositions if decompositions is not None else select_decomp_table()
        )

        def fw_compiler_base(
            gm: GraphModule,
            example_inputs: Sequence[InputType],
            is_inference: bool,
        ) -> OutputCode:
            with dynamo_utils.dynamo_timed("compile_fx.<locals>.fw_compiler_base"):
                if is_inference:
                    # partition_fn won't be called
                    _recursive_joint_graph_passes(gm)

                fixed = torch._inductor.utils.num_fw_fixed_arguments(
                    num_example_inputs, len(example_inputs)
                )

                model_outputs_node = output_node(gm)
                if config.keep_output_stride:
                    model_outputs = pytree.arg_tree_leaves(*model_outputs_node.args)
                    num_model_outputs = len(model_outputs)

                    context = torch._guards.TracingContext.try_get()
                    # See Note [User Outputs in the inductor graph]
                    if context is not None and context.fw_metadata and not is_inference:
                        original_output_start_index = (
                            context.fw_metadata.num_mutated_inp_runtime_indices
                        )
                    else:
                        original_output_start_index = 0

                    if isinstance(model_, GraphModule):
                        *_, orig_model_outputs_node = model_.graph.nodes
                        assert orig_model_outputs_node.op == "output"
                        orig_model_outputs, _ = pytree.tree_flatten(
                            orig_model_outputs_node.args
                        )
                        num_orig_model_outputs = len(orig_model_outputs)
                    else:
                        num_orig_model_outputs = num_model_outputs

                    assert num_orig_model_outputs <= num_model_outputs

                    # Note [User Outputs in the inductor graph]
                    # We makes the following assumption
                    # For inference
                    #   len(orig_model_outputs) == len(model_outputs)
                    # For training
                    #   len(orig_model_outputs) <= len(model_outputs)
                    # During training, most of the time the model_outputs starts with
                    # original module's outputs followed by saved activations.
                    # But this can be not true if the model have inplace updated tensors.
                    # AOTAutograd will make those tensors being returned before the original
                    # module's output.
                    # To make things safe, we'll use original_output_start_index field
                    # set by AOTAutograd to decide where the original module outputs start.
                    orig_output_end_idx = (
                        original_output_start_index + num_orig_model_outputs
                    )
                    # Sanity check: we are about to splice out the "user" outputs from the full set
                    # of "graph" outputs. Make sure we're within bounds.
                    assert orig_output_end_idx <= num_model_outputs

                    model_outputs_node.meta["user_visible_output_idxs"] = [
                        idx
                        for idx in range(
                            original_output_start_index, orig_output_end_idx
                        )
                        if isinstance(model_outputs[idx], torch.fx.Node)
                    ]
                else:
                    model_outputs_node.meta["user_visible_output_idxs"] = []

                return inner_compile(
                    gm,
                    example_inputs,
                    static_input_idxs=get_static_input_idxs(fixed),
                    cudagraphs=cudagraphs,
                    graph_id=graph_id,
                    is_inference=is_inference,
                    boxed_forward_device_index=forward_device,
                )

        fw_compiler: Callable[[GraphModule, Sequence[InputType]], OutputCode] = (
            functools.partial(fw_compiler_base, is_inference=False)
        )
        fw_compiler = SerializableAOTDispatchCompiler(OutputCode, fw_compiler)

        if config.freezing and not torch.is_grad_enabled():
            inference_compiler: Callable[..., Any] = functools.partial(
                fw_compiler_freezing,
                dynamo_model=model_,
                num_example_inputs=num_example_inputs,
                inner_compile=inner_compile,
                cudagraphs=cudagraphs,
                graph_id=graph_id,
                forward_device=forward_device,
            )
        else:
            inference_compiler = functools.partial(fw_compiler_base, is_inference=True)
            inference_compiler = SerializableAOTDispatchCompiler(
                OutputCode, inference_compiler
            )

        def partition_fn(
            gm: GraphModule,
            joint_inputs: Sequence[object],
            **kwargs: object,
        ) -> tuple[GraphModule, GraphModule]:
            cuda_context = get_cuda_device_context(gm)
            with cuda_context:
                _recursive_joint_graph_passes(gm)

            static_lifetime_input_indices: Optional[list[int]] = kwargs.pop(  # type: ignore[assignment]
                "static_lifetime_input_indices", None
            )
            return min_cut_rematerialization_partition(
                gm,
                joint_inputs,
                compiler="inductor",
                static_lifetime_input_indices=static_lifetime_input_indices,
                **kwargs,
            )

        @compile_time_strobelight_meta(phase_name="backward")
        def bw_compiler(
            gm: GraphModule, example_inputs: Sequence[InputType]
        ) -> OutputCode:
            from torch._dynamo.convert_frame import compile_lock

            with (
                dynamo_utils.dynamo_timed("compile_fx.<locals>.bw_compiler"),
                compile_lock,
            ):
                model_outputs_node = output_node(gm)
                if config.bw_outputs_user_visible:
                    model_outputs = pytree.arg_tree_leaves(*model_outputs_node.args)
                    model_outputs_node.meta["user_visible_output_idxs"] = [
                        idx
                        for idx, n in enumerate(model_outputs)
                        if isinstance(n, torch.fx.Node)
                    ]
                else:
                    model_outputs_node.meta["user_visible_output_idxs"] = []

                fixed = count_tangents(gm)
                with (
                    config.patch(get_cpp_wrapper_config())
                    if config.cpp_wrapper
                    else contextlib.nullcontext()
                ):
                    return inner_compile(
                        gm,
                        example_inputs,
                        static_input_idxs=list(range(fixed)),
                        cudagraphs=cudagraphs,
                        is_backward=True,
                        graph_id=graph_id,
                        boxed_forward_device_index=forward_device,
                    )

        bw_compiler = SerializableAOTDispatchCompiler(OutputCode, bw_compiler)

        fake_mode = detect_fake_mode(
            example_inputs_
        ) or torch._subclasses.FakeTensorMode(allow_non_fake_inputs=True)
        tracing_context = (
            torch._guards.TracingContext.try_get()
            or torch._guards.TracingContext(fake_mode)
        )

        if V.aot_compilation:
            with functorch_config.patch(unlift_effect_tokens=True):
                gm, graph_signature = aot_export_module(
                    model_,
                    example_inputs_,
                    trace_joint=False,
                    decompositions=decompositions,
                )

                from torch._export.utils import _detect_fake_mode_from_gm

                fake_mode = _detect_fake_mode_from_gm(gm)
                # aot_export_module doesn't account for constant tensor attributes
                # so we end up having tensors that don't have fake vals attached.
                # This can happen when upstream export is non-strict where we
                # preserve the original module params/buffers. Once AOTI switches
                # to ep.run_decompositions() flow to lower to post-autograd opset
                # this will go away.
                for node in gm.graph.nodes:
                    if node.op == "get_attr" and "val" not in node.meta:
                        target = getattr(gm, node.target)
                        if isinstance(target, torch.Tensor):
                            node.meta["val"] = fake_mode.from_tensor(
                                target, static_shapes=True
                            )

            unlifted_gm = _unlift_graph(model_, gm, graph_signature)
            if "dynamo_flat_name_to_original_fqn" in model_.meta:
                unlifted_gm.meta["dynamo_flat_name_to_original_fqn"] = model_.meta[
                    "dynamo_flat_name_to_original_fqn"
                ]

            if "dynamo_compile_id" in model_.meta:
                unlifted_gm.meta["dynamo_compile_id"] = model_.meta["dynamo_compile_id"]

            # Disable amp as in aot_dispatch_autograd (https://github.com/pytorch/pytorch/pull/86515)
            # In inference_compiler (fw_compiler_base), _recursive_joint_graph_passes will call into
            # _sfdp_init() to register patterns.
            # When fallback_random is set to True, the sdpa patterns will be traced during runtime.
            # If amp is turned on, the traced FP32 patterns will have prims.convert_element_type which
            # will be the same as the generated FP16 patterns.
            disable_amp = torch._C._is_any_autocast_enabled()
            context = (
                torch._C._DisableAutocast if disable_amp else contextlib.nullcontext
            )
            with V.set_fake_mode(fake_mode), compiled_autograd._disable(), context():
                return inference_compiler(unlifted_gm, example_inputs_)

        with (
            V.set_fake_mode(fake_mode),
            torch._guards.tracing(tracing_context),
            compiled_autograd._disable(),
            functorch_config.patch(unlift_effect_tokens=True),
        ):
            try:
                return aot_autograd(
                    fw_compiler=fw_compiler,
                    bw_compiler=bw_compiler,
                    inference_compiler=inference_compiler,
                    decompositions=decompositions,
                    partition_fn=partition_fn,
                    keep_inference_input_mutations=True,
                    cudagraphs=cudagraphs,
                    boxed_forward_device_index=forward_device,
                )(model_, example_inputs_)
            except ShortenTraceback as e:
                # We will also shorten the traceback inside dynamo.
                # This is only useful if inductor is called directly with an FX graph.
                raise e.remove_dynamo_frames() from None  # see TORCHDYNAMO_VERBOSE=1


def graph_returns_tuple(gm: GraphModule) -> bool:
    """True if a FX graph returns a tuple"""
    if not isinstance(gm, GraphModule):
        return True  # can't check this, assume true
    (rv,) = output_node(gm).args
    if isinstance(rv, (list, tuple)):
        return True
    if (
        isinstance(rv, torch.fx.node.Node)
        and hasattr(rv.target, "_schema")
        and len(rv.target._schema.returns) > 1
        and all(str(ret.type) == "Tensor" for ret in rv.target._schema.returns)
    ):
        # for graphs whose result is one node with multiple outputs
        return True
    return False


def make_graph_return_tuple(
    gm: GraphModule,
    inputs: Sequence[InputType],
    compile_gm: Callable[..., Any],
) -> Callable[..., Any]:
    """
    Mutate gm so it returns a tuple.  This is only needed for graphs
    not created by torchdynamo that return non-tuples.
    """
    node = output_node(gm)
    (rv,) = node.args
    rv, spec = pytree.tree_flatten(rv)
    with gm.graph.inserting_before(node):
        gm.graph.output(rv)
    gm.graph.erase_node(node)
    assert graph_returns_tuple(gm)

    compiled_fn = compile_gm(gm, inputs)

    @functools.wraps(compiled_fn)
    def wrapper(*args: Any, **kwargs: Any) -> Any:
        return pytree.tree_unflatten(compiled_fn(*args, **kwargs), spec)

    return wrapper


def handle_dynamo_export_graph(
    gm: GraphModule,
    inputs: Sequence[InputType],
    compile_gm: Callable[..., Any],
) -> Callable[..., Any]:
    """
    `torch._dynamo.export` embeds pytrees in the FX graph codegen object,
    convert that to a normal FX graph so inductor can compile it.
    """
    codegen = gm.graph._codegen
    gm.graph._codegen = torch.fx.graph.CodeGen()
    gm.recompile()

    compiled_fn = compile_gm(gm, codegen.process_inputs(*inputs))

    @functools.wraps(compiled_fn)  # type: ignore[misc]
    def wrapper(*args: Any) -> Any:
        return codegen.process_outputs(compiled_fn(*codegen.process_inputs(*args)))

    return wrapper


def _check_triton_bf16_support(graph: GraphLowering) -> None:
    def warn_and_skip(device: Optional[torch.device]) -> Never:
        from torch._dynamo.exc import SkipFrame

        assert device is not None

        device_interface = get_interface_for_device(device.type)
        device_props = device_interface.get_device_properties(device)
        warnings.warn(
            f"{device_props.name} does not support bfloat16 compilation natively, skipping"
        )
        raise SkipFrame("BF16 is not supported")

    for node in itertools.chain(graph.graph_inputs.values(), graph.graph_outputs):
        if not isinstance(node, IRNode):
            continue
        device_type = get_device_type(node)
        if (
            not device_type
            or not is_gpu(device_type)
            or node.get_dtype() != torch.bfloat16
        ):
            continue
        # Print warning and skip frame if attempting to compile for bfloat16
        # on device without hardware support for dtype
        device_interface = get_interface_for_device(device_type)
        if device_interface.is_bf16_supported(including_emulation=False):
            return
        warn_and_skip(node.get_device())


def _aoti_flatten_inputs(
    gm: torch.fx.GraphModule,
    args: Union[list[Any], tuple[Any, ...]],
    kwargs: Optional[dict[str, Any]] = None,
    *,
    options: Optional[dict[str, Any]] = None,
) -> tuple[list[Any], dict[str, Any]]:
    """
    Flatten the inputs to the graph module and return the flat inputs and options.
    Add "aot_inductor.serialized_in_spec" and "aot_inductor.serialized_out_spec" to the options.
    """
    from .compile_fx import graph_returns_tuple

    assert graph_returns_tuple(gm), (
        "Graph output must be a tuple(). This is so that we can avoid "
        "pytree processing of the outputs. Please change the module to "
        "have tuple outputs."
    )

    # We will serialize the pytree info into the .so as constant strings
    in_spec = None
    out_spec = None
    if isinstance(gm.graph._codegen, torch.fx.graph._PyTreeCodeGen):
        codegen = gm.graph._codegen
        gm.graph._codegen = torch.fx.graph.CodeGen()
        gm.recompile()

        if codegen.pytree_info.in_spec is not None:
            in_spec = codegen.pytree_info.in_spec
        if codegen.pytree_info.out_spec is not None:
            out_spec = codegen.pytree_info.out_spec

    else:
        if hasattr(gm, "_in_spec"):
            in_spec = gm._in_spec
        if hasattr(gm, "_out_spec"):
            out_spec = gm._out_spec

    serialized_in_spec = pytree.treespec_dumps(in_spec) if in_spec is not None else ""
    serialized_out_spec = (
        pytree.treespec_dumps(out_spec) if out_spec is not None else ""
    )

    flat_args_with_path, received_spec = pytree.tree_flatten_with_path(
        (args, kwargs or {})
    )

    if any(isinstance(x[1], torch.ScriptObject) for x in flat_args_with_path):
        from torch._dynamo.exc import UserError, UserErrorType

        raise UserError(
            UserErrorType.INVALID_INPUT,
            "TorchBind objects found in inputs. TorchBind object inputs are not supported in AOTInductor. "
            "TorchBind objects can only be attributes.",
        )

    # Replace non-tensor (constant) inputs with Nones, since these are not being
    # used anyways by the graph
    flat_example_inputs = [
        x[1] if isinstance(x[1], torch.Tensor) else None for x in flat_args_with_path
    ]

    if in_spec is not None and received_spec != in_spec:
        raise ValueError(  # noqa: B904
            "Trying to flatten user inputs with exported input tree spec: \n"
            f"{in_spec}\n"
            "but actually got inputs with tree spec of: \n"
            f"{received_spec}"
        )

    options = (
        {
            "aot_inductor.serialized_in_spec": serialized_in_spec,
            "aot_inductor.serialized_out_spec": serialized_out_spec,
        }
        if options is None
        else {
            **options,
            "aot_inductor.serialized_in_spec": serialized_in_spec,
            "aot_inductor.serialized_out_spec": serialized_out_spec,
        }
    )
    return flat_example_inputs, options<|MERGE_RESOLUTION|>--- conflicted
+++ resolved
@@ -1186,7 +1186,7 @@
                     # not going to touch it for now
 
                     compiled_fn: Any
-
+                    recursively_apply_fns = None
                     with dynamo_timed(
                         "GraphLowering.compile_to_fn", log_pt2_compile_event=True
                     ):
@@ -1238,7 +1238,11 @@
                                     ],
                                 )
                         else:
-                            compiled_fn = graph.compile_to_module().call
+                            compiled_module = graph.compile_to_module()
+                            compiled_fn = compiled_module.call
+                            recursively_apply_fns = getattr(
+                                compiled_module, "recursively_apply_fns", None
+                            )
 
                     num_bytes, nodes_num_elem, node_runtimes = graph.count_bytes()
                     metrics.num_bytes_accessed += num_bytes
@@ -1311,11 +1315,7 @@
                         static_input_idxs,
                         graph_kwargs,
                         inputs_to_check,
-<<<<<<< HEAD
-                        boxed_forward_device_index,
-=======
                         recursively_apply_fns,
->>>>>>> b70d105c
                     )
 
 
