--- conflicted
+++ resolved
@@ -1198,13 +1198,9 @@
         out: str,
         out_view: Optional[str],
         args: list[str],
-<<<<<<< HEAD
+        device: str,
         node: ir.ExternKernelOut,
-    ):
-=======
-        device: str,
     ) -> None:
->>>>>>> 08a644a4
         # add debug printer code for triton kernel calls at (jit) inductor level
         debug_printer_manager = V.graph.wrapper_code.debug_printer
         debug_printer_manager.set_printer_args(args, kernel, None, None, "extern")
@@ -1717,11 +1713,6 @@
         kernel_name: str,
         kernel_body: str,
         metadata: Optional[str] = None,
-<<<<<<< HEAD
-=======
-        gpu: bool = True,
-        cpp_definition: Optional[str] = None,
->>>>>>> 08a644a4
     ):
         if config.triton.autotune_at_compile_time:
             # Skip inserting comments for the autotune block as they may contain cpp style comments
@@ -1740,7 +1731,8 @@
         kernel_name: str,
         kernel_body: str,
         metadata: Optional[str] = None,
-        gpu=True,
+        gpu: bool = True,
+        cpp_definition: Optional[str] = None,
     ):
         code = self._format_kernel_definition(kernel_name, kernel_body, metadata)
         self.header.splice(code)
@@ -2438,21 +2430,10 @@
         )
         return f"{self.declare}{new_name} = {reinterpret_view}{del_line}  {self.comment} reuse"
 
-<<<<<<< HEAD
     def codegen_deferred_allocation(self, name, layout) -> DeferredLine:
         return DeferredLine(
             name,
-            f"{self.declare_maybe_reference}{name} = "
-            f"{self.move_begin}{layout.view.codegen_reference()}{self.move_end}{self.ending}"
-            f"  {self.comment} alias",
-=======
-    def codegen_deferred_allocation(self, name: str, view: ir.ReinterpretView) -> None:
-        self.writeline(
-            DeferredLine(
-                name,
-                f"{self.declare}{name} = {view.codegen_reference()}{self.ending}  {self.comment} alias",
-            )
->>>>>>> 08a644a4
+            f"{self.declare}{name} = {view.codegen_reference()}{self.ending}  {self.comment} alias",
         )
 
     def codegen_allocation(self, buffer: ir.Buffer):
@@ -2480,25 +2461,15 @@
         if isinstance(layout, ir.NoneLayout):
             return
         if isinstance(layout, ir.NonOwningLayout):
-<<<<<<< HEAD
-            assert isinstance(
-                layout.view, ir.ReinterpretView
-            ), f"unexpected {type(layout.view)}: {layout.view}"
+            assert isinstance(layout.view, ir.ReinterpretView), (
+                f"unexpected {type(layout.view)}: {layout.view}"
+            )
             box = layout.view.data
             assert isinstance(box, ir.StorageBox), type(box)
             input_buffer = box.data
-            assert isinstance(input_buffer, ir.Buffer), type(input_buffer)
+            assert isinstance(input_buffer, ir.Buffer), type(box)
             self.codegen_allocation(input_buffer)
             self.writeline(ReinterpretLine(self, input_buffer, buffer, layout))
-=======
-            assert isinstance(layout.view, ir.ReinterpretView), (
-                f"unexpected {type(layout.view)}: {layout.view}"
-            )
-            assert isinstance(layout.view.data, ir.StorageBox), type(layout.view.data)
-            assert isinstance(layout.view.data.data, ir.Buffer), type(layout.view.data)
-            self.codegen_allocation(layout.view.data.data)
-            self.codegen_deferred_allocation(name, layout.view)
->>>>>>> 08a644a4
             return
 
         if isinstance(layout, ir.CommBufferLayout):
@@ -2511,13 +2482,8 @@
         name = buffer.get_name()
 
         # can be freed but not reused
-<<<<<<< HEAD
-        if isinstance(buffer, ir.InputBuffer):
+        if isinstance(buffer, (ir.InputBuffer, ir.TorchBindObject)):
             self.writeline(FreeLine(self, buffer))
-=======
-        if isinstance(buffer, (ir.InputBuffer, ir.TorchBindObject)):
-            self.writeline(self.make_buffer_free(buffer))
->>>>>>> 08a644a4
             return
 
         if isinstance(buffer.get_output_spec(), ir.CommBufferLayout):
