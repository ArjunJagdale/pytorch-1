# mypy: allow-untyped-defs
import functools
import itertools
import logging
from collections import defaultdict
from dataclasses import dataclass
from typing import Any, Callable, Literal, Optional, TYPE_CHECKING, Union

from sympy import Expr, symbols

import torch._inductor.config as config
from torch import dtype as torch_dtype
from torch._inductor.codegen.cpp_wrapper_cpu import CppWrapperCpu
from torch._inductor.scheduler import BaseSchedulerNode
from torch._inductor.utils import do_bench_using_profiling, OrderedSet, Placeholder
from torch.utils._sympy.value_ranges import ValueRanges

from .cutlass_utils import DTYPE_TO_CUTLASS_TYPE


if TYPE_CHECKING:
    from .cuda_template import ArgInfo

from ...autotune_process import CUDABenchmarkRequest
from ...ir import (
    Buffer,
    ChoiceCaller,
    CUDATemplateBuffer,
    IRNode,
    Layout,
    PrimitiveInfoType,
    TensorBox,
)
from ...utils import sympy_product
from ...virtualized import V
from ..common import (
    CSEVariable,
    IndentedBuffer,
    Kernel,
    OpOverrides,
    WorkspaceArg,
    WorkspaceZeroMode,
)
from ..cpp_utils import CppPrinter, DTYPE_TO_CPP


if TYPE_CHECKING:
    from torch._inductor.codegen.cuda.cuda_template import CUDATemplate

log = logging.getLogger(__name__)

cexpr = CppPrinter().doprint


def _normalize_idx(index: int, total_length: int) -> int:
    return index if index >= 0 else index + total_length


ValidLayoutSymbols = Literal["M", "N", "K", "B", "lda", "ldb", "ldc", "ldd"]
ValidLayoutAttrs = Literal["size", "stride"]


@dataclass(frozen=True)
class LayoutArg:
    node: IRNode
    symbol: ValidLayoutSymbols
    attr: ValidLayoutAttrs
    dim: int

    def matches(self, node, attr, dim) -> bool:
        return self.node == node and self.attr == attr and self.dim == dim


class CUDAKernel(Kernel):
    """
    Baseclass for CUDA / Cutlass based Kernels
    """

    overrides = OpOverrides  # type: ignore[assignment]

    def __init__(self, *args, **kwargs) -> None:
        super().__init__(*args, **kwargs)
        self.layout_args: dict[str, list[LayoutArg]] = defaultdict(list)
        # Mapping from arg name to IRNode.
        self.named_nodes: dict[str, IRNode] = {}

    def find_symbol(
        self, node: IRNode, attr: ValidLayoutAttrs, dim: int
    ) -> Optional[str]:
        arg = self.find_layout_arg(node, attr, dim)
        return arg.symbol if arg else None

    def find_layout_arg(
        self, node: IRNode, attr: ValidLayoutAttrs, dim: int
    ) -> Optional[LayoutArg]:
        matches = [
            arg
            for arg in itertools.chain.from_iterable(self.layout_args.values())
            if arg.matches(node, attr, dim)
        ]
        if len(matches) >= 1:
            # Verify all matches have the same node, attribute, and dimension
            # And if they come from the same node, whichever symbol we use is fine.
            # if in runtime the logic changes, this would trigger guard
            first_match = matches[0]
            if not all(
                match.node == first_match.node
                and match.attr == first_match.attr
                and match.dim == first_match.dim
                for match in matches
            ):
                raise AssertionError("All matching layout args should be identical")
            return first_match
        return None

    def add_layout_arg(
        self, symbol: ValidLayoutSymbols, node: IRNode, attr: ValidLayoutAttrs, dim: int
    ):
        arg = LayoutArg(node, symbol, attr, dim)
        self.layout_args[symbol].append(arg)

    def init_layout_args(self) -> None:
        X = self.named_nodes["X"]
        W = self.named_nodes["W"]
        Y = self.named_nodes["Y"]
        Bias = self.named_nodes.get("Bias", None)
        x_mdim = _normalize_idx(-2, len(X.get_size()))
        x_kdim = _normalize_idx(-1, len(X.get_size()))
        w_kdim = _normalize_idx(-2, len(W.get_size()))
        w_ndim = _normalize_idx(-1, len(W.get_size()))
        y_mdim = _normalize_idx(-2, len(Y.get_size()))
        y_ndim = _normalize_idx(-1, len(Y.get_size()))
        self.add_layout_arg("M", X, "size", x_mdim)
        self.add_layout_arg("K", X, "size", x_kdim)
        self.add_layout_arg("K", W, "size", w_kdim)
        self.add_layout_arg("N", W, "size", w_ndim)
        self.add_layout_arg("M", Y, "size", y_mdim)
        self.add_layout_arg("N", Y, "size", y_ndim)
        if len(X.get_size()) > 2:
            self.add_layout_arg("B", X, "size", 0)

        lda_dim = self.find_ld_idx(X)
        ldb_dim = self.find_ld_idx(W)
        ldc_dim = self.find_ld_idx(Bias) if Bias else None
        ldd_dim = self.find_ld_idx(Y)
        self.add_layout_arg("lda", X, "stride", lda_dim)
        self.add_layout_arg("ldb", W, "stride", ldb_dim)
        if Bias is not None and ldc_dim is not None:
            self.add_layout_arg("ldc", Bias, "stride", ldc_dim)
        self.add_layout_arg("ldd", Y, "stride", ldd_dim)

    def get_layout_args(self) -> tuple[Union[Expr, int], ...]:
        X = self.named_nodes["X"]
        W = self.named_nodes["W"]
        Y = self.named_nodes["Y"]
        Bias = self.named_nodes.get("Bias", None)
        mdim = _normalize_idx(-2, len(X.get_size()))
        ndim = _normalize_idx(-1, len(W.get_size()))
        kdim = _normalize_idx(-1, len(X.get_size()))

        def get_ld(node) -> Union[Expr, int]:
            dim = self.find_ld_idx(node)
            return node.get_stride()[dim]

        M = X.get_size()[mdim]
        N = W.get_size()[ndim]
        K = X.get_size()[kdim]
        B = X.get_size()[0] if len(X.get_size()) > 2 else 1
        LDA = get_ld(X)
        LDB = get_ld(W)
        LDC = get_ld(Bias) if Bias else 0
        LDD = get_ld(Y)
        return (M, N, K, B, LDA, LDB, LDC, LDD)

    @staticmethod
    def find_ld_idx(node: IRNode) -> int:
        strides = node.get_stride()
        # Handle 1D tensor case
        if V.graph.sizevars.statically_known_equals(strides[-1], 1):
            return _normalize_idx(-2, len(strides))

        assert V.graph.sizevars.statically_known_equals(strides[-2], 1), strides[-2]
        return _normalize_idx(-1, len(strides))


class CUDATemplateKernel(CUDAKernel):
    """
    Template kernels defined by CUDA / Cutlass in C++.
    """

    _EXTRA_CPP_ARGS = "size_t* workspace_size, uint8_t* workspace, cudaStream_t stream"

    def __init__(
        self,
        kernel_name: str,
        runtime_arg_info: list["ArgInfo"],
        runtime_arg_values: list[Any],
    ) -> None:
        """
        Initializes a new instance of the CUDATemplateKernel class.

        Args:
            kernel_name (str): The name of the kernel.
        """
        super().__init__()
        self.kernel_name = kernel_name
        self.runtime_arg_info = runtime_arg_info
        self.runtime_arg_values = runtime_arg_values
        self.size_arg_values = list[str]()

    def check_not_null(self, node: IRNode) -> str:
        """
        Generates code to check that a node is not null.
        """
        if node is None:
            return ""

        size_str = self.size(node, 0, -1)
        name_str = self.arg_name(node)
        if name_str is None:
            return ""

        res = IndentedBuffer(initial_indent=2)
        res.tabwidth = 1
        res.splice(
            f"""
            {{
              if (!{name_str}) {{
                int64_t {name_str}_size = {size_str};
                if ({name_str}_size > 0) {{
                  throw std::runtime_error("input {name_str} is null but size is not 0!");
                }}
              }}
            }}
            """
        )
        return res.getvalue()

    def get_signature(self) -> str:
        return self.signature

    def def_kernel(
        self,
        inputs: list[IRNode],
        outputs: list[IRNode],
        names_str: str = "",
        input_reorder: Optional[list[int]] = None,
    ) -> str:
        """
        Hook called from template code to generate function definition and
        needed args.

        Args:
            inputs: List of input IRNodes
            outputs: List of output IRNodes
            names_str: Comma separated list of input + output argument names.
            input_reorder: The actual order of input nodes.
                           e.g. The template might have input argument defined as [X, W, Bias],
                           and the actual input passed into this template could be [Bias, X, W].
                           In this case, the `input_reorder` would be [2, 0, 1].
            additional_size_args: Additional size arguments for epilogue inputs
        """
        names = [x.strip() for x in names_str.strip().split(",")]
        if len(inputs) + len(outputs) != len(names):
            raise RuntimeError(
                f"{len(inputs) + len(outputs)=} != {len(names)=}, {inputs=}, {outputs=}, {names=}"
            )

        if input_reorder is not None:
            assert len(inputs) == len(input_reorder)
        else:
            input_reorder = list(range(len(inputs)))

        for idx in input_reorder:
            name = names[idx]
            node = inputs[idx]
            if node is not None:
                self.named_nodes[name] = node
                self.args.input_buffers[node.get_name()] = name

<<<<<<< HEAD
        free_symbols = OrderedSet[str]()
=======
>>>>>>> 7cf5b36e
        for name, node in zip(names[len(inputs) : len(inputs) + len(outputs)], outputs):
            if node is not None:
                self.named_nodes[name] = node
                self.args.output_buffers[node.get_name()] = name

                for expr in [*node.get_size(), *node.get_stride()]:
                    if isinstance(expr, Expr):
                        for s in expr.free_symbols:
                            free_symbols.add(str(s))

        arg_defs, *_ = self.args.cpp_argdefs(DTYPE_TO_CUTLASS_TYPE)

        self.init_layout_args()
        size_vars = ["M", "N", "K", "B", "lda", "ldb", "ldc", "ldd"]
        size_vars.extend(free_symbols)
        self.size_arg_values.extend(free_symbols)
        size_args = [f"const int {s}" for s in size_vars]

        runtime_arg_decls = ",".join(
            [f"{arg.ty} {arg.name}" for arg in self.runtime_arg_info]
        )
        if runtime_arg_decls:
            runtime_arg_decls += ", "

        signature = f"int {self.kernel_name}({', '.join(arg_defs + size_args)}, {runtime_arg_decls}{self._EXTRA_CPP_ARGS})"
        self.signature = signature
        return signature

    def call_kernel(
        self,
        name: str,
        node: "CUDATemplateBuffer",  # type: ignore[name-defined]
    ) -> None:
        """
        Generates code to call the kernel through V.graph.wrapper_code.
        used from within torch._inductor.wrapper.PythonWrapperCodegen

        name: Name of kernel function.
        node: The CUDATemplateBuffer node which contains information about the kernel, it's fused epilogue nodes
        as well as all required inputs and outputs.
        """
        wrapper = V.graph.wrapper_code

        arg_types: list[Any]
        if V.graph.cpp_wrapper:
            # Make sure we initialize these kernels since they're exported as
            # C-style symbol names.
            assert isinstance(wrapper, CppWrapperCpu)
            wrapper.initialized_kernels[name] = self
            # We always originally initialize name with "KERNEL_NAME". So, we
            # we replace with the real kernel name passed as an arg to this function.
            self.signature = self.signature.replace(str(Placeholder.KERNEL_NAME), name)
            _, call_args, arg_types = self.args.cpp_argdefs(DTYPE_TO_CUTLASS_TYPE)
        else:
            _, call_args, _, arg_types = self.args.python_argdefs()

        layout_args = self.get_layout_args()
        call_args.extend(layout_args)  # type: ignore[arg-type]
        call_args.extend(self.size_arg_values)  # type: ignore[arg-type]
        for arg in self.runtime_arg_values:
            call_args.append(arg)
        arg_types.extend("int" for a in layout_args)
        for arg in self.runtime_arg_info:
            arg_types.append(arg.ty)
        # dynamo wraps unspec variable as 0d CPU tensor, need convert to scalar
        for i in range(len(call_args)):
            if V.graph.is_unspec_arg(call_args[i]):
                call_args[i] = call_args[i] + ".item()"
            elif isinstance(arg_types[i], torch_dtype):
                call_args[i] = (
                    call_args[i]
                    if V.graph.cpp_wrapper
                    else f"c_void_p({call_args[i]}.data_ptr())"
                )

        # workspace_size ptr is NULL to mark this call is not intended for retrieving workspace_size.
        # workspace_size should have already been retrieved prior to this call.
        # workspace_size is here.
        call_args.append("nullptr" if V.graph.cpp_wrapper else "None")
        if V.graph.cpp_wrapper:
            arg_types.append("size_t*")

        if node.get_workspace_size() > 0:
            ws = WorkspaceArg(
                count=node.get_workspace_size(),
                device=V.graph.get_current_device_or_throw(),
                zero_mode=WorkspaceZeroMode.UNINITIALIZED,
                outer_name=WorkspaceArg.unique_name(),
            )
            wrapper.generate_workspace_allocation(ws)
            workspace = str(ws.outer_name)
            call_args.append(
                workspace
                if V.graph.cpp_wrapper
                else f"c_void_p({workspace}.data_ptr())"
            )
        else:
            ws = None
            call_args.append("nullptr" if V.graph.cpp_wrapper else "None")
        if V.graph.cpp_wrapper:
            arg_types.append("uint8_t*")

        wrapper.generate_kernel_call(
            name,
            call_args,
            triton=False,
            arg_types=arg_types,
        )
        if ws:
            wrapper.generate_workspace_deallocation(ws)

    def dtype(self, node: IRNode) -> Optional[str]:
        """
        Generates code which represents dtype of a given node.
        """

        if node is None:
            return "void"
        return DTYPE_TO_CPP.get(node.get_layout().dtype)

    def cutlass_dtype(self, node: IRNode, default_dtype="void") -> Optional[str]:
        # Helper method, called into from CUTLASSGemmTemplate
        if node is None:
            return default_dtype
        from torch._inductor.codegen.cuda.cuda_template import CUTLASSTemplate

        return CUTLASSTemplate._DTYPE_TO_CUTLASS[node.get_layout().dtype]

    def max_valid_index(self, node: IRNode, default=-1):
        # Helper method, called into from CUTLASSGemmTemplate
        if node is None:
            return default
        max_valid_offset = 0
        for i in range(len(node.get_size())):
            max_valid_offset += (node.get_size()[i] - 1) * node.get_stride()[i]
        return max_valid_offset

    def offset(self, node: IRNode) -> str:
        """
        Generates code which represents offset of a given node.
        """

        if node is None:
            return "0"
        return str(node.get_layout().offset)  # type: ignore[union-attr]

    def ptr(self, node: IRNode) -> str:
        """
        Generates code which represents pointer of a given node.
        """

        if node is None:
            return "nullptr"
        arg_name = self.arg_name(node)
        if arg_name is None:
            return "nullptr"
        offset = self.offset(node)
        return arg_name if offset == "0" else f"{arg_name} + {offset}"

    def size(
        self,
        node: IRNode,
        start_index: int,
        end_index: Optional[int] = None,
        default_value: int = 0,
    ) -> str:
        """
        Hook called from template code to get the size of an arg.
        Generates code which represents size of a given node in [start_index, end_index).
        If node is None, returns default_value.

        TODO: Will add needed args to pass it in if it is dynamic.
        """

        if node is None:
            return str(default_value)

        start_index = _normalize_idx(start_index, len(node.get_size()))
        if end_index is None:
            end_index = start_index
        end_index = _normalize_idx(end_index, len(node.get_size()))
        sizes = [
            self.find_symbol(node, "size", dim=i) or node.get_size()[i]
            for i in range(start_index, end_index + 1)
        ]
        if len(sizes) == 0:
            return str(default_value)

        sizes = [symbols(v) if isinstance(v, str) else v for v in sizes]
        val = sympy_product(sizes)
        return val

    def stride(self, node: IRNode, index: int, default_value: int = 0) -> str:
        """
        Hook called from template code to get the stride of an arg.
        Generates code which represents stride of a given node at index.
        If node is None, returns default_value.

        TODO: Will add needed args to pass it in if it is dynamic.
        """

        if node is None:
            return str(default_value)

        index = _normalize_idx(index, len(node.get_size()))
        if index < 0:
            return str(default_value)

        stride = node.get_stride()[index]
        if V.graph.sizevars.statically_known_leq(stride, 1):
            return str(stride)
        return self.find_symbol(node, "stride", dim=index) or str(stride)

    def batch_stride(self, node: IRNode, default_value: int = 0) -> str:
        """
        Hook called from template code to get the batch stride of an arg.
        Returns 0 if batch dim is not present.

        This method assumes that batch stride is the largest stride.
        """

        if node is None:
            return str(default_value)

        if len(node.get_size()) < 3:
            return str(default_value)

        batch_stride = node.get_stride()[0]
        if V.graph.sizevars.statically_known_leq(batch_stride, 1):
            return str(batch_stride)

        return "{}*{}".format(
            self.find_symbol(node, "size", dim=1) or node.get_size()[1],
            self.find_symbol(node, "size", dim=2) or node.get_size()[2],
        )

    def row_or_column_stride(self, node: IRNode, default_value: int = 0) -> str:
        """
        Hook called from template code to get the row or column stride of an arg.
        This is required by some CUTLASS 2.X APIs.
        If the node is in row_major, it returns stride[-2].
        If the node is in column_major, it returns stride[-1].

        TODO: Will add needed args to pass it in if it is dynamic.
        """

        if node is None or len(node.get_stride()) < 2:
            return str(default_value)

        stride0 = node.get_stride()[-1]
        stride1 = node.get_stride()[-2]
        if stride0 == 1:
            return cexpr(self.rename_indexing(stride1))
        elif stride1 == 1:
            return cexpr(self.rename_indexing(stride0))
        else:
            raise RuntimeError(
                f"At least 1 stride should be 1. Strides: {node.get_stride()=}"
            )

    def load(self, name: str, index: Expr, mode: Any = None) -> CSEVariable:
        """
        Mock load function for memory planning to optimize allocations properly.
        """
        return self.create_cse_var(name, bounds=ValueRanges.unknown())

    def store(self, name: str, index: Expr, value: Any, mode: Any = None) -> None:
        """
        Mock store function for memory planning to optimize allocations properly.
        """
        self.store_buffer_names.add(name)


class CUDATemplateCaller(ChoiceCaller):
    """
    CUDATemplateCaller

    This class represents a caller for CUDA template kernels. It is a subclass of ChoiceCaller.
    Attributes:
        name (str): The name of the caller.
        category (str): The category of the caller.
        bmreq (CUDABenchmarkRequest): The benchmark request for the caller.
        template_buffer (CUDATemplateBuffer): The template buffer for the caller.
    """

    def __init__(
        self,
        name: str,
        category: str,
        input_nodes: list[Buffer],
        layout: Layout,
        make_kernel_render: Callable[
            [CUDATemplateBuffer, Optional[list[BaseSchedulerNode]]],
            tuple[CUDATemplateKernel, functools.partial[str]],
        ],
        bmreq: CUDABenchmarkRequest,
        supports_epilogue_fusion: bool,
        template: "CUDATemplate",  # type: ignore[name-defined]
        info_kwargs: Optional[
            dict[str, Union[PrimitiveInfoType, list[PrimitiveInfoType]]]
        ],  # type: ignore[type-arg]
        description: str,
    ) -> None:
        super().__init__(name, input_nodes, layout, description)
        self.category = category
        self.make_kernel_render = make_kernel_render
        self.bmreq = bmreq
        self.supports_epilogue_fusion = supports_epilogue_fusion
        self.template = template
        self.info_kwargs = info_kwargs

    def precompile(self) -> None:
        assert self.bmreq is not None
        self.bmreq.precompile()

    def benchmark(self, *args, out) -> float:
        assert self.bmreq is not None
        if config.profile_bandwidth_with_do_bench_using_profiling:
            algo = self.bmreq.make_run_fn(*args, out=out)
            return do_bench_using_profiling(algo)
        return self.bmreq.benchmark(*args, out=out)

    def __str__(self) -> str:
        return f"CUDATemplateCaller(source_file={self.bmreq.source_file})"

    def call_name(self) -> str:
        return f"cuda_template_kernels.{self.name}"

    def kernel_hash_key(self) -> str:
        """
        Return kernel hash key that does not depend on swizzle.
        """
        return "-".join(
            [
                self.category,
                self.bmreq.hash_key,
            ]
        )

    def hash_key(self) -> str:
        """
        Return kernel hash key that does not depend on swizzle.
        """
        return "-".join(
            [
                self.category,
                self.bmreq.hash_key,
                str(self.info_dict().get("swizzle")),
            ]
        )

    def info_dict(self) -> dict[str, Union[PrimitiveInfoType, list[PrimitiveInfoType]]]:
        """Information returned here is logged to the autotune log file when that is enabled."""
        if self.info_kwargs is not None and "op" in self.info_kwargs:
            op: Any = self.info_kwargs["op"]
            return {
                "backend": "CUDA",
                "op_type": type(op).__name__,
                "op_conf_name": str(op.configuration_name()),
                "op_arch": str(op.arch),
                "tile_shape": str(op.tile_description.tile_shape),
                "epilogue_schedule": str(op.epilogue_schedule),
                "kernel_schedule": str(op.kernel_schedule),
                "element_accumulator": str(op.accumulator_type()),
                "op_name": str(op.procedural_name()),
                "instruction_shape": str(
                    op.tile_description.math_instruction.instruction_shape
                ),
                "swizzle": str(self.info_kwargs["swizzle"]),
            }
        else:
            return {"backend": "CUDA", "op_type": "unknown"}

    def output_node(self) -> TensorBox:
        self.bmreq.update_workspace_size()
        return TensorBox.create(
            CUDATemplateBuffer(
                layout=self.layout,
                inputs=self.input_nodes,
                make_kernel_render=self.make_kernel_render,
                workspace_size=self.bmreq.workspace_size,
                supports_epilogue_fusion=self.supports_epilogue_fusion,
                template=self.template,
            )
        )<|MERGE_RESOLUTION|>--- conflicted
+++ resolved
@@ -81,6 +81,7 @@
     def __init__(self, *args, **kwargs) -> None:
         super().__init__(*args, **kwargs)
         self.layout_args: dict[str, list[LayoutArg]] = defaultdict(list)
+        self.size_args: list[Union[Expr, int]] = []
         # Mapping from arg name to IRNode.
         self.named_nodes: dict[str, IRNode] = {}
 
@@ -172,6 +173,9 @@
         LDD = get_ld(Y)
         return (M, N, K, B, LDA, LDB, LDC, LDD)
 
+    def get_dynamic_shape_args(self) -> list[Union[Expr, int]]:
+        return [*self.get_layout_args(), *self.size_args]
+
     @staticmethod
     def find_ld_idx(node: IRNode) -> int:
         strides = node.get_stride()
@@ -206,7 +210,6 @@
         self.kernel_name = kernel_name
         self.runtime_arg_info = runtime_arg_info
         self.runtime_arg_values = runtime_arg_values
-        self.size_arg_values = list[str]()
 
     def check_not_null(self, node: IRNode) -> str:
         """
@@ -278,10 +281,7 @@
                 self.named_nodes[name] = node
                 self.args.input_buffers[node.get_name()] = name
 
-<<<<<<< HEAD
-        free_symbols = OrderedSet[str]()
-=======
->>>>>>> 7cf5b36e
+        free_symbols = OrderedSet[Expr]()
         for name, node in zip(names[len(inputs) : len(inputs) + len(outputs)], outputs):
             if node is not None:
                 self.named_nodes[name] = node
@@ -290,14 +290,14 @@
                 for expr in [*node.get_size(), *node.get_stride()]:
                     if isinstance(expr, Expr):
                         for s in expr.free_symbols:
-                            free_symbols.add(str(s))
+                            free_symbols.add(s)  # type: ignore[arg-type]
 
         arg_defs, *_ = self.args.cpp_argdefs(DTYPE_TO_CUTLASS_TYPE)
 
         self.init_layout_args()
         size_vars = ["M", "N", "K", "B", "lda", "ldb", "ldc", "ldd"]
         size_vars.extend(free_symbols)
-        self.size_arg_values.extend(free_symbols)
+        self.size_args.extend(free_symbols)
         size_args = [f"const int {s}" for s in size_vars]
 
         runtime_arg_decls = ",".join(
@@ -338,12 +338,11 @@
         else:
             _, call_args, _, arg_types = self.args.python_argdefs()
 
-        layout_args = self.get_layout_args()
-        call_args.extend(layout_args)  # type: ignore[arg-type]
-        call_args.extend(self.size_arg_values)  # type: ignore[arg-type]
+        dynamic_shape_args = self.get_dynamic_shape_args()
+        call_args.extend(dynamic_shape_args)  # type: ignore[arg-type]
         for arg in self.runtime_arg_values:
             call_args.append(arg)
-        arg_types.extend("int" for a in layout_args)
+        arg_types.extend("int" for _ in dynamic_shape_args)
         for arg in self.runtime_arg_info:
             arg_types.append(arg.ty)
         # dynamo wraps unspec variable as 0d CPU tensor, need convert to scalar
