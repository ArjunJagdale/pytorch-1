--- conflicted
+++ resolved
@@ -2114,21 +2114,8 @@
     return options.get("num_stages", 2 if torch.version.hip else 3)
 
 
-<<<<<<< HEAD
 @functools.cache
-def get_device_tflops(dtype: torch.dtype) -> float:
-    """
-    We don't want to throw errors in this function. First check to see if the device is in device_info.py,
-    then fall back to the inaccurate triton estimation.
-    """
-    ds_tops = datasheet_tops(dtype, is_tf32=torch.backends.cuda.matmul.allow_tf32)
-    if ds_tops is not None:
-        return ds_tops
-
-=======
-@functools.lru_cache(None)
 def get_device_tflops(dtype: torch.dtype) -> int:
->>>>>>> 406806f3
     from triton.testing import get_max_simd_tflops, get_max_tensorcore_tflops
 
     assert dtype in (torch.float16, torch.bfloat16, torch.float32)
