# mypy: allow-untyped-defs

import abc

import torch
import torch.utils._pytree as pytree
from torch._C import DispatchKey
from torch._dispatch.python import suspend_functionalization
from torch._higher_order_ops.utils import (
<<<<<<< HEAD
    check_input_alias_and_mutation_return_outputs,
    HopInstance,
=======
    check_input_alias_and_mutation_return_ouputs,
>>>>>>> 2d62188f
    materialize_as_graph,
    reenter_make_fx,
)
from torch._ops import HigherOrderOperator
from torch._subclasses import FakeTensorMode
from torch._subclasses.functional_tensor import disable_functional_mode
from torch.fx.experimental.proxy_tensor import (
    disable_proxy_modes_tracing,
    ProxyTorchDispatchMode,
    track_tensor_tree,
)


class BaseHOP(HigherOrderOperator, abc.ABC):
    """
    This is the "Base" HOP implementation for a HOP that looks like:

        call_subgraph_hop(subgraph, *operands, **kwargs)

    That is:
    1) the HOP stays alive until Inductor
    2) the HOP's semantics are subgraph(*operands)
    3) kwargs may be some config options but aren't passed directly to the subgraph.

    To use this, please subclass this class and override methods as necessary:
    ```
    class InvokeQuant(BaseHOP):
        def __init__(self):
            return super().__init__("invoke_quant")

    invoke_quant = InvokeQuant()

    def g(x):
        return x.sin().cos()

    @torch.compile(backend="aot_eager")
    def f(x):
        return invoke_quant(g, x, scheme="nf4")
    ```

    NOTE: don't subclass BaseHOP out of tree! That is not allowed. All
    usages must be in tree.
    """

    def __init__(self, hop_name) -> None:
        super().__init__(hop_name)

        # Set up the registrations
        # If you want to override any of these, override them in your subclass.
        self.py_autograd_impl(self._call_Autograd)
        self.py_functionalize_impl(self._call_Functionalize)
        self.py_impl(ProxyTorchDispatchMode)(self._call_ProxyTorchDispatchMode)
        self.py_impl(FakeTensorMode)(self._call_FakeTensorMode)
        self.py_impl(DispatchKey.CompositeExplicitAutograd)(
            self._call_CompositeExplicitAutograd
        )

    def __call__(self, subgraph, *operands, **kwargs):
        if not isinstance(subgraph, (torch.fx.GraphModule, FunctionWithNoFreeVars)):
            raise RuntimeError(
                f"{self._name}: when calling this API without torch.compile, "
                f"we require that the subgraph be a torch.fx.GraphModule (or "
                f"a function we know doesn't have free variables)."
            )
        return super().__call__(subgraph, *operands, **kwargs)

    def _call_Autograd(self, subgraph, *operands, **kwargs):
        if isinstance(subgraph, torch.fx.GraphModule):
            pass

        # We assume the subgraph doesn't mutate inputs and there is no aliasing.
        # In the PT2 stack, this is Dynamo's responsibility to figure out.
        return BaseHOPFunction.apply(self, subgraph, kwargs, *operands)

    def _call_CompositeExplicitAutograd(self, subgraph, *operands, **kwargs):
        from torch.utils._python_dispatch import _get_current_dispatch_mode

        mode = _get_current_dispatch_mode()
        assert mode is None, "Mode should never be enabled for CPU/CUDA key"
        return subgraph(*operands)

    def _call_ProxyTorchDispatchMode(self, proxy_mode, subgraph, *operands, **kwargs):
        traced_graph = reenter_make_fx(subgraph)(*operands)
        assert isinstance(proxy_mode.tracer, torch.fx.Tracer)
        qualname = proxy_mode.tracer.get_fresh_qualname("subgraph")
        proxy_mode.tracer.root.register_module(qualname, traced_graph)

        node_args = (traced_graph, *operands)
        proxy_args = pytree.tree_map(proxy_mode.tracer.unwrap_proxy, node_args)  # type: ignore[attr-defined]
        proxy_kwargs = pytree.tree_map(proxy_mode.tracer.unwrap_proxy, kwargs)  # type: ignore[attr-defined]
        out_proxy = proxy_mode.tracer.create_proxy(
            "call_function", self, proxy_args, proxy_kwargs
        )

        out = self(subgraph, *operands, **kwargs)
        return track_tensor_tree(
            out, out_proxy, constant=None, tracer=proxy_mode.tracer  # type: ignore[arg-type]
        )

    def _call_FakeTensorMode(self, mode, subgraph, *operands, **kwargs):
        # TODO: this should probably route through FakeTensorMode to reuse caching
        with mode:
            return subgraph(*operands)

    # NOTE [Support input mutation of hops]
    # To support input mutation, hop's subgraph must be functionalized because many inductor passes are
    #   applied to subgraph recursively and only work on functional graph. However, we could inline an
    #   epilogue graph (i.e. the copy_) into the subgraph because this is how input mutation
    #   is implemented in the top-level graph when no hop is presented. All passes must have been and will be
    #   aware of the epilogue graph.
    #
    # Since we've supported input mutation for custom op with auto_functionalized, we share the infra for hops
    # The plan is:
    #   1. In hop's Functionalization key, it calls do_auto_functionalize_v2 if subgraph mutates input
    #   2. In do_auto_functionalize_v2:
    #       a. we functionalize the callables in hop's argument. This is to make the subgraphs functional so we
    #          could recursively run passes on them. Also the epilogue graph is inlined at the end.
    #       b. we call auto_functionalized_v2 and pass in an additional schema in order to properly invoke
    #          the hop with normalized kwargs.
    #   3. In inductor, we decompose the auto_functionalized hop by callilng into the dense implementation, which
    #      copies the mutated inputs to the hop if necessary and call the hop.
    # After these steps, the rest of the inductor stack knows how to fuse the copy_ in subgraph with other ops.
    def _call_Functionalize(self, ctx, subgraph, *operands, **kwargs):
        from torch._higher_order_ops.auto_functionalize import (
            can_auto_functionalize,
            do_auto_functionalize_v2,
        )

        # invoke_quant has non-proxable argument of type InvokeQuant that
        # we cannot generate schema for.
        if self is not torch.ops.higher_order.invoke_quant_packed:
            hop_instance = HopInstance.create(self, subgraph, *operands, **kwargs)
            if can_auto_functionalize(hop_instance):
                return do_auto_functionalize_v2(
                    ctx.mode, hop_instance, (subgraph, *operands), kwargs
                )

        unwrapped_operands = ctx.unwrap_tensors(operands)
        with ctx.redispatch_to_next():
            # We assume the subgraph doesn't mutate inputs and there is no aliasing.
            # In the PT2 stack, this is Dynamo's responsibility to figure out.
            functionalized_subgraph = FunctionWithNoFreeVars(
                ctx.functionalize(subgraph)
            )
            out = self(functionalized_subgraph, *unwrapped_operands, **kwargs)
        return ctx.wrap_tensors(out)

    def gen_schema(self, subgraph, *operands, **kwargs):
        from .schema import HopSchemaGenerator

        if not isinstance(subgraph, torch.fx.GraphModule):
            subgraph = materialize_as_graph(subgraph, operands)

        fake_args = [
            ph.meta["example_value"] if "example_value" in ph.meta else ph.meta["val"]
            for ph in subgraph.graph.find_nodes(op="placeholder")
        ]
        (
            inp_inp_alias,
            inp_out_alias,
            out_out_alias,
            mutated_inp_idx,
            output,
        ) = check_input_alias_and_mutation_return_ouputs(subgraph, fake_args)

        if not (
            len(inp_inp_alias) == 0
            and len(inp_out_alias) == 0
            and len(out_out_alias) == 0
        ):
            # TODO: turn this into an error.
            # test_foreach_map_backward_binary_foreach_map_addrecip_op fails the alias test.
            import warnings

            warnings.warn(
                "Aliasing is not suppported for HOP subgraph.\n"
                f"{subgraph.print_readable(print_output=False)}\n"
                f"Alias info: inp-inp alias: {inp_inp_alias}, inp-out alias: {inp_out_alias}, out-out alias{out_out_alias}"
                f"This may lead to silent incorrectness."
            )

        schema_gen = HopSchemaGenerator(self)
        schema_gen.add_arg("subgraph", subgraph)
        for idx, arg in enumerate(operands):
            schema_gen.add_arg(f"arg{idx}", arg, is_mutated=idx in mutated_inp_idx)

        for name, arg in kwargs.items():
            schema_gen.add_arg(name, arg, default_value=arg, kw_only=True)

        for out in output:
            schema_gen.add_output(out)

        # schema_gen.add_schema_tree_spec(subgraph, *operands, **kwargs)
        return schema_gen.gen_schema()


class BaseHOPFunction(torch.autograd.Function):
    @staticmethod
    def forward(ctx, hop, subgraph, kwargs, *operands):
        ctx.hop = hop
        ctx.operands = operands
        ctx.subgraph = subgraph
        ctx.kwargs = kwargs

        with torch._C._AutoDispatchBelowAutograd():
            return hop(subgraph, *operands, **kwargs)

    @staticmethod
    def backward(ctx, *grad_outputs):
        subgraph = ctx.subgraph
        operands = ctx.operands
        kwargs = ctx.kwargs

        # TODO: Something special needs to happen with min cut partitioner
        with suspend_functionalization(), disable_functional_mode(), torch.enable_grad():
            with disable_proxy_modes_tracing():
                from .invoke_subgraph import create_fw_bw_graph
                from .utils import _from_fun

                fw_inputs = pytree.tree_map(_from_fun, operands)
                (
                    _,
                    joint_graph,
                    _,
                ) = create_fw_bw_graph(subgraph, fw_inputs, grad_outputs)

        # The joint graph returns (*grad_inputs, *fwd_outputs).
        # We only need the grad_inputs.
        def bwd_fn(*args):
            operands = args[: -len(grad_outputs)]
            grad_outs = args[-len(grad_outputs) :]
            result = joint_graph(*operands, *grad_outs)
            grad_inputs = result[: -len(grad_outputs)]
            return grad_inputs

        return (
            None,
            None,
            None,
            *ctx.hop(
                FunctionWithNoFreeVars(bwd_fn), *operands, *grad_outputs, **kwargs
            ),
        )


class FunctionWithNoFreeVars:
    def __init__(self, fn):
        self.fn = fn

    def __call__(self, *args, **kwargs):
        return self.fn(*args, **kwargs)<|MERGE_RESOLUTION|>--- conflicted
+++ resolved
@@ -7,12 +7,8 @@
 from torch._C import DispatchKey
 from torch._dispatch.python import suspend_functionalization
 from torch._higher_order_ops.utils import (
-<<<<<<< HEAD
     check_input_alias_and_mutation_return_outputs,
     HopInstance,
-=======
-    check_input_alias_and_mutation_return_ouputs,
->>>>>>> 2d62188f
     materialize_as_graph,
     reenter_make_fx,
 )
@@ -176,7 +172,7 @@
             out_out_alias,
             mutated_inp_idx,
             output,
-        ) = check_input_alias_and_mutation_return_ouputs(subgraph, fake_args)
+        ) = check_input_alias_and_mutation_return_outputs(subgraph, fake_args)
 
         if not (
             len(inp_inp_alias) == 0
