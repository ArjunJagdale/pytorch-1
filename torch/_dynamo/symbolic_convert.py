# mypy: allow-untyped-defs

"""
Core module responsible for converting Python bytecode into TorchDynamo's symbolic execution format.

This module implements the bytecode-level tracing system that allows TorchDynamo to analyze
and transform Python code. It converts Python bytecode instructions into a symbolic format
that tracks the flow of tensors and other values through the program.

Key components:
- InstructionTranslatorBase: Base class for converting bytecode to symbolic execution
- InstructionTranslator: Main translator for function bytecode
- InliningInstructionTranslator: Handles inlining of called functions
- SpeculationLog: Manages state for speculative execution and rollback

The symbolic conversion process handles:
- Control flow (loops, conditionals, etc.)
- Function inlining and call stack management
- Tracking of program values and side effects
- Graph breaks and resumption points
- Exception handling and stack frame management

This is a core part of TorchDynamo's tracing system that enables ahead-of-time
optimization of PyTorch programs.
"""

import collections
import collections.abc
import contextlib
import copy
import dataclasses
import dis
import functools
import importlib
import inspect
import itertools
import linecache
import logging
import operator
import re
import sys
import threading
import traceback
import types
import typing
import weakref
from typing import Any, Callable, cast, Optional, Union
from unittest.mock import patch

import torch
import torch._logging
from torch._dynamo.exc import TensorifyScalarRestartAnalysis
from torch._guards import tracing, TracingContext
from torch.fx.experimental.symbolic_shapes import guard_bool
from torch.utils._functools import cache_method

from . import (
    config,
    exc,
    graph_break_hints,
    logging as torchdynamo_logging,
    trace_rules,
    variables,
)
from .bytecode_analysis import (
    get_indexof,
    JUMP_OPNAMES,
    livevars_analysis,
    propagate_line_nums,
)
from .bytecode_transformation import (
    cleaned_instructions,
    create_call_function,
    create_instruction,
    create_jump_absolute,
    create_swap,
    get_code_keys,
    Instruction,
    is_generator,
    unique_id,
)
from .code_context import code_context
from .codegen import PyCodegen
from .exc import ArgsMismatchError, BackendCompilerFailed, unimplemented_v2, Unsupported
from .funcname_cache import get_funcname
from .guards import GuardBuilder, install_guard
from .output_graph import GraphCompileReason, OutputGraph
from .replay_record import DummyModule, ExecutionRecorder
from .resume_execution import ContinueExecutionCache, ReenterWith
from .source import (
    AttrSource,
    DictGetItemSource,
    GlobalSource,
    GlobalWeakRefSource,
    LocalCellSource,
    LocalSource,
    Source,
)
from .trace_rules import is_builtin_constant, is_forbidden
from .utils import (
    counters,
    get_fake_value,
    get_instruction_source_311,
    graph_break_dup_warning_checker,
    istype,
    LazyString,
    proxy_args_kwargs,
)
from .variables.base import typestr, ValueMutationNew, VariableTracker
from .variables.builder import FrameStateSizeEntry, wrap_fx_proxy
from .variables.builtin import BuiltinVariable
from .variables.constant import ConstantVariable
from .variables.ctx_manager import (
    ContextWrappingVariable,
    GenericContextWrappingVariable,
    WithExitFunctionVariable,
)
from .variables.dicts import ConstDictVariable, SetVariable
from .variables.functions import (
    BaseUserFunctionVariable,
    LocalGeneratorFunctionVariable,
    LocalGeneratorObjectVariable,
    NestedUserFunctionVariable,
    SkipFunctionVariable,
    UserFunctionVariable,
    UserMethodVariable,
)
from .variables.iter import MAX_ITERATOR_LIMIT
from .variables.lazy import LazyVariableTracker
from .variables.lists import (
    BaseListVariable,
    ListIteratorVariable,
    ListVariable,
    SliceVariable,
    TupleVariable,
)
from .variables.misc import (
    CellVariable,
    ExceptionVariable,
    GetAttrVariable,
    NullVariable,
    PythonModuleVariable,
    UnknownVariable,
)
from .variables.nn_module import NNModuleVariable
from .variables.tensor import supported_comparison_ops, SymNodeVariable, TensorVariable
from .variables.torch_function import (
    SymbolicTorchFunctionState,
    TorchFunctionModeVariable,
)
from .variables.user_defined import (
    RemovableHandleVariable,
    UserDefinedClassVariable,
    UserDefinedObjectVariable,
)


log = logging.getLogger(__name__)
graph_break_log = torch._logging.getArtifactLogger(__name__, "graph_breaks")
trace_call_log = torch._logging.getArtifactLogger(__name__, "trace_call")
trace_source_log = torch._logging.getArtifactLogger(__name__, "trace_source")
trace_bytecode_log = torch._logging.getArtifactLogger(__name__, "trace_bytecode")
tls = threading.local()
compare_op_handlers: dict[str, Any] = {
    k: BuiltinVariable(v).call_function for k, v in supported_comparison_ops.items()
}
handle_contains = BuiltinVariable(operator.contains).call_function
handle_not = BuiltinVariable(operator.not_).call_function
compare_op_handlers["in"] = lambda tx, args, _: handle_contains(
    tx, [*reversed(args)], {}
)
compare_op_handlers["not in"] = lambda tx, args, _: handle_not(
    tx, [handle_contains(tx, [*reversed(args)], {})], {}
)


PT2_ISSUE_TRACKER_URL = "https://github.com/pytorch/pytorch/issues/new?&labels=oncall%3A+pt2&projects=&template=pt2-bug-report.yml"


@functools.cache
def _import_module(name: str) -> types.ModuleType:
    """
    Import the named module and cache the result. importlib.import_module()
    seems to do some filesystem checking to validate the name so not caching
    this can be slow.
    """
    return importlib.import_module(name)


@dataclasses.dataclass
class SpeculationEntry:
    filename: str
    lineno: int
    instruction_pointer: int
    inst: Instruction  # for debugging only
    failed: bool = False
    reason: Optional[GraphCompileReason] = None

    def fail_and_restart_analysis(self):
        """
        Start tracing of the current frame over again, and don't take this branch.
        """
        self.failed = True
        if self.reason is not None:
            restart_reason = self.reason.reason
        else:
            restart_reason = "Unknown fail_and_restart_analysis"
        raise exc.SpeculationRestartAnalysis(restart_reason=restart_reason)


@dataclasses.dataclass
class SpeculationLog:
    """
    SpeculationLog replaces the prior copy_graphstate/restore_graphstate
    checkpointing.  Rather than saving/restoring state, we restart the
    dynamo conversion process over from the beginning -- but when we
    hit the start of the speculation that failed, we instead generate
    a graph break.
    """

    entries: list[SpeculationEntry] = dataclasses.field(default_factory=list)
    index: int = 0

    def restart(self):
        self.index = 0

    def clear(self):
        self.entries.clear()
        self.index = 0

    def next(
        self, filename: str, lineno: int, instruction_pointer, inst
    ) -> SpeculationEntry:
        """
        Lookup or create a SpeculationEntry() that is shared across
        RestartAnalysis calls.  Args are used only for debug checks.
        """
        if len(self.entries) == self.index:
            self.entries.append(
                SpeculationEntry(filename, lineno, instruction_pointer, inst)
            )
        entry = self.entries[self.index]
        prev_entry_msg = ""
        if self.index != 0:
            prev_entry = self.entries[self.index - 1]
            prev_entry_msg = (
                f"Previous instruction: {prev_entry.filename}:{prev_entry.lineno}"
                f"({prev_entry.inst.opname} @ {prev_entry.instruction_pointer})\n"
            )
        if not (
            entry.instruction_pointer == instruction_pointer
            and entry.filename == filename
            and entry.lineno == lineno
        ):
            raise SpeculationLogDivergence(
                f"""
SpeculationLog diverged at index {self.index} (log had {len(self.entries)} entries):
- Expected: {entry.filename}:{entry.lineno} ({entry.inst.opname} at ip={entry.instruction_pointer})
- Actual: {filename}:{lineno} ({inst.opname} at ip={instruction_pointer})
{prev_entry_msg}
There are two usual reasons why this may have occured:
- When Dynamo analysis restarted, the second run took a different path than
  the first.  If this occurred, the previous instruction is the critical instruction that
  behaved differently.
- Speculation entries are only added under certain conditions (as seen in
  step()), e.g., there must exist operators in the graph; those conditions may
  have changed on restart.

If this divergence was intentional, clear the speculation log before restarting (do NOT
do this for graph breaks, you will infinite loop).

Otherwise, please submit a bug report, ideally including the contents of TORCH_LOGS=+dynamo
"""
            )
        self.index += 1
        return entry


@dataclasses.dataclass
class LocalState:
    automatic_dynamic: dict[str, FrameStateSizeEntry] = dataclasses.field(
        default_factory=dict
    )

    def render(self) -> str:
        return "\n".join(
            f"{k}: {v.render()}" for k, v in self.automatic_dynamic.items()
        )


# Mutable box that is shared across restarts
@dataclasses.dataclass
class DistributedState:
    compile_pg: Any
    local_state: LocalState
    all_states: Optional[list[LocalState]] = None


class TensorifyState:
    # These are the set of string symfloats names (eg. "zf0") that we collect
    # from the tensorify_python_scalars.py joint fx pass to inform us about
    # which float inputs we should specialize when we restart analysis.
    force_specializations: set[str] = set()

    @classmethod
    def specialize(cls, index: str) -> None:
        cls.force_specializations.add(index)

    @classmethod
    def should_specialize(cls, index: str) -> bool:
        return index in cls.force_specializations

    @classmethod
    def clear(cls) -> None:
        cls.force_specializations.clear()

    @classmethod
    def empty(cls) -> bool:
        return len(cls.force_specializations) == 0


@functools.lru_cache(None)
def _step_logger():
    return torchdynamo_logging.get_step_logger(log)


@contextlib.contextmanager
def save_and_restart_speculation_log(tx: "InstructionTranslatorBase"):
    # When reconstructing a generator after a graph break, we advance it until
    # it is fully exhausted. This process adds new entries to the speculation
    # log that were not previously observed. Without temporarily clearing the
    # speculation log, this could lead to a divergence error.

    entries = tx.speculation_log.entries
    index = tx.speculation_log.index
    try:
        tx.speculation_log.entries = []
        tx.speculation_log.index = 0
        yield
    finally:
        tx.speculation_log.entries = entries
        tx.speculation_log.index = index


@contextlib.contextmanager
def temporarely_allow_writes_to_output_graph(tx: "InstructionTranslatorBase"):
    try:
        tmp = tx.output.should_exit
        tx.output.should_exit = False
        yield
    finally:
        tx.output.should_exit = tmp


@dataclasses.dataclass
class BlockStackEntry:
    # Current instruction that pushes something to block_stack
    inst: Instruction
    target: Instruction
    stack_index: int
    with_context: Optional[
        Union[ContextWrappingVariable, GenericContextWrappingVariable]
    ] = None

    def can_restore(self):
        return self.with_context is not None

    def resume_fn(self):
        assert self.stack_index is not None
        if (
            self.with_context
            and hasattr(self.with_context, "target_values")
            and self.with_context.target_values
        ):
            return ReenterWith(self.stack_index, tuple(self.with_context.target_values))
        else:
            return ReenterWith(self.stack_index)

    def exit(self, tx, is_graph_break):
        assert self.with_context is not None
        if (
            is_graph_break and self.with_context.exit_on_graph_break()
        ) or not is_graph_break:
            return self.with_context.exit(tx)


class SpeculationLogDivergence(AssertionError):
    pass


class ReturnValueOp(Exception):
    pass


class YieldValueOp(Exception):
    """
    Signal to the symbolic tracer to stop and return control flow to the
    caller
    """


def stack_op(fn: typing.Callable[..., object]):
    nargs = len(inspect.signature(fn).parameters)
    fn_var = BuiltinVariable(fn)

    @functools.wraps(fn)
    def impl(self: "InstructionTranslator", inst: Instruction):
        self.push(fn_var.call_function(self, self.popn(nargs), {}))

    return impl


def _detect_and_normalize_assert_statement(
    self: "InstructionTranslatorBase",
    truth_fn: typing.Callable[[object], bool],
    push: bool,
):
    # Detect if this jump instruction is assert and normalize the assert
    # by pushing dummy error message when nothing is given.
    #
    # Python 3.9 assertion is in following format:
    # 18 POP_JUMP_IF_TRUE       28
    # 20 LOAD_ASSERTION_ERROR
    # 22 LOAD_CONST               3 ('Assert message') -> optional instruction
    # 24 CALL_FUNCTION            1                    -> optional instruction
    # 26 RAISE_VARARGS
    #
    # Python 3.8 assertion is in following format:
    # 18 POP_JUMP_IF_TRUE       28
    # 20 LOAD_GLOBAL              0 (Assertion type)
    # 22 LOAD_CONST               3 ('Assert message') -> optional instruction
    # 24 CALL_FUNCTION            1                    -> optional instruction
    # 26 RAISE_VARARGS            1

    if (truth_fn is not operator.truth) or push:
        return False

    assert isinstance(self.instruction_pointer, int)
    current_instruction_pointer = self.instruction_pointer
    inst = self.instructions[current_instruction_pointer]
    # Detect LOAD_ASSERTION_ERROR or LOAD_GLOBAL 0
    if inst.opname != "LOAD_ASSERTION_ERROR":
        return False

    current_instruction_pointer += 1

    # Use dummy error message if its hard to extract
    error_msg = "assertion error"

    inst = self.instructions[current_instruction_pointer]
    # DETECT RAISE_VARARGS or LOAD CONST
    if inst.opname == "LOAD_CONST":
        if not isinstance(inst.argval, str):
            return False
        error_msg = inst.argval

        # if it is LOAD_CONSTANT, it must be followed by CALL_FUNCTION
        # (PRECALL for Python 3.11, CALL for Python 3.12+)
        current_instruction_pointer += 1
        inst = self.instructions[current_instruction_pointer]
        if inst.opname not in ("CALL_FUNCTION", "PRECALL", "CALL"):
            return False

        # for Python 3.11, PRECALL should be followed by CALL, then RAISE_VARARGS
        # for Python != 3.11, CALL_FUNCTION/CALL should be followed by RAISE_VARARGS
        current_instruction_pointer += 1
        if inst.opname == "PRECALL":
            current_instruction_pointer += 1
        inst = self.instructions[current_instruction_pointer]

    if inst.opname != "RAISE_VARARGS":
        return False

    self.push(ConstantVariable.create(error_msg))

    return True


explain = False


def log_graph_break(code_options, reason="", exc_info=False, user_stack=None):
    if user_stack is None:
        user_stack = torch._guards.TracingContext.extract_stack()

    # TODO: Also report the traceback from the parent frame
    try:
        frame_loc = (user_stack[-1].filename, user_stack[-1].lineno)
    except IndexError:
        # first instruction
        frame_loc = (
            code_options["co_filename"],
            code_options["co_firstlineno"],
        )

    user_stack_formatted = "".join(traceback.format_list(user_stack))
    user_stack_trace = (
        "Graph break in user code at %s:%s\nGraph Break Reason: %s\nUser code traceback:\n%s"  # noqa: UP031
        % (
            frame_loc[0],
            frame_loc[1],
            reason,
            user_stack_formatted,
        )
    )
    torch._logging.trace_structured(
        "artifact",
        metadata_fn=lambda: {
            "name": "dynamo_graph_break_reason",
            "encoding": "string",
        },
        payload_fn=lambda: f"{user_stack_trace}\n{traceback.format_exc() if exc_info else ''}",
    )

    # torch._dynamo.explain() formats this a little nicer, and presents a slightly
    # more actionable user code pointer
    if (
        graph_break_log.isEnabledFor(logging.DEBUG)
        and not explain
        and graph_break_dup_warning_checker.add(frame_loc)
    ):
        # This log line MUST contain the string "Graph break in user code",
        # This log line is exercised from
        #   python test/dynamo/test_exc.py -k test_graph_break_log
        graph_break_log.debug(
            user_stack_trace,
        )
    else:
        # This log line MUST not contain the string "Graph break in user code",
        # exercised by
        #   python test/dynamo/test_misc.py -k test_duplicate_graph_break_log
        graph_break_log.debug(
            "Graph break (user stack suppressed due to duplicate graph break) in user code at %s:%s\nGraph Break Reason: %s",
            frame_loc[0],
            frame_loc[1],
            reason,
        )


def generic_jump(truth_fn: typing.Callable[[object], bool], push: bool):
    def jump_graph_break(self, inst, value, extra_msg=""):
        log_graph_break(self.code_options, reason="Data-dependent branching")
        if not self.should_compile_partial_graph():
            unimplemented_v2(
                gb_type="Should not compile partial graph (data-dependent branching)",
                context="",
                explanation="Dynamo has determined when encountering data-dependent "
                "branching (e.g. `if my_tensor.item() > 0:`) that it should not "
                "compile the partial graph.",
                hints=[],
            )
        # compile a partial subgraph prefix then jump into user code
        if self.maybe_has_backedge():
            msg = (
                "Skipping frame because there is a graph break in a for/while loop\n"
                f"{self.frame_summary()}"
            )
            log.info(msg)
            raise exc.SkipFrame(msg)

        self.push(value)
        log.debug("generic_jump triggered compile")
        self.output.compile_subgraph(
            self,
            reason=GraphCompileReason(
                f"generic_jump {typestr(value)}{extra_msg}", [self.frame_summary()]
            ),
        )
        self.pop()

        if_next = self.create_call_resume_at(self.next_instruction)
        if push:
            self.push(value)
        if_jump = self.create_call_resume_at(inst.target)

        if sys.version_info >= (3, 13):
            # 3.13 requires stack[-1] to be bool type
            self.output.add_output_instructions([create_instruction("TO_BOOL")])

        self.output.add_output_instructions(
            [create_instruction(inst.opname, target=if_jump[0])] + if_next + if_jump
        )

    def inner(self: "InstructionTranslatorBase", inst: Instruction):
        value: VariableTracker = self.pop()
        if (
            config.rewrite_assert_with_torch_assert
            and _detect_and_normalize_assert_statement(self, truth_fn, push)
        ):
            error_msg: VariableTracker = self.pop()
            # Skip over things like `assert True`
            if value.is_python_constant():
                if bool(value.as_python_constant()):
                    return self.jump(inst)
                else:
                    jump_graph_break(self, inst, value)

            # TODO maybe should respect DtoH sync intention of users later??
            # Manually insert torch._assert_async instead of python assert and jump over
            # assert related instructions as we don't need them anymore.

            # if we see Tensor as assert statement, no need to call scalar_tensor
            if isinstance(value, TensorVariable):
                self.output.create_proxy(
                    "call_function",
                    torch._assert_async,
                    *proxy_args_kwargs((value, error_msg), {}),
                )
                self.jump(inst)
                return

            if isinstance(value, SymNodeVariable):
                # if the assertion is normal shape expression.
                # just install guard and bail out.
                sym_expr = value.sym_num
                if not isinstance(sym_expr, torch.SymBool):
                    sym_expr = sym_expr != 0

                result = torch.fx.experimental.symbolic_shapes.expect_true(sym_expr)
                if not result:
                    unimplemented_v2(
                        gb_type="Assertion failed on symbolic shapes",
                        context=str(sym_expr),
                        explanation="",
                        hints=[*graph_break_hints.USER_ERROR],
                    )
                self.jump(inst)
                return

            scalar_to_tensor_proxy = self.output.create_proxy(
                "call_function", torch.scalar_tensor, *proxy_args_kwargs((value,), {})
            )

            scalar_to_tensor = wrap_fx_proxy(
                self,
                scalar_to_tensor_proxy,
                example_value=get_fake_value(scalar_to_tensor_proxy.node, self),
            )

            self.output.create_proxy(
                "call_function",
                torch._assert_async,
                *proxy_args_kwargs((scalar_to_tensor, error_msg), {}),
            )
            self.jump(inst)
            return

        if value.is_python_constant():
            # ConstDictVariable is optimized to be very lazy about insertion of
            # guards, so we have to manually insert a SEQUENCE_LENGTH guard
            # here.
            if isinstance(value, ConstDictVariable) and value.source:
                install_guard(value.source.make_guard(GuardBuilder.SEQUENCE_LENGTH))
            if truth_fn(value.as_python_constant()):
                if push:
                    self.push(value)
                self.jump(inst)
        elif (
            isinstance(value, (TensorVariable)) and self.should_compile_partial_graph()
        ):
            jump_graph_break(self, inst, value)
        elif isinstance(value, NNModuleVariable):
            # Equivalent of "self.nn_module is not None"
            mod = self.output.get_submodule(value.module_key)
            if truth_fn(mod):
                if push:
                    self.push(value)
                self.jump(inst)
        elif isinstance(value, UserDefinedObjectVariable):
            try:
                x = value.var_getattr(self, "__bool__")  # type: ignore[arg-type]
            except exc.ObservedAttributeError:
                exc.handle_observed_exception(self)
                # if __bool__ is missing, trying __len__ to infer a truth value.
                try:
                    x = value.var_getattr(self, "__len__")  # type: ignore[arg-type]
                except exc.ObservedAttributeError:
                    exc.handle_observed_exception(self)
                    x = None

            # __bool__ or __len__ is function
            if isinstance(x, UserMethodVariable):
                result = x.call_function(self, [], {})  # type: ignore[arg-type, assignment]
                if isinstance(result, ConstantVariable) and isinstance(
                    result.value, (bool, int)
                ):
                    if truth_fn(result.value):
                        if push:
                            self.push(value)
                        self.jump(inst)
                elif isinstance(result, SymNodeVariable):
                    if result.evaluate_expr():
                        if push:
                            self.push(value)
                        self.jump(inst)
                else:
                    unimplemented_v2(
                        gb_type="Data-dependent branching with non-constant __bool__",
                        context=f"method: {x}, result: {result}",
                        explanation="Attempted to perform data-dependent branching on a user-defined "
                        "object with a __bool__ method that did not return a constant.",
                        hints=[],
                    )
            # __bool__ or __len__ is non-function or not existed in the user defined object
            else:
                if truth_fn(True):
                    if push:
                        self.push(value)
                    self.jump(inst)
        elif not isinstance(value, TensorVariable) and value.has_unpack_var_sequence(
            self
        ):
            if truth_fn(len(value.unpack_var_sequence(self))):
                if push:
                    self.push(value)
                self.jump(inst)
        elif isinstance(value, SymNodeVariable):
            try:
                # if the user is branching on a SymBool, guard on it
                # if the user has code like:
                #    if size:
                #        ...
                # then they are just testing truthiness: guard that the expr != 0
                if isinstance(value.sym_num, torch.SymBool):
                    eval_result = value.evaluate_expr(self.output)
                else:
                    eval_result = guard_bool(value.sym_num != 0)
            except exc.UserError as e:
                if self.should_compile_partial_graph():
                    return jump_graph_break(self, inst, value, extra_msg=f"\n{e}")
                raise
            if truth_fn(eval_result):
                if push:
                    self.push(value)
                self.jump(inst)
        elif isinstance(value, variables.BackwardHookVariable):
            if truth_fn(True):
                if push:
                    self.push(value)
                self.jump(inst)
        else:
            from .source import is_constant_source

            if value.source is not None and is_constant_source(value.source):
                if truth_fn(value.get_real_value()):  # type: ignore[attr-defined]
                    if push:
                        self.push(value)
                    self.jump(inst)
            else:
                raise exc.UserError(
                    exc.UserErrorType.DYNAMIC_CONTROL_FLOW,
                    "Dynamic control flow is not supported at the moment. Please use "
                    "torch.cond to explicitly capture the control flow.",
                    case_name="cond_operands",
                )

    return inner


def break_graph_if_unsupported(*, push):
    def decorator(inner_fn):
        @functools.wraps(inner_fn)
        def wrapper(self: "InstructionTranslatorBase", inst: Instruction):
            speculation = self.speculate()
            if speculation.failed:
                assert speculation.reason is not None
                return handle_graph_break(self, inst, speculation.reason)
            try:
                return inner_fn(self, inst)
            except Unsupported as excp:
                if self.generic_context_manager_depth > 0:
                    # We don't support graph break under GenericContextWrappingVariable,
                    # If there is, we roll back to the checkpoint and fall back.
                    excp.remove_from_stats()
                    unimplemented_v2(
                        gb_type="Graph break under GenericContextWrappingVariable",
                        context="",
                        explanation="Attempted to graph break in an active context manager that doesn't support graph breaking.",
                        hints=[],
                    )

                if isinstance(excp, exc.UncapturedHigherOrderOpError):
                    raise

                if not self.should_compile_partial_graph():
                    raise

                log_graph_break(
                    self.code_options,
                    exc_info=True,
                    reason=str(excp),
                    user_stack=excp.real_stack,
                )

                if self.maybe_has_backedge():
                    msg = (
                        "Skipping frame because there is a graph break in a for/while loop\n"
                        f"{self.frame_summary()}"
                    )
                    log.info(msg)
                    raise exc.SkipFrame(msg) from excp

                excp.remove_from_stats()
                excp.add_to_stats("graph_break")
                speculation.reason = GraphCompileReason(excp.msg, excp.real_stack)
            speculation.fail_and_restart_analysis()

        def handle_graph_break(
            self: "InstructionTranslatorBase",
            inst: Instruction,
            reason: GraphCompileReason,
        ):
            self.output.compile_subgraph(self, reason=reason)
            cg = PyCodegen(self)
            cleanup: list[Instruction] = []
            # Reconstruct the context variable CLASS in the block stack
            for b in self.block_stack:
                # Don't exit any modes we have entered,
                # output bytecode will mutate the tf mode stack accordingly
                if isinstance(b.with_context, TorchFunctionModeVariable):
                    cg.extend_output(
                        b.resume_fn().try_except_torch_function_mode(
                            cg.code_options, cleanup
                        )
                    )
                    continue
                assert b.with_context is not None
                assert isinstance(b.with_context, (ContextWrappingVariable))
                b.with_context.reconstruct_type(cg)
                cg.extend_output(b.resume_fn().try_finally(cg.code_options, cleanup))
            self.output.add_output_instructions(cg.get_instructions())
            del cg

            if sys.version_info >= (3, 11) and inst.opname == "CALL":
                kw_names = (
                    self.kw_names.as_python_constant()
                    if self.kw_names is not None
                    else ()
                )
                if len(kw_names) > 0:
                    # KW_NAMES no longer used in 3.13
                    assert sys.version_info < (3, 13)
                    self.output.add_output_instructions(
                        [create_instruction("KW_NAMES", argval=kw_names)]
                    )
                self.output.add_output_instructions(
                    create_call_function(inst.arg, False)
                )
            else:
                # copy instruction, but without exception table data
                assert inst.target is None
                inst_copy = copy.copy(inst)
                inst_copy.exn_tab_entry = None
                self.output.add_output_instructions([inst_copy])

            self.output.add_output_instructions(cleanup)

            if (
                sys.version_info >= (3, 11)
                and sys.version_info < (3, 12)
                and inst.opname == "CALL"
            ):
                # stack effect for PRECALL + CALL is split between the two instructions
                stack_effect = dis.stack_effect(
                    dis.opmap["PRECALL"], inst.arg
                ) + dis.stack_effect(dis.opmap["CALL"], inst.arg)
            else:
                stack_effect = dis.stack_effect(inst.opcode, inst.arg)
            self.popn(push - stack_effect)

            for _ in range(push):
                self.push(UnknownVariable())
            self.output.add_output_instructions(
                self.create_call_resume_at(self.next_instruction)
            )

        return wrapper

    return decorator


class BytecodeDistpatchTableMeta(type):
    """Installs a `cls.dispatch_table` on every subclass to speed up calls to self.OPCODE()"""

    def __init__(cls, name, bases, dct) -> None:
        super().__init__(name, bases, dct)

        def _missing(opname, *args):
            unimplemented_v2(
                gb_type="Missing bytecode handler",
                context=opname,
                explanation=f"Dynamo does not know how to handle the bytecode instruction {opname}",
                hints=[*graph_break_hints.SUPPORTABLE],
            )

        dispatch_table = {
            op: getattr(cls, opname, functools.partial(_missing, opname))
            for opname, op in dis.opmap.items()
        }
        cls.dispatch_table = [dispatch_table.get(i) for i in range(2**8)]


class InstructionTranslatorBase(
    metaclass=BytecodeDistpatchTableMeta,
):
    output: OutputGraph
    symbolic_locals: dict[str, VariableTracker]
    symbolic_globals: dict[str, VariableTracker]
    symbolic_torch_function_state: SymbolicTorchFunctionState
    stack: list[VariableTracker]
    instruction_pointer: Optional[int]
    current_instruction: Instruction
    block_stack: list[BlockStackEntry]
    lineno: int
    kw_names: Optional[ConstantVariable]
    accept_prefix_inst: bool
    prefix_insts: list[Instruction]
    inline_depth: int
    inconsistent_side_effects: bool
    current_speculation: Optional[SpeculationEntry]
    dispatch_table: list[Any]
    exn_vt_stack: list[VariableTracker]
    exec_recorder: Optional[ExecutionRecorder]
    strict_checks_fn: Optional[Callable[[VariableTracker], bool]]

    def mark_inconsistent_side_effects(self):
        """
        InstructionTranslator has encountered instructions which may cause
        dynamo to see a different version of history from eager
        See: https://github.com/pytorch/pytorch/issues/110765
        """
        self.inconsistent_side_effects = True

    def maybe_has_backedge(self):
        # This function employs a heuristic. It does not reliably detect a backedge.
        # The heuristic is straightforward: starting from the current instruction and
        # continuing to the end, if any jump instruction targets an instruction before
        # the current one, there might be a backedge.

        # Python 3.12 introduced changes to bytecode that group common paths in
        # blockstacks (with or try...else) and allow for early returns. Consequently,
        # there can be multiple RETURN_VALUE instructions. Another heuristic is to
        # halt detection upon encountering the first RETURN_VALUE or RETURN_CONST.

        # These heuristics can result in both false positives and negatives, but
        # in either case, the Dynamo code remains valid. For false positives
        # (where an edge is incorrectly marked as a backedge), Dynamo will
        # perform a SkipFrame instead of potentially applying optimizations. For
        # false negatives (where an edge that should be marked as a backedge
        # isn't), multiple graphs may be generated if there's a break in the
        # graph during a for loop. In general, its better to have fewer false
        # negatives so that Dynamo does not skip the whole frame.

        cur_offset = self.current_instruction.offset
        assert self.instruction_pointer is not None
        for inst in self.instructions[self.instruction_pointer :]:
            if inst.opname in ("RETURN_VALUE", "RETURN_CONST"):
                return False
            if inst.opname in JUMP_OPNAMES:
                jump_offset = inst.argval
                if jump_offset < cur_offset:
                    return True
        return False

    def cellvars(self):
        if not hasattr(self, "_cellvars"):
            self._cellvars = tuple(self.code_options["co_cellvars"] or [])
            # An inlined function might depend on the cellvar of the parent
            # function. So, recursively obtain parent cellvars.
            if isinstance(self, InliningInstructionTranslator):
                self._cellvars += self.parent.cellvars()
        return self._cellvars

    def freevars(self):
        if not hasattr(self, "_freevars"):
            self._freevars = tuple(self.code_options["co_freevars"] or [])
            # An inlined function might depend on the freevar of the parent
            # function. So, recursively obtain parent freevars.
            if isinstance(self, InliningInstructionTranslator):
                self._freevars += self.parent.freevars()
        return self._freevars

    def cell_and_freevars(self):
        if not hasattr(self, "_cell_and_freevars"):
            self._cell_and_freevars = self.cellvars() + self.freevars()
        return self._cell_and_freevars

    def prune_dead_locals(self):
        # Only keep the locals that must remain on the stack.
        reads = livevars_analysis(self.instructions, self.current_instruction)
        self.symbolic_locals = {
            k: v for k, v in self.symbolic_locals.items() if k in reads
        }
        # "Garbage collect the heap".
        self.output.side_effects.prune_dead_object_new(self)

    def call_function(
        self,
        fn: VariableTracker,
        args: list[VariableTracker],
        kwargs: dict[str, VariableTracker],
    ):
        assert isinstance(fn, VariableTracker)
        assert isinstance(args, list)
        assert isinstance(kwargs, dict)
        assert all(
            isinstance(x, VariableTracker)
            for x in itertools.chain(args, kwargs.values())
        )
        inner_fn = None
        if hasattr(fn, "value"):
            inner_fn = fn.value
        if hasattr(fn, "fn"):
            inner_fn = fn.fn
        if inner_fn and callable(inner_fn) and is_forbidden(inner_fn):
            raise AssertionError(f"Attempt to trace forbidden callable {inner_fn}")
        self.push(fn.call_function(self, args, kwargs))  # type: ignore[arg-type]

    def inline_generator_function(self, fn, args, kwargs):
        """
        Redirect the call to the generator "call_function"
        """
        if not isinstance(fn, LocalGeneratorFunctionVariable):
            fn = LocalGeneratorFunctionVariable(fn)
        return fn.call_function(self, args, kwargs)

    def inline_user_function_return(self, fn, args, kwargs):
        """
        A call to some user defined function by inlining it.
        """
        if config.enable_faithful_generator_behavior and is_generator(fn.get_code()):
            return self.inline_generator_function(fn, args, kwargs)
        else:
            return InliningInstructionTranslator.inline_call(self, fn, args, kwargs)

    def get_line_of_code_header(self, lineno=None):
        if lineno is None:
            lineno = self.lineno
        inline_depth_str = (
            f" (inline depth: {self.inline_depth})" if self.inline_depth > 0 else ""
        )
        funcname = get_funcname(self.f_code.co_filename, lineno)
        funcname_str = "" if funcname is None else f" ({funcname})"
        return f"{self.f_code.co_filename}:{lineno} in {self.f_code.co_name}{funcname_str}{inline_depth_str}"

    def get_log_starts_line_log_str(self):
        log_str = f"TRACE starts_line {self.get_line_of_code_header()}\n"
        line = linecache.getline(self.f_code.co_filename, self.lineno).rstrip()
        log_str += f"    {line}"
        return log_str

    def starts_line(self, lineno):
        if self.lineno == lineno:
            return
        self.lineno = lineno
        TracingContext.set_current_loc(
            self.f_code.co_filename, lineno, self.f_code.co_name
        )
        from torch._logging.structured import dump_file

        dump_file(self.f_code.co_filename)
        if trace_source_log.isEnabledFor(logging.DEBUG):
            trace_source_log.debug("%s", LazyString(self.get_log_starts_line_log_str))

    def step(self):
        """Process exactly one instruction, return False we should exit"""
        ip = self.instruction_pointer
        if ip is None:
            return False
        self.current_instruction = inst = self.instructions[ip]
        self.instruction_pointer = ip + 1

        if inst.starts_line:
            self.starts_line(inst.starts_line)

        if (
            not self.stack
            and self.should_compile_partial_graph()
            and self.is_non_empty_graph()
        ):
            self.current_speculation = self.speculate()
            if self.current_speculation.failed:
                return self.step_graph_break(inst)

        if trace_bytecode_log.isEnabledFor(logging.DEBUG):
            trace_bytecode_log.debug(
                "TRACE %s %s %s", inst.opname, inst.argval, self.stack
            )

        self.update_block_stack(inst)

        try:
            self.dispatch_table[inst.opcode](self, inst)
            return not self.output.should_exit
        except TensorifyScalarRestartAnalysis:
            raise
        except exc.ObservedException as e:
            self.exception_handler(e)
            return True
        except (ReturnValueOp, YieldValueOp):
            return False
        except Unsupported:
            if self.current_speculation is None:
                log.debug("empty checkpoint")
                raise
            log.debug("step triggered compile", exc_info=True)

        self.current_speculation.fail_and_restart_analysis()

    if sys.version_info >= (3, 11):

        def update_block_stack(self, inst):
            # 3.11+ no longer uses a block stack, but we still keep track of one
            # so that we know which contexts are currently active.
            # For our purposes, all exception table entries with the same target
            # are considered to be part of the same "block".
            # NOTE: we only keep track of with blocks that are not contained in try blocks.
            # This is because we will not create continuation functions on graph breaks in try blocks,
            # but we may for with blocks. We do not push blocks here since
            # with blocks are pushed when handling BEFORE_WITH.
            entry = inst.exn_tab_entry
            if entry:
                # Detect when we have exited the top with block.
                # The with blocks on the block stack are not enclosed in try
                # blocks, so a with block's cleanup code should be in the
                # previous with block (if any).
                if (
                    len(self.block_stack) >= 2
                    and entry.target is not self.block_stack[-1].target
                    and entry.target is self.block_stack[-2].target
                ):
                    # exit the current block
                    self.block_stack.pop()
            else:
                # no longer in any block
                # It is possible for NOPs to be between two instructions
                # in the same block, but the NOPs are not covered by an
                # exception table entry. In this case, assume that we
                # are still in the same block.
                # In 3.12+, JUMP_BACKWARD might also not be covered by
                # an exception table entry, so we also assume that we
                # are still in the same block. It is probably safe to do
                # this in 3.11, even though we haven't encountered this case before.
                if self.block_stack and inst.opname not in ("NOP", "JUMP_BACKWARD"):
                    # If we really escape from a block and the current
                    # instruction is not in another block, then there
                    # should be no other nested blocks that we are in.
                    assert len(self.block_stack) == 1
                    self.block_stack.pop()

    else:

        def update_block_stack(self, inst):
            pass

    @property
    def next_instruction(self):
        return self.instructions[self.instruction_pointer]  # type: ignore[index]

    def step_graph_break(self, continue_inst):
        # generate code from checkpoint
        assert not self.output.output_instructions
        assert self.current_speculation is not None
        self.output.compile_subgraph(
            self,
            partial_convert=True,
            reason=GraphCompileReason("step_unsupported", [self.frame_summary()]),
        )
        self.output.add_output_instructions(
            [create_jump_absolute(continue_inst)] + self.instructions
        )

    def run_ctx_mgr(self):
        # NB: Don't push the top level frame summary; set_current_loc will
        # take care of it.  However, DO make sure we attach real_stack to
        # exceptions
        return TracingContext.current_frame(None)

    def run(self):
        with self.run_ctx_mgr():
            try:
                self.output.push_tx(self)
                while self.step():
                    pass
            except TensorifyScalarRestartAnalysis:
                raise
            except BackendCompilerFailed:
                raise
            except RuntimeError as e:
                if hasattr(e, "msg") and "data-dependent" in e.msg:
                    print(
                        "\n"
                        + torch.fx.GraphModule(
                            self.output.nn_modules, self.output.graph
                        ).print_readable(
                            print_output=False, include_stride=True, include_device=True
                        ),
                        file=sys.stderr,
                    )

                raise
            except Exception as e:
                if self.exec_recorder:
                    e.exec_record = self.exec_recorder.get_record()  # type: ignore[attr-defined]

                raise
            finally:
                self.output.pop_tx()
                # Cleanup the outputGraph to delete the held tensors. We perform the
                # cleanup only for InstructionTranslator and not
                # InliningInstructionTranslator. The InliningInstructionTranslator
                # mutates the output object and is restored to original state if
                # there was an exception.
                if isinstance(self, InstructionTranslator):
                    self.output.cleanup()

    def push(self, val: Optional[VariableTracker]):
        assert val is None or isinstance(val, VariableTracker), (
            f"push expects VariableTracker, got {typestr(val)}"
        )
        self.stack.append(val)  # type: ignore[arg-type]

    def push_many(self, vals: list[VariableTracker]):
        for val in vals:
            self.push(val)

    def pop(self) -> VariableTracker:
        return self.stack.pop()

    def popn(self, n: int) -> list[VariableTracker]:
        return [*reversed([self.pop() for _ in range(n)])]

    def LOAD_FAST(self, inst):
        name = inst.argval
        if self.exec_recorder and name in self.f_locals:
            self.exec_recorder.add_local_var(name, self.f_locals[name])

        try:
            self.push(self.symbolic_locals[name].unwrap())
        except KeyError:
            if name.startswith("."):
                try:
                    # This happens in dict/list comprehensions
                    new_name = name.replace(".", "implicit")
                    self.push(self.symbolic_locals[new_name])
                except KeyError:
                    unimplemented_v2(
                        gb_type="Attempted to read undefined local variable (implicit)",
                        context=f"LOAD_FAST {name}",
                        explanation=f"Could not find an implicit local variable with name `{name}`",
                        hints=[
                            "This happens in dict/list comprehensions",
                            *graph_break_hints.USER_ERROR,
                        ],
                    )
            else:
                unimplemented_v2(
                    gb_type="Attempted to read undefined local variable",
                    context=f"LOAD_FAST {name}",
                    explanation=f"Could not find a local variable with name `{name}`",
                    hints=[*graph_break_hints.USER_ERROR],
                )

        # for continuation functions
        if name.startswith("___stack"):
            self.symbolic_locals.pop(name)

    def LOAD_DEREF(self, inst):
        assert inst.argval in self.cell_and_freevars()
        cell = self.symbolic_locals[inst.argval]
        contents_var = self.output.side_effects.load_cell(cell)
        self.push(contents_var)

        if self.exec_recorder and inst.argval in self.f_locals:
            self.exec_recorder.add_local_var(inst.argval, self.f_locals[inst.argval])

    def STORE_FAST(self, inst):
        name = inst.argval
        loaded_vt = self.pop()
        loaded_vt.set_name_hint(name)
        self.symbolic_locals[name] = loaded_vt

    def DELETE_FAST(self, inst):
        del self.symbolic_locals[inst.argval]

    def STORE_DEREF(self, inst):  # type: ignore[override]
        assert inst.argval in self.cell_and_freevars()
        cell = self.symbolic_locals[inst.argval]
        val = self.pop()
        self.output.side_effects.store_cell(cell, val)

        assert isinstance(cell, CellVariable)  # tame mypy
        if cell.local_name is not None:
            val.set_name_hint(cell.local_name)  # type: ignore[attr-defined]

    LOAD_CLOSURE = LOAD_FAST

    def _load_const(self, inst):
        i = inst.arg
        if i is None:
            return ConstantVariable.create(value=inst.argval)
        val = self._constants_cache[i]
        if not val:
            self._constants_cache[i] = val = ConstantVariable.create(value=inst.argval)
        return val

    def LOAD_CONST(self, inst):
        self.push(self._load_const(inst))

    def _load_global(self, inst):
        name = inst.argval

        if self.exec_recorder:
            if name in self.f_globals:
                self.exec_recorder.add_global_var(name, self.f_globals[name])
            else:
                assert name in self.f_builtins
                self.exec_recorder.builtins[name] = self.f_builtins[name]

        if name in self.symbolic_globals:
            variable = self.output.side_effects[self.symbolic_globals[name]]
            self.push(self.output.side_effects.load_global(variable, name))
            return

        try:
            value = self.f_globals[name]
        except KeyError:
            return self.load_builtin(inst)

        self.push(VariableTracker.build(self, value, GlobalSource(name)))

    @functools.cached_property
    def nn_modules_globals_vt(self):
        module_name = "torch.nn.modules.module"
        module_source = self.import_source(module_name)
        fglobals_value = _import_module(module_name)
        return VariableTracker.build(self, fglobals_value, module_source)

    def LOAD_GLOBAL(self, inst):
        if sys.version_info >= (3, 11) and sys.version_info < (3, 13) and inst.arg % 2:
            self.PUSH_NULL(inst)
        self._load_global(inst)
        if sys.version_info >= (3, 13) and inst.arg % 2:
            self.PUSH_NULL(inst)

    def STORE_GLOBAL(self, inst):
        value = self.pop()
        name = inst.argval
        source = GlobalSource(name)
        if name not in self.symbolic_globals:
            self.symbolic_globals[name] = object()  # type: ignore[assignment]  # sentinel object
        variable = self.output.side_effects.track_global_existing(
            source, self.symbolic_globals[name]
        )
        if isinstance(value, RemovableHandleVariable):
            unimplemented_v2(
                gb_type="Storing Tensor hook handle in globals",
                context=name,
                explanation="This is not supported.",
                hints=[],
            )
        self.output.side_effects.store_global(variable, name, value)

    # Cache note: This cache only exists for the duration of this
    # InstructionTranslator - so it should be safe to do.
    @cache_method
    def import_source(self, module_name):
        """Create an alias to a module for use in guards"""
        if "torch_package" in module_name:
            value = torch.package.package_importer._package_imported_modules[
                module_name
            ]
            alias = (
                module_name.replace(">", "_").replace("<", "_").replace(".", "_dot_")
            )
        else:
            value = _import_module(module_name)
            alias = f"__import_{module_name.replace('.', '_dot_')}"
        f_globals = self.output.global_scope
        assert alias not in f_globals or f_globals[alias] is value
        f_globals[alias] = value
        self.output.update_co_names(alias)
        return GlobalSource(alias)

    def resolve_name(self, name, package, level):
        """
        Copied from the Cpython implementation of __import__
        Resolve a relative module name to an absolute one.
        https://github.com/python/cpython/blob/5a094f0255eea1db58fb2cf14c200971e64ec36e/Lib/importlib/_bootstrap.py#L902
        """
        bits = package.rsplit(".", level - 1)
        if len(bits) < level:
            raise ImportError("attempted relative import beyond top-level package")
        base = bits[0]
        return f"{base}.{name}" if name else base

    def calc_package(self):
        """
        Copied from the Cpython implementation of __import__
        https://github.com/python/cpython/blob/5a094f0255eea1db58fb2cf14c200971e64ec36e/Lib/importlib/_bootstrap.py#L1090
        """
        package = self.f_globals.get("__package__")
        spec = self.f_globals.get("__spec__")
        if package is not None:
            if spec is not None and package != spec.parent:
                log.warning(
                    "__package__ != __spec__.parent (%r != %r)",
                    package,
                    spec.parent,
                    stacklevel=3,
                )
            return package
        elif spec is not None:
            return spec.parent
        else:
            log.warning(
                "can't resolve package from __spec__ or __package__, "
                "falling back on __name__ and __path__",
                stacklevel=3,
            )
            package = self.f_globals["__name__"]
            if "__path__" not in self.f_globals:
                package = package.rpartition(".")[0]
        return package

    def IMPORT_NAME(self, inst):
        level, fromlist = self.popn(2)
        level = level.as_python_constant()
        fromlist = fromlist.as_python_constant()
        module_name = inst.argval

        # Are we replaying? if so, load recorded module
        recorded_name = (
            f"{ExecutionRecorder.LOCAL_MOD_PREFIX}_{level}_{fromlist}_{module_name}"
        )
        if recorded_name in self.f_globals:
            value = self.f_globals[recorded_name]
            source = GlobalSource(recorded_name)
        else:
            try:
                value = __import__(
                    module_name,
                    fromlist=fromlist,
                    level=level,
                    globals=self.f_globals,
                )
            except ImportError:
                unimplemented_v2(
                    gb_type="Import failure",
                    context=f"module_name: {module_name}, fromlist: {fromlist}, level={level}",
                    explanation="Failure when attempting to import.",
                    hints=[*graph_break_hints.USER_ERROR],
                )

            if level != 0:
                pkg = self.calc_package()
                module_name = self.resolve_name(module_name, pkg, level)

            # For __import__, when the name variable is of the form package.module,
            # normally, the top-level package (the name up till the first dot) is
            # returned, not the module named by module_name. However, when a
            # non-empty fromlist argument is given, the module named by name is
            # returned. Therefore, we set the source correctly here.
            if not fromlist:
                top_level_module_name = module_name.partition(".")[0]
                source = self.import_source(top_level_module_name)
            else:
                source = self.import_source(module_name)

        if self.exec_recorder:
            self.exec_recorder.add_local_mod(recorded_name, value)

        if istype(value, (types.ModuleType, DummyModule)):
            self.push(PythonModuleVariable(value, source=source))
        else:
            unimplemented_v2(
                gb_type="Bad import result",
                context=typestr(value),
                explanation="Import result is not a Python module.",
                hints=[],
            )

    def IMPORT_FROM(self, inst):
        self.DUP_TOP(inst)
        self._load_attr(inst)

    def load_builtin_from_argval(self, argval):
        if argval not in self.f_builtins:
            raise Unsupported(f"name '{argval}' is not defined")
        val = self.f_builtins[argval]

        if callable(val):
            builtins_source = GlobalSource(
                self.output.name_of_builtins_dict_key_in_fglobals
            )
            var_source = DictGetItemSource(builtins_source, argval)
            self.push(VariableTracker.build(self, val, var_source))
        else:
            assert is_builtin_constant(val)
            self.push(ConstantVariable.create(value=val))

    def load_builtin(self, inst):
        self.load_builtin_from_argval(inst.argval)

    def jump(self, inst):
        self.instruction_pointer = self.indexof[inst.target]

    JUMP_FORWARD = jump
    JUMP_ABSOLUTE = jump

    POP_JUMP_IF_FALSE = generic_jump(operator.not_, False)
    POP_JUMP_IF_TRUE = generic_jump(operator.truth, False)
    JUMP_IF_FALSE_OR_POP = generic_jump(operator.not_, True)
    JUMP_IF_TRUE_OR_POP = generic_jump(operator.truth, True)

    def SETUP_LOOP(self, inst):
        # only exists in python<=3.7
        self.block_stack.append(BlockStackEntry(inst, inst.target, len(self.stack)))

    def SETUP_EXCEPT(self, inst):
        # only exists in python<=3.7
        self.block_stack.append(BlockStackEntry(inst, inst.target, len(self.stack)))

    def POP_BLOCK(self, inst):
        self.block_stack.pop()

    def SETUP_WITH(self, inst):
        self.setup_or_before_with(inst)

    def SETUP_FINALLY(self, inst):
        self.block_stack.append(BlockStackEntry(inst, inst.target, len(self.stack)))

    def BEGIN_FINALLY(self, inst):
        self.push(None)

    def WITH_CLEANUP_START(self, inst):
        exit, exc = self.popn(2)
        assert exc is None
        self.push(exc)
        self.push(exit.call_function(self, [ConstantVariable.create(None)] * 3, {}))

    def WITH_CLEANUP_FINISH(self, inst):
        self.popn(2)
        self.push(None)

    def CALL_FINALLY(self, inst):
        """
        pushes the address of the next instruction onto the stack and increments
        bytecode counter by delta
        """
        # Python 3.8 only
        addr = self.indexof[self.next_instruction]
        self.push(ConstantVariable.create(addr))
        self.jump(inst)

    def END_FINALLY(self, inst):
        # Python 3.8 only
        # https://docs.python.org/3.8/library/dis.html#opcode-END_FINALLY
        tos = self.pop()
        if isinstance(tos, ConstantVariable):
            self.instruction_pointer = tos.as_python_constant()
        else:
            pass

    def POP_FINALLY(self, inst):
        # Python 3.8 only
        preserve_tos = inst.argval
        if preserve_tos:
            tos = self.pop()
        _ = self.pop()
        if preserve_tos:
            self.push(tos)  # type: ignore[possibly-undefined]

    def FOR_ITER(self, inst):
        it = self.pop().realize()
        try:
            val = it.next_variable(self)
            self.push(it)
            self.push(val)
        except (StopIteration, exc.ObservedUserStopIteration) as e:
            if isinstance(e, exc.ObservedUserStopIteration):
                exc.handle_observed_exception(self)

            # leave iterator upon exhaustion in 3.12
            if sys.version_info >= (3, 12):
                # CPython 3.12 actually jumps to the instruction after the END_FOR
                # and performs the action of END_FOR as part of FOR_ITER. We jump
                # to the END_FOR and run it, so we need to make sure 2 values are
                # on the stack for it to pop.
                self.push(it)
                self.push(ConstantVariable.create(None))
            self.jump(inst)

    def _raise_exception_variable(self, inst):
        val = self.pop()
        # User can raise exception in 2 ways
        #   1) raise exception type - raise NotImplementedError
        #   2) raise execption instance - raise NotImplemetedError("foo")

        # 1) when user raises exception type
        if isinstance(val, variables.BuiltinVariable):
            # Create the instance of the exception type
            # https://github.com/python/cpython/blob/3.11/Python/ceval.c#L6547-L6549
            val = val.call_function(self, [], {})  # type: ignore[arg-type]

        # Handle https://peps.python.org/pep-0479/
        if (
            is_generator(self.f_code)
            and isinstance(val, variables.ExceptionVariable)
            and val.exc_type is StopIteration
        ):
            val = variables.BuiltinVariable(RuntimeError).call_function(self, [], {})  # type: ignore[arg-type]

        # Save the exception in a global data structure
        self.exn_vt_stack.append(val)

        # 2) when user raises exception instance
        if isinstance(val, variables.ExceptionVariable):
            if observed_exception_type := exc.observed_exception_map.get(val.exc_type):
                raise observed_exception_type(f"raised exception {val}")
            raise exc.ObservedException(f"raised exception {val}")
        unimplemented_v2(
            gb_type="Failed to raise exception",
            context=str(exc),
            explanation="Attempted to raise a non-Exception type/value.",
            hints=[*graph_break_hints.USER_ERROR],
        )

    def RAISE_VARARGS(self, inst):
        if inst.arg == 0:
            # duplicate the top of the stack and re-raise it
            if sys.version_info < (3, 11):
                unimplemented_v2(
                    gb_type="Re-raise with no arguments",
                    context="",
                    explanation="Dynamo does not support re-raising the previous exception "
                    "in Python < 3.11 (empty `raise`)",
                    hints=[],
                )
            assert isinstance(self.stack[-1], ExceptionVariable)
            self.stack.append(self.stack[-1])
            self._raise_exception_variable(inst)
        elif inst.arg == 1:
            self._raise_exception_variable(inst)
        else:
            # Support raise .. from None ... Dynamo does not track __cause__ and other attributes of exception. So we
            # ignore `from None` part.
            from_vt = self.pop()
            if isinstance(from_vt, ConstantVariable) and from_vt.value is None:
                self._raise_exception_variable(inst)
            unimplemented_v2(
                gb_type="Re-raise with 2 arguments",
                context=str(from_vt),
                explanation="Dynamo does not support `raise ... from [not-None]`",
                hints=[],
            )

    def CLEANUP_THROW(self, inst):
        # https://github.com/python/cpython/pull/96010
        tos = self.stack[-1]
        assert isinstance(tos, ExceptionVariable)
        if tos.exc_type is StopIteration:
            unimplemented_v2(
                gb_type="CLEANUP_THROW with StopIteration",
                context="",
                explanation="Received StopIteration when handling generator.throw/close. This is not supported.",
                hints=[],
            )
        else:
            self.RERAISE(inst)

    def RERAISE(self, inst):
        if sys.version_info >= (3, 11):
            # RERAISE is currently supported in a narrow case of `raise ... from None`
            self._raise_exception_variable(inst)
        unimplemented_v2(
            gb_type="RERAISE in Python < 3.11",
            context="",
            explanation="RERAISE bytecode (https://docs.python.org/3.10/library/dis.html#opcode-RERAISE) "
            "not supported in Python < 3.11. This bytecode is generated by try/with blocks.",
            hints=[],
        )

    def WITH_EXCEPT_START(self, inst):
        if sys.version_info >= (3, 11):
            # At the top of the stack are 4 values:
            #    - TOP = exc_info()
            #    - SECOND = previous exception
            #    - THIRD: lasti of exception in exc_info()
            #    - FOURTH: the context.__exit__ bound method
            #    We call FOURTH(type(TOP), TOP, GetTraceback(TOP)).
            #    Then we push the __exit__ return value.
            assert len(self.stack) >= 4
            fn = self.stack[-4]
            val = self.stack[-1]
            assert isinstance(val, variables.ExceptionVariable)
            typ = BuiltinVariable(val.exc_type)
            tb = ConstantVariable(None)
        else:
            assert len(self.stack) >= 7
            fn = self.stack[-7]
            val = self.stack[-4]
            assert isinstance(val, variables.ExceptionVariable)
            typ = BuiltinVariable(val.exc_type)
            tb = ConstantVariable(None)

        self.call_function(fn, [typ, val, tb], {})

    def exception_handler(self, raised_exception):
        if sys.version_info >= (3, 11):
            exn_tab_entry = self.current_instruction.exn_tab_entry
            if exn_tab_entry:
                # Implementation is based on https://github.com/python/cpython/blob/3.11/Objects/exception_handling_notes.txt

                # 1) pop values from the stack until it matches the stack depth
                # for the handler
                while len(self.stack) > exn_tab_entry.depth:
                    self.pop()

                # 2) if 'lasti' is true, then push the offset that the exception was raised at
                if exn_tab_entry.lasti:
                    self.push(
                        variables.ConstantVariable(self.current_instruction.offset)
                    )

                # 3) push the exception to the stack
                assert len(self.exn_vt_stack)
                self.push(self.exn_vt_stack[-1])

                # 4) jump to the handler
                self.jump(exn_tab_entry)
            else:
                # No handler found. Bubble the exception to the parent
                # instruction translater. We use special exception for this.
                self.stack.clear()
                if type(self) is InstructionTranslator:
                    raise Unsupported("Observed exception")
                raise raised_exception
        else:
            if len(self.block_stack):
                # base implementation - https://github.com/python/cpython/blob/3.10/Python/ceval.c#L4455

                assert len(self.exn_vt_stack)
                exception_var = self.exn_vt_stack[-1]

                block_stack_entry = self.block_stack.pop()

                while block_stack_entry.inst.opname == "EXCEPT_HANDLER":
                    # TODO(anijain2305) - This is not tested .. unable to create a testcase
                    # https://github.com/python/cpython/blob/3.10/Python/ceval.c#L1456
                    self.popn(3)
                    if len(self.block_stack) == 0:
                        # No handler found in this frame. Bubble the exception to the parent
                        # instruction translater.
                        self.stack.clear()
                        if type(self) is InstructionTranslator:
                            raise Unsupported("Observed exception")
                        raise raised_exception
                    block_stack_entry = self.block_stack.pop()

                if block_stack_entry.inst.opname != "SETUP_FINALLY":
                    unimplemented_v2(
                        gb_type="Exception raised with invalid exception handler",
                        context="",
                        explanation="Exception raised when top of the block stack "
                        "is not exception handler (e.g. try .. with .. except). "
                        f"Current TOS is {block_stack_entry.inst}",
                        hints=[],
                    )

                # 1) pop values from the stack until it matches the stack depth
                # for the handler
                while len(self.stack) > block_stack_entry.stack_index:
                    self.pop()

                # Push a dummy block stack entry of EXCEPT_HANDLER
                # https://github.com/python/cpython/blob/3.10/Python/ceval.c#L1456
                except_handler_inst = Instruction(1e6, "EXCEPT_HANDLER", None, 0)
                self.block_stack.append(
                    BlockStackEntry(except_handler_inst, None, len(self.stack))
                )

                # Push old exception
                if len(self.exn_vt_stack) >= 2:
                    old_exception = self.exn_vt_stack[-2]

                    # Push the old exception on to stack - tb, value, type
                    # Traceback is currently mapped to UnknownVariable
                    self.push(variables.UnknownVariable())
                    self.push(old_exception)
                    self.push(variables.BuiltinVariable(old_exception.exc_type))
                else:
                    # Push empty exception tb, value, type
                    self.push(variables.ConstantVariable(None))
                    self.push(variables.ConstantVariable(None))
                    self.push(variables.ConstantVariable(None))

                # Push new exception - tb, val, type
                # Traceback is currently mapped to UnknownVariable
                self.push(variables.UnknownVariable())
                self.push(exception_var)
                self.push(variables.BuiltinVariable(exception_var.exc_type))

                # Jump to target
                self.jump(block_stack_entry)
            else:
                # No handler found. Bubble the exception to the parent
                # instruction translater. We use special exception for this.
                self.stack.clear()
                if type(self) is InstructionTranslator:
                    raise Unsupported("Observed exception")
                raise raised_exception

    def PUSH_EXC_INFO(self, inst):
        val = self.pop()
        assert len(self.exn_vt_stack)
        self.push(self.exn_vt_stack[-1])
        self.push(val)

    def POP_EXCEPT(self, inst):
        if sys.version_info >= (3, 11):
            val = self.pop()
            assert isinstance(val, variables.ExceptionVariable)

            # This exception is handled and therefore we can clear the error indicator
            assert len(self.exn_vt_stack)
            self.exn_vt_stack.pop()
        else:
            assert len(self.block_stack) > 0
            if self.block_stack[-1].inst.opname != "EXCEPT_HANDLER":
                raise AssertionError(
                    "Bug in Dynamo tracing of exception handling."
                    "Top of the block stack is not EXCEPT_HANDLER."
                )
            self.block_stack.pop()

            self.popn(3)

            # This exception is handled and therefore we can clear the error indicator
            assert len(self.exn_vt_stack)
            self.exn_vt_stack.pop()

    def check_if_exc_matches(self):
        assert len(self.stack) >= 2
        expected_exc_types = self.pop()
        if sys.version_info >= (3, 11):
            # CHECK_EXC_MATCH (which is used from 3.11 onwards) does not pop.
            # This is the description from the disassembly doc
            #
            # Performs exception matching for ``except``. Tests whether the ``STACK[-2]``
            # is an exception matching ``STACK[-1]``. Pops ``STACK[-1]`` and pushes the boolean
            # result of the test.
            exc_instance = self.stack[-1]
        else:
            # This is used prior to 3.11 via opcode JUMP_IF_NOT_EXC_MATCH
            # There is no documentation but here is the code pointer that does 2 pops
            # https://github.com/python/cpython/blob/3.10/Python/ceval.c#L3650-L3665
            exc_instance = self.stack.pop()

        # Users can check exception in 2 ways
        # 1) except NotImplementedError --> BuilinVariable
        # 2) except (NotImplemetedError, AttributeError) -> TupleVariable

        if not isinstance(expected_exc_types, (BuiltinVariable, TupleVariable)):
            unimplemented_v2(
                gb_type="Exception with bad expected type",
                context=str(expected_exc_types),
                explanation=f"`except ...` has unsupported type {expected_exc_types}.",
                hints=[*graph_break_hints.USER_ERROR],
            )

        if sys.version_info >= (3, 11):
            if not isinstance(exc_instance, variables.ExceptionVariable):
                unimplemented_v2(
                    gb_type="Caught non-Exception value",
                    context=str(exc_instance),
                    explanation=f"Except expects to recieve an object of Exception type but received {exc_instance}.",
                    hints=[*graph_break_hints.USER_ERROR],
                )

        if isinstance(expected_exc_types, TupleVariable):
            expected_types = expected_exc_types.items
        else:
            expected_types = [
                expected_exc_types,
            ]

        for expected_type in expected_types:
            if not isinstance(expected_type, BuiltinVariable):
                unimplemented_v2(
                    gb_type="Exception with non-type expectation",
                    context=str(expected_type),
                    explanation=f"`except ...` expects a non-type: {expected_type}.",
                    hints=[*graph_break_hints.USER_ERROR],
                )
            if isinstance(exc_instance, variables.ExceptionVariable) and issubclass(
                exc_instance.exc_type, expected_type.fn
            ):
                return True
            elif isinstance(exc_instance, variables.BuiltinVariable) and issubclass(
                exc_instance.fn, expected_type.fn
            ):
                return True

        return False

    def CHECK_EXC_MATCH(self, inst):
        self.push(variables.ConstantVariable(self.check_if_exc_matches()))

    def JUMP_IF_NOT_EXC_MATCH(self, inst):
        if not self.check_if_exc_matches():
            self.jump(inst)

    def COMPARE_OP(self, inst):
        if inst.argval == "exception match":
            self.CHECK_EXC_MATCH(inst)
        else:
            self.push(compare_op_handlers[inst.argval](self, self.popn(2), {}))

    def GET_ITER(self, inst):
        self.call_function(BuiltinVariable(iter), [self.pop()], {})

    @break_graph_if_unsupported(push=1)
    def CALL_FUNCTION(self, inst):
        args = self.popn(inst.argval)
        fn = self.pop()
        self.call_function(fn, args, {})

    @break_graph_if_unsupported(push=1)
    def CALL_FUNCTION_EX(self, inst):
        kwargsvars: VariableTracker
        if inst.argval == 0:
            kwargsvars = ConstDictVariable({})
            argsvars = self.pop()
        elif inst.argval == 1:
            kwargsvars = self.pop()
            argsvars = self.pop()
        else:
            unimplemented_v2(
                gb_type="Variadic function call with bad flags",
                context=f"flags: {inst.argval}",
                explanation=f"Attempted to call a variadic function (CALL_FUNCTION_EX) with bad flags {inst.argval}",
                hints=[*graph_break_hints.DYNAMO_BUG],
            )

        if sys.version_info >= (3, 13):
            # 3.13 swapped null and callable
            null = self.pop()
            assert isinstance(null, NullVariable)

        fn = self.pop()

        if sys.version_info >= (3, 11) and sys.version_info < (3, 13):
            null = self.pop()
            assert isinstance(null, NullVariable)

        if isinstance(fn, GetAttrVariable) and isinstance(fn.obj, TensorVariable):
            # realize is requires for Python 3.8
            kwargsvars = kwargsvars.realize()
            if fn.name == "view" and isinstance(
                argsvars, (ConstantVariable, TensorVariable)
            ):
                # Hack to handle special case in some bert models.  Converts
                # x.view(*shape) into x.view(shape), which is correct for view()
                # but not generally.  See test_transpose_for_scores().
                argsvars = TupleVariable([argsvars])
            elif (
                fn.name == "random_"
                and isinstance(argsvars, TupleVariable)
                and len(argsvars.items) == 0
                and isinstance(kwargsvars, ConstDictVariable)
                and ConstantVariable.create("from") in kwargsvars
            ):
                # `from`` is python keyword. Adding random_ with `from` in the
                # Fx graph causes syntax error. Even if we convert the kwargs to
                # args, aot_autograd/inductor while lowering generates
                # aten.random.from, again causing syntax errors. Since this
                # usecase is uncommon, graph break.
                unimplemented_v2(
                    gb_type="Tensor.random_ op called with `from` keyword",
                    context="",
                    explanation="This is not supported.",
                    hints=[],
                )
            elif (
                fn.name == "uniform_"
                and isinstance(argsvars, TupleVariable)
                and len(argsvars.items) == 0
                and isinstance(kwargsvars, ConstDictVariable)
                and ConstantVariable.create("from") in kwargsvars
            ):
                # `from`` is python keyword. Adding uniform_ with `from` in the
                # Fx graph causes syntax error. Even if we convert the kwargs to
                # args, aot_autograd/inductor while lowering generates
                # aten.uniform.from, again causing syntax errors. Since this
                # usecase is uncommon, graph break.
                unimplemented_v2(
                    gb_type="Tensor.uniform_ op called with `from` keyword",
                    context="",
                    explanation="This is not supported.",
                    hints=[],
                )

        if not isinstance(
            argsvars, BaseListVariable
        ) and argsvars.has_force_unpack_var_sequence(self):
            argsvars = TupleVariable(argsvars.force_unpack_var_sequence(self))

        # Unpack for cases like fn(**obj) where obj is a map
        if isinstance(kwargsvars, UserDefinedObjectVariable):
            kwargsvars = BuiltinVariable.call_custom_dict(self, dict, kwargsvars)  # type: ignore[arg-type]

        if not isinstance(argsvars, BaseListVariable) or not isinstance(
            kwargsvars, ConstDictVariable
        ):
            unimplemented_v2(
                gb_type="Variadic function call with bad args/kwargs type",
                context=f"args type: {typestr(argsvars)}, kwargs type: {typestr(kwargsvars)}",
                explanation="Expected args to be a list and kwargs to be a dict",
                hints=[*graph_break_hints.USER_ERROR],
            )

        # Map to a dictionary of str -> VariableTracker
        kwargsvars = kwargsvars.keys_as_python_constant()
        self.call_function(fn, argsvars.items, kwargsvars)

    @break_graph_if_unsupported(push=1)
    def CALL_FUNCTION_KW(self, inst):
        argnames = self.pop()
        args = self.popn(inst.argval)
        fn = self.pop()
        assert isinstance(argnames, TupleVariable) and argnames.is_python_constant()
        argnames = argnames.as_python_constant()
        args, kwargs_list = args[: -len(argnames)], args[-len(argnames) :]
        kwargs = dict(zip(argnames, kwargs_list))
        assert len(kwargs) == len(argnames)
        self.call_function(fn, args, kwargs)

    def LOAD_METHOD_SUPER(self, inst):
        self.CALL_FUNCTION(dataclasses.replace(inst, argval=2))
        arg = inst.argval[0]
        argval = self.code_options["co_names"][arg]
        if sys.version_info < (3, 11):
            self._load_attr(dataclasses.replace(inst, argval=argval))
        else:
            self.LOAD_METHOD(dataclasses.replace(inst, argval=argval))

    def LOAD_ATTR_SUPER(self, inst):
        self.CALL_FUNCTION(dataclasses.replace(inst, argval=2))
        arg = inst.argval[0]
        argval = self.code_options["co_names"][arg]
        self._load_attr(dataclasses.replace(inst, argval=argval))

    def LOAD_METHOD(self, inst):
        self._load_attr(inst)
        obj = self.pop()
        if sys.version_info >= (3, 13):
            self.push(obj)
            self.PUSH_NULL(inst)
        elif sys.version_info >= (3, 11):
            # always follow the NULL + fn convention, since if obj
            # is actually a method, self is already bound to it, so it
            # doesn't need to be passed in as an arg.
            self.PUSH_NULL(inst)
            self.push(obj)
        else:
            self.push(obj)
            self.push(None)

    def CALL_METHOD(self, inst):
        args = self.popn(inst.argval)
        dummy = self.pop()
        assert dummy is None
        fn = self.pop()
        self.call_function(fn, args, {})

    def _load_attr(self, inst):
        obj = self.pop()
        result = BuiltinVariable(getattr).call_function(
            self,  # type: ignore[arg-type]
            [obj, ConstantVariable.create(inst.argval)],
            {},
        )
        self.push(result)

    def LOAD_ATTR(self, inst):
        if sys.version_info >= (3, 12):
            if inst.arg % 2:
                self.LOAD_METHOD(inst)
                return
        self._load_attr(inst)

    def STORE_ATTR(self, inst):
        speculation = self.speculate()
        if speculation.failed:
            return self.store_attr_graph_break(inst)
        val, obj = self.popn(2)

        if isinstance(obj, NNModuleVariable) and not isinstance(val, ConstantVariable):
            # We don't allow side effects during export on non-constant values
            # https://github.com/pytorch/torchdynamo/issues/1475
            assert not self.export, (
                f"Mutating module attribute {inst.argval} during export."
            )

        try:
            BuiltinVariable(setattr).call_function(
                self,  # type: ignore[arg-type]
                [obj, ConstantVariable.create(inst.argval), val],
                {},
            )
            return
        except Unsupported as e:
            if not self.should_compile_partial_graph():
                raise
            log.debug("STORE_ATTR triggered compile", exc_info=True)
            e.remove_from_stats()
            e.add_to_stats("graph_break")
        speculation.fail_and_restart_analysis()

    def store_attr_graph_break(self, inst):
        log_graph_break(self.code_options, reason="STORE_ATTR-caused graph break")
        if not self.should_compile_partial_graph():
            unimplemented_v2(
                gb_type="Should not compile partial graph (STORE_ATTR)",
                context="",
                explanation="Dynamo has determined when encountering an unsupported "
                "STORE_ATTR instruction (i.e. `obj.attr = val`) that it should not compile the partial graph.",
                hints=[],
            )
        self.output.compile_subgraph(
            self, reason=GraphCompileReason("store_attr", [self.frame_summary()])
        )
        self.output.add_output_instructions([copy.copy(inst)])
        self.popn(2)
        self.output.add_output_instructions(
            self.create_call_resume_at(self.next_instruction)
        )

    def DELETE_ATTR(self, inst):
        obj = self.pop()
        BuiltinVariable(delattr).call_function(
            self,  # type: ignore[arg-type]
            [obj, ConstantVariable.create(inst.argval)],
            {},
        )

    def create_call_resume_at(self, offset):
        raise AssertionError(
            f"create_call_resume_at not overridden by subclass {type(self)}"
        )

    def should_compile_partial_graph(self) -> bool:
        raise AssertionError(
            f"should_compile_partial_graph not overridden by subclass {type(self)}"
        )

    @break_graph_if_unsupported(push=0)
    def STORE_SUBSCR(self, inst):
        val, obj, key = self.popn(3)
        obj.call_method(self, "__setitem__", [key, val], {})

    def DELETE_SUBSCR(self, inst):
        obj, key = self.popn(2)
        obj.call_method(self, "__delitem__", [key], {})

    def BUILD_TUPLE(self, inst):
        items = self.popn(inst.argval)
        self.push(TupleVariable(items))

    def BUILD_SLICE(self, inst):
        items = self.popn(inst.argval)
        self.push(SliceVariable(items))

    def BUILD_LIST(self, inst):
        items = self.popn(inst.argval)
        self.push(ListVariable(items, mutation_type=ValueMutationNew()))

    def BUILD_SET(self, inst):
        if config.inject_BUILD_SET_unimplemented_TESTING_ONLY:
            unimplemented_v2(
                gb_type="missing BUILD_SET handler",
                context="",
                explanation="Missing BUILD_SET bytecode handler (for testing purposes).",
                hints=[],
            )
        items = self.popn(inst.argval)
        new_set = SetVariable(items, mutation_type=ValueMutationNew())
        self.push(new_set)

    def BUILD_LIST_UNPACK(self, inst, cls=ListVariable):
        seqs = self.popn(inst.argval)
        items = []
        for seq in seqs:
            try:
                items.extend(seq.force_unpack_var_sequence(self))
            except NotImplementedError:
                unimplemented_v2(
                    gb_type="Failed to unpack object for BUILD_LIST_UNPACK",
                    context=str(seq),
                    explanation=f"{seq} cannot be unpacked into a list for the BUILD_LIST_UNPACK "
                    "bytecode (`[*x, *y, ...]`).",
                    hints=[*graph_break_hints.USER_ERROR],
                )
        self.push(cls(items, mutation_type=ValueMutationNew()))

    def BUILD_TUPLE_UNPACK(self, inst):
        self.BUILD_LIST_UNPACK(inst, cls=TupleVariable)

    BUILD_TUPLE_UNPACK_WITH_CALL = BUILD_TUPLE_UNPACK

    def BUILD_MAP(self, inst):
        items = self.popn(inst.argval * 2)
        d = dict(zip(items[::2], items[1::2]))
        self.push(ConstDictVariable(d, mutation_type=ValueMutationNew()))

    def BUILD_MAP_UNPACK(self, inst):
        items = self.popn(inst.argval)
        # ensure everything is a dict
        items = [BuiltinVariable(dict).call_function(self, [x], {}) for x in items]  # type: ignore[arg-type]
        result = {}
        for x in items:
            assert isinstance(x, ConstDictVariable)
            result.update(x.items)
        self.push(
            ConstDictVariable(
                result,
                mutation_type=ValueMutationNew(),
            )
        )

    BUILD_MAP_UNPACK_WITH_CALL = BUILD_MAP_UNPACK

    def BUILD_CONST_KEY_MAP(self, inst):
        keys = self.pop()
        values = self.popn(inst.argval)
        assert isinstance(keys, TupleVariable)
        assert keys.is_python_constant()

        keys = keys.force_unpack_var_sequence(self)
        assert len(keys) == len(values)

        self.push(
            ConstDictVariable(
                dict(zip(keys, values)),
                mutation_type=ValueMutationNew(),
            )
        )

    def MAP_ADD(self, inst):
        k, v = self.popn(2)
        assert inst.argval > 0
        obj = self.stack[-inst.arg].realize()
        assert isinstance(obj, ConstDictVariable)
        obj.call_method(self, "__setitem__", (k, v), {})  # type: ignore[arg-type]

    def SET_ADD(self, inst):
        v = self.pop()
        assert inst.argval > 0
        obj = self.stack[-inst.arg]
        assert isinstance(obj, SetVariable)
        assert obj.is_mutable()
        return obj.call_method(self, "add", [v], {})

    def SET_UPDATE(self, inst):
        v = self.pop()
        assert inst.argval > 0
        obj = self.stack[-inst.arg]
        assert isinstance(obj, SetVariable)
        assert obj.is_mutable()
        obj.call_method(self, "update", [v], {})

    def LIST_APPEND(self, inst):
        v = self.pop()
        assert inst.argval > 0
        obj = self.stack[-inst.arg].realize()
        assert isinstance(obj, ListVariable)
        assert obj.is_mutable()
        self.output.side_effects.mutation(obj)
        obj.items.append(v)

    def MAKE_FUNCTION(self, inst):
        flags = inst.arg
        if sys.version_info < (3, 11):
            fn_name = self.pop()
        code = self.pop()
        if sys.version_info >= (3, 11):
            # MAKE_FUNCTION behavior actually changed in 3.11, see
            # https://github.com/python/cpython/pull/93189/
            assert hasattr(code.value, "co_qualname")  # type: ignore[attr-defined]
            fn_name = ConstantVariable.create(value=code.value.co_qualname)  # type: ignore[attr-defined]
        defaults = None
        closure = None
        annotations = None
        kwdefaults = None

        if sys.version_info < (3, 13):
            # in 3.13, this is handled in SET_FUNCTION_ATTRIBUTE
            if flags & 0x08:
                closure = self.pop()
            if flags & 0x04:
                annotations = self.pop()
            if flags & 0x02:
                kwdefaults = self.pop()
            if flags & 0x01:
                defaults = self.pop()

        self.push(
            NestedUserFunctionVariable(
                fn_name,
                code,
                self.f_globals,
                defaults,
                kwdefaults,
                annotations,
                closure,
            )
        )

    def UNPACK_SEQUENCE(self, inst):
        seq = self.pop()
        if isinstance(seq, TensorVariable):
            val = seq.unpack_var_sequence(self, idxes=range(inst.argval))  # type: ignore[arg-type]
        elif isinstance(seq, GetAttrVariable) and isinstance(seq.obj, TensorVariable):
            # x, y = a.shape
            proxy = getattr(seq.obj.as_proxy(), seq.name)
            val = [wrap_fx_proxy(self, proxy[i]) for i in range(inst.argval)]
        elif seq.has_force_unpack_var_sequence(self):
            val = seq.force_unpack_var_sequence(self)
        else:
            unimplemented_v2(
                gb_type="Failed to unpack object for UNPACK_SEQUENCE",
                context=str(seq),
                explanation=f"{seq} cannot be unpacked into a list for the UNPACK_SEQUENCE bytecode "
                "(i.e. `a, b, c = d`).",
                hints=[*graph_break_hints.USER_ERROR],
            )
        if len(val) != inst.argval:
            unimplemented_v2(
                gb_type="Length mismatch when unpacking object for UNPACK_SEQUENCE",
                context=f"expected length: {inst.argval}, actual: {len(val)}",
                explanation=f"{seq} unpacked to a list for the UNPACK_SEQUENCE bytecode "
                "(i.e. `a, b, c = d`) with unexpected length.",
                hints=[*graph_break_hints.DYNAMO_BUG],
            )
        for i in reversed(val):
            self.push(i)

    def UNPACK_EX(self, inst):
        assert 0 <= inst.argval <= 0xFFFF
        prefix = inst.argval & 0xFF  # low byte
        suffix = inst.argval >> 8  # high byte
        seq = self.pop()
        if seq.has_force_unpack_var_sequence(self):
            vals = list(seq.force_unpack_var_sequence(self))
            assert len(vals) >= prefix + suffix
            vals_prefix = vals[:prefix]
            vals_list = vals[prefix : len(vals) - suffix]
            vals_suffix = vals[len(vals) - suffix :]
            for item in reversed(vals_suffix):
                self.push(item)
            self.push(TupleVariable(vals_list))
            for item in reversed(vals_prefix):
                self.push(item)
        else:
            unimplemented_v2(
                gb_type="Failed to unpack object for UNPACK_EX",
                context=str(seq),
                explanation=f"{seq} cannot be unpacked into a list for the UNPACK_EX bytecode.",
                hints=[*graph_break_hints.USER_ERROR],
            )

    def NOP(self, inst):
        pass

    def POP_TOP(self, inst):
        self.pop()

    def ROT_TWO(self, inst):
        a = self.pop()
        b = self.pop()
        self.push(a)
        self.push(b)

    def ROT_THREE(self, inst):
        a = self.pop()
        b = self.pop()
        c = self.pop()
        self.push(a)
        self.push(c)
        self.push(b)

    def ROT_FOUR(self, inst):
        a = self.pop()
        b = self.pop()
        c = self.pop()
        d = self.pop()
        self.push(a)
        self.push(d)
        self.push(c)
        self.push(b)

    def DUP_TOP(self, inst):
        a = self.pop()
        self.push(a)
        self.push(a)

    def DUP_TOP_TWO(self, inst):
        a = self.pop()
        b = self.pop()
        self.push(b)
        self.push(a)
        self.push(b)
        self.push(a)

    def _convert_value(self, value, flag):
        if flag == 1:
            return BuiltinVariable(str).call_function(self, [value], {})  # type: ignore[arg-type]
        elif flag == 2:
            return BuiltinVariable(repr).call_function(self, [value], {})  # type: ignore[arg-type]
        elif flag == 3:
            return BuiltinVariable(ascii).call_function(self, [value], {})  # type: ignore[arg-type]
        return value

    def _format_value(self, fmt_spec, flags):
        value = self.pop()
        if isinstance(value, SymNodeVariable):
            from torch._dynamo.variables.lazy import (
                LazySymNodeFormatString,
                LazyVariableTracker,
            )

            value = LazyVariableTracker.create(
                LazySymNodeFormatString(value, fmt_spec), source=value.source
            )
            self.push(value)
            return

        value = self._convert_value(value, flags & 0x03)

        fmt_var = ConstantVariable.create("{:" + fmt_spec.as_python_constant() + "}")

        self.call_function(BuiltinVariable(str.format), [fmt_var, value], {})

    def FORMAT_VALUE(self, inst):
        flags = inst.arg
        if (flags & 0x04) == 0x04:
            fmt_spec = self.pop()
        else:
            fmt_spec = ConstantVariable.create("")

        return self._format_value(fmt_spec, flags)

    def BUILD_STRING(self, inst):
        format_string_parts: list[str] = []
        args: list[VariableTracker] = []
        kwargs: dict[str, VariableTracker] = {}
        for part in self.popn(inst.arg):
            if isinstance(part, ConstantVariable):
                format_string_parts.append("{}")
                args.append(part)
            elif isinstance(part, variables.StringFormatVariable):
                format_string_parts.append(part.format_string)
                args.extend(part.sym_args)
                if set(kwargs.keys()) & set(part.sym_kwargs.keys()):
                    unimplemented_v2(
                        gb_type="BUILD_STRING key conflict",
                        context=f"format_string_parts: {format_string_parts}, kwargs: {kwargs}, part.sym_kwargs: {part.sym_kwargs}",
                        explanation="Failed to build format string due to key conflict",
                        hints=[*graph_break_hints.USER_ERROR],
                    )
                kwargs.update(part.sym_kwargs)
            else:
                unimplemented_v2(
                    gb_type="BUILD_STRING type error",
                    context=str(part),
                    explanation="Format string part type is not correct - expected constant or format string.",
                    hints=[*graph_break_hints.USER_ERROR],
                )
        self.push(
            variables.StringFormatVariable.create(
                "".join(format_string_parts), args, kwargs
            )
        )

    def IS_OP(self, inst):
        assert inst.argval == 0 or inst.argval == 1
        if inst.argval == 0:
            new_argval = "is"
        else:
            new_argval = "is not"
        new_inst = create_instruction("COMPARE_OP", argval=new_argval)
        self.COMPARE_OP(new_inst)

    def CONTAINS_OP(self, inst):
        assert inst.argval == 0 or inst.argval == 1
        left, right = self.popn(2)
        op = inst.argval
        self.push(right.call_method(self, "__contains__", [left], {}))
        if op == 1:
            self.UNARY_NOT(inst)

    def LIST_EXTEND(self, inst):
        v = self.pop()
        assert inst.argval > 0
        obj = self.stack[-inst.arg]
        assert isinstance(obj, ListVariable)
        assert obj.is_mutable()
        obj.call_method(self, "extend", [v], {})

    def LIST_TO_TUPLE(self, inst):
        self.push(BuiltinVariable(tuple).call_function(self, [self.pop()], {}))  # type: ignore[arg-type]

    def STOPITERATION_ERROR(self, inst):
        # wrap the generator body in a try: ... except StopIteration: ... which
        # converts the StopIteration into a RuntimeError
        # https://peps.python.org/pep-0479/
        # https://github.com/python/cpython/pull/99006
        # https://github.com/python/cpython/commit/28187141cc34063ef857976ddbca87ba09a882c2
        val = self.stack[-1]
        assert isinstance(val, ExceptionVariable)
        if val.exc_type is StopIteration:
            new_val = variables.BuiltinVariable(RuntimeError).call_function(self, [], {})  # type: ignore[arg-type]
            self.stack[-1] = new_val

    def DICT_MERGE(self, inst):
        v = self.pop()
        assert inst.argval > 0
        obj = self.stack[-inst.arg].realize()
        assert isinstance(obj, ConstDictVariable)
        assert obj.is_mutable()
        obj.call_method(self, "update", [v], {})

    DICT_UPDATE = DICT_MERGE

    def GEN_START(self, inst):
        self.pop()

    def GET_LEN(self, inst):
        tos = self.stack[-1]
        if tos.is_python_constant():
            self.push(ConstantVariable.create(len(tos.as_python_constant())))
        else:
            self.push(tos.call_method(self, "__len__", [], {}))

    def MATCH_MAPPING(self, inst):
        tos = self.stack[-1]
        assert isinstance(tos, ConstDictVariable)
        if isinstance(tos.items, collections.abc.Mapping):
            self.push(ConstantVariable.create(True))
        else:
            self.push(ConstantVariable.create(False))

    def MATCH_SEQUENCE(self, inst):
        tos = self.stack[-1]
        assert tos.is_python_constant()
        tos_value = tos.as_python_constant()
        if isinstance(tos_value, collections.abc.Sequence) and not isinstance(
            tos_value, (str, bytes, bytearray)
        ):
            self.push(ConstantVariable.create(True))
        else:
            self.push(ConstantVariable.create(False))

    def MATCH_KEYS(self, inst):
        tos = self.stack[-1]
        tos1 = self.stack[-2]
        assert isinstance(tos1, ConstDictVariable)

        if all(k in tos1 for k in tos):  # type: ignore[attr-defined]
            self.push(TupleVariable([tos1.getitem_const(self, k) for k in tos]))  # type: ignore[attr-defined,arg-type]
            if sys.version_info < (3, 11):
                self.push(ConstantVariable.create(True))
        else:
            self.push(ConstantVariable.create(None))
            if sys.version_info < (3, 11):
                self.push(ConstantVariable.create(False))

    def LOAD_ASSERTION_ERROR(self, inst):
        self.load_builtin_from_argval("AssertionError")

    UNARY_POSITIVE = stack_op(operator.pos)
    UNARY_NEGATIVE = stack_op(operator.neg)
    UNARY_NOT = stack_op(operator.not_)
    UNARY_INVERT = stack_op(operator.invert)

    BINARY_POWER = stack_op(operator.pow)
    BINARY_MULTIPLY = stack_op(operator.mul)
    BINARY_MATRIX_MULTIPLY = stack_op(operator.matmul)
    BINARY_FLOOR_DIVIDE = stack_op(operator.floordiv)
    BINARY_TRUE_DIVIDE = stack_op(operator.truediv)
    BINARY_MODULO = stack_op(operator.mod)
    BINARY_REMAINDER = stack_op(operator.mod)
    BINARY_ADD = stack_op(operator.add)
    BINARY_SUBTRACT = stack_op(operator.sub)
    BINARY_SUBSCR = break_graph_if_unsupported(push=1)(stack_op(operator.getitem))
    BINARY_LSHIFT = stack_op(operator.lshift)
    BINARY_RSHIFT = stack_op(operator.rshift)
    BINARY_AND = stack_op(operator.and_)
    BINARY_OR = stack_op(operator.or_)
    BINARY_XOR = stack_op(operator.xor)

    INPLACE_POWER = stack_op(operator.ipow)
    INPLACE_MULTIPLY = stack_op(operator.imul)
    INPLACE_MATRIX_MULTIPLY = stack_op(operator.imatmul)
    INPLACE_FLOOR_DIVIDE = stack_op(operator.ifloordiv)
    INPLACE_TRUE_DIVIDE = stack_op(operator.itruediv)
    INPLACE_MODULO = stack_op(operator.imod)
    INPLACE_REMAINDER = stack_op(operator.imod)
    INPLACE_ADD = stack_op(operator.iadd)
    INPLACE_SUBTRACT = stack_op(operator.isub)
    INPLACE_LSHIFT = stack_op(operator.ilshift)
    INPLACE_RSHIFT = stack_op(operator.irshift)
    INPLACE_AND = stack_op(operator.iand)
    INPLACE_XOR = stack_op(operator.ixor)
    INPLACE_OR = stack_op(operator.ior)

    # 3.11 opcodes
    def RESUME(self, inst):
        if inst.arg == 0:
            self.append_prefix_inst(inst)
            self.accept_prefix_inst = False
        else:
            assert not self.accept_prefix_inst

    if sys.version_info >= (3, 11):

        def BINARY_OP(self, inst):
            return _binary_op_lookup[inst.arg](self, inst)

    def PRECALL(self, inst):
        pass

    def KW_NAMES(self, inst):
        kw_names = self.code_options["co_consts"][inst.arg]
        assert isinstance(kw_names, tuple)
        for name in kw_names:
            assert isinstance(name, str)
        assert self.kw_names is None
        self.kw_names = ConstantVariable.create(value=kw_names)  # type: ignore[assignment]

    def PUSH_NULL(self, inst):
        self.push(NullVariable())

    def _call(self, inst, call_kw=False):
        # see https://docs.python.org/3.11/library/dis.html#opcode-CALL
        # for convention
        if call_kw:
            # TOS is kw_names for CALL_KW instruction
            assert sys.version_info >= (3, 13)
            kw_names = self.pop()
            assert isinstance(kw_names, TupleVariable) and kw_names.is_python_constant()
            kw_names = kw_names.as_python_constant()
        else:
            kw_names = self.kw_names.value if self.kw_names else ()

        contents = self.popn(inst.arg + 2)
        if sys.version_info >= (3, 13):
            # NULL and callable swapped
            fn = contents[0]
            args = [] if isinstance(contents[1], NullVariable) else [contents[1]]
        else:
            if isinstance(contents[0], NullVariable):
                fn = contents[1]
                args = []
            else:
                fn = contents[0]
                args = [contents[1]]

        if kw_names:
            args = args + contents[2 : -len(kw_names)]
            kwargs_list = contents[-len(kw_names) :]
            kwargs = dict(zip(kw_names, kwargs_list))
            assert len(kwargs) == len(kw_names)
        else:
            args = args + contents[2:]
            kwargs = {}

        try:
            # if call_function fails, need to set kw_names to None, otherwise
            # a subsequent call may have self.kw_names set to an old value
            self.call_function(fn, args, kwargs)
        finally:
            self.kw_names = None

    @break_graph_if_unsupported(push=1)
    def CALL(self, inst):
        self._call(inst)

    def COPY(self, inst):
        self.push(self.stack[-inst.arg])

    def SWAP(self, inst):
        self.stack[-1], self.stack[-inst.arg] = self.stack[-inst.arg], self.stack[-1]

    JUMP_BACKWARD = jump
    JUMP_BACKWARD_NO_INTERRUPT = jump

    POP_JUMP_FORWARD_IF_TRUE = generic_jump(operator.truth, False)
    POP_JUMP_BACKWARD_IF_TRUE = generic_jump(operator.truth, False)
    POP_JUMP_FORWARD_IF_FALSE = generic_jump(operator.not_, False)
    POP_JUMP_BACKWARD_IF_FALSE = generic_jump(operator.not_, False)

    def CACHE(self, inst):
        pass

    def BEFORE_WITH(self, inst):
        self.setup_or_before_with(inst)

    def setup_or_before_with(self, inst):
        ctx = self.pop()
        if not isinstance(
            ctx, (ContextWrappingVariable, GenericContextWrappingVariable)
        ):
            unimplemented_v2(
                gb_type="Unsupported context manager",
                context=f"Attempted SETUP_WITH/BEFORE_WITH on {ctx}",
                explanation=f"Dynamo does not know how to enter a `{ctx.python_type_name()}` context manager.",
                hints=[
                    "Avoid using the unsupported context manager.",
                    "File an issue to PyTorch. Simple context managers can potentially be supported, "
                    "but note that context managers can't be supported in general",
                ],
            )

        if (
            isinstance(ctx, GenericContextWrappingVariable)
            and not ctx.supports_graph_breaks()
        ):
            self.generic_context_manager_depth += 1

        # Need this redundant check for mypy
        assert isinstance(
            ctx, (ContextWrappingVariable, GenericContextWrappingVariable)
        )

        exit = WithExitFunctionVariable(
            ctx,
            inst.target,
        )

        if sys.version_info >= (3, 11):
            # See create_call_resume_at for block stack details.
            # Only push a block if the current instruction's block is a
            # with block that is not nested in a try block - that is, the current
            # instruction's block target is the same as the top block's target.
            if inst.exn_tab_entry and (
                not self.block_stack
                or inst.exn_tab_entry.target is not self.block_stack[-1].target
            ):
                target = None
            else:
                target = self.next_instruction.exn_tab_entry.target
        else:
            target = inst.target

        if target:
            if isinstance(self, InstructionTranslator):
                self.block_stack.append(
                    BlockStackEntry(inst, target, len(self.stack), ctx)
                )
            else:
                self.block_stack.append(BlockStackEntry(inst, target, len(self.stack)))

        self.push(exit)
        self.push(ctx.enter(self))

    def append_prefix_inst(self, inst):
        assert self.accept_prefix_inst
        self.prefix_insts.append(inst)

    def MAKE_CELL(self, inst):
        if sys.version_info >= (3, 12) and not self.accept_prefix_inst:
            # In 3.12+, MAKE_CELL is not longer necessarily a prefix instruction.
            # It can be generated by inlined comprehensions.
            assert isinstance(self.symbolic_locals[inst.argval], NullVariable)
            self.symbolic_locals[inst.argval] = (
                self.output.side_effects.track_cell_new()
            )
        else:
            self.append_prefix_inst(inst)

    def COPY_FREE_VARS(self, inst):
        self.append_prefix_inst(inst)

    def RETURN_GENERATOR(self, inst):
        self.append_prefix_inst(inst)

    # 3.12 opcodes
    # BINARY/STORE_SLICE opcodes are broken down into
    # BUILD_SLICE 2 and BINARY/STORE_SUBSCR

    def END_FOR(self, inst):
        if sys.version_info >= (3, 13):
            self.pop()
        else:
            self.popn(2)

    def LOAD_FAST_CHECK(self, inst):
        if isinstance(self.symbolic_locals[inst.argval], NullVariable):
            unimplemented_v2(
                gb_type="LOAD_FAST_CHECK on uninitialized variable",
                context=inst.argval,
                explanation=f"Attempted to load uninitialized local variable {inst.argval}",
                hints=[*graph_break_hints.USER_ERROR],
            )
        self.LOAD_FAST(inst)

    def LOAD_FAST_AND_CLEAR(self, inst):
        if inst.argval not in self.symbolic_locals:
            self.push(NullVariable())
        else:
            self.LOAD_FAST(inst)
        self.symbolic_locals[inst.argval] = NullVariable()

    def LOAD_SUPER_ATTR(self, inst):
        self.CALL_FUNCTION(dataclasses.replace(inst, argval=2))
        if inst.arg & 1:
            self.LOAD_METHOD(inst)
        else:
            self._load_attr(inst)

    def CALL_INTRINSIC_1(self, inst):
        if inst.argval == 3:
            # INTRINSIC_STOPITERATION_ERROR
            self.STOPITERATION_ERROR(inst)
        elif inst.argval == 5:
            # INTRINSIC_UNARY_POSITIVE
            self.UNARY_POSITIVE(inst)
        elif inst.argval == 6:
            # INTRINSIC_LIST_TO_TUPLE
            self.push(TupleVariable(self.pop().force_unpack_var_sequence(self)))
        else:
            unimplemented_v2(
                gb_type="Missing CALL_INTRINSIC_1 handler",
                context=f"CALL_INTRINSIC_1 operand: {inst.argval}",
                explanation=f"No handler implemented for CALL_INTRINSIC_1 {inst.argval} instruction.",
                hints=[*graph_break_hints.SUPPORTABLE],
            )

    def END_SEND(self, inst):
        tos = self.pop()
        self.pop()
        self.push(tos)

    # 3.13 opcodes
    # fused instructions LOAD_FAST_LOAD_FAST, STORE_FAST_STORE_FAST, STORE_FAST_LOAD_FAST
    # are broken down.
    @break_graph_if_unsupported(push=1)
    def CALL_KW(self, inst):
        self._call(inst, call_kw=True)

    def TO_BOOL(self, inst):
        # TO_BOOL only precedes a conditional jump or UNARY_NOT (see compile.c in CPython)
        # So we can skip this instruction as long as we remember to codegen a TO_BOOL
        # before conditional jumps/UNARY_NOT.
        assert self.next_instruction.opname in (
            "POP_JUMP_IF_TRUE",
            "POP_JUMP_IF_FALSE",
            "UNARY_NOT",
        )

    def SET_FUNCTION_ATTRIBUTE(self, inst):
        flags = inst.arg
        fn = self.pop()
        assert isinstance(fn, NestedUserFunctionVariable)
        attr = self.pop()

        if flags & 0x08:
            fn.closure = attr
        elif flags & 0x04:
            fn.annotations = attr
        elif flags & 0x02:
            fn.kwdefaults = attr
        elif flags & 0x01:
            fn.defaults = attr

        self.push(fn)

    def CONVERT_VALUE(self, inst):
        self.push(self._convert_value(self.pop(), inst.argval))

    def FORMAT_SIMPLE(self, inst):
        self._format_value(ConstantVariable.create(""), 0)

    def FORMAT_WITH_SPEC(self, inst):
        self._format_value(self.pop(), 0)

    def is_non_empty_graph(self):
        if self.output.count_calls() > 1:
            # perf optimization only
            self.is_non_empty_graph = lambda: True  # type: ignore[method-assign]
            return True
        return False

    def format_frame_summary(self, additional_stack_frames=None):
        if additional_stack_frames is None:
            additional_stack_frames = []
        return "".join(
            traceback.format_list(
                [self.frame_summary()] + list(reversed(additional_stack_frames))
            )
        )

    def frame_summary(self):
        return traceback.FrameSummary(
            getattr(self.f_code, "co_filename", "<unknown>"),
            self.lineno,
            getattr(self.f_code, "co_name", "<unknown>"),
            lookup_line=False,
        )

    def is_co_filename_from_nn_modules(self):
        filename = getattr(self.f_code, "co_filename", "<unknown>")
        nn_modules_pattern = re.compile(r".*torch/nn/modules.*")
        return nn_modules_pattern.match(filename) is not None

    def store_global_weakref_by_id(self, prefix, value):
        global_name = self.output.install_global_by_id(prefix, weakref.ref(value))
        install_guard(
            GlobalWeakRefSource(global_name).make_guard(GuardBuilder.WEAKREF_ALIVE)
        )
        return global_name

    @property
    def fake_mode(self):
        return self.output.tracing_context.fake_mode

    @contextlib.contextmanager
    def strict_translation_mode(self, check_fn: Callable[[VariableTracker], bool]):
        """
        Strict mode is enabled on a per-VariableTracker level depending on the return value of check_fn(node).
        """
        prior = self.strict_checks_fn
        self.strict_checks_fn = check_fn
        try:
            yield
        finally:
            self.strict_checks_fn = prior

    def speculate(self) -> SpeculationEntry:
        assert self.instruction_pointer is not None
        assert self.instruction_pointer > 0
        return self.speculation_log.next(
            self.f_code.co_filename,
            self.lineno,
            self.instruction_pointer - 1,
            self.instructions[self.instruction_pointer - 1],
        )

    def __init__(
        self,
        output: OutputGraph,
        instructions: list[Instruction],
        f_locals: dict[str, Any],
        f_globals: dict[str, Any],
        f_builtins: dict[str, Any],
        code_options: dict[str, Any],
        symbolic_locals: dict[str, VariableTracker],
        symbolic_globals: dict[str, VariableTracker],
        symbolic_torch_function_state: SymbolicTorchFunctionState,
        f_code: types.CodeType,
        export: bool,
        inline_depth: int,
        speculation_log: SpeculationLog,
        distributed_state: Optional[DistributedState],
        # This determines whether to use the execution recorder.
        closure: Optional[tuple[types.CellType]] = None,
    ) -> None:
        super().__init__()
        self.speculation_log = speculation_log
        self.distributed_state = distributed_state

        # Mutable state checkpointed by copy_graphstate()
        self.output = output
        self.symbolic_locals = symbolic_locals
        self.symbolic_globals = symbolic_globals
        self.symbolic_torch_function_state = symbolic_torch_function_state
        self.stack = []
        self.instruction_pointer = 0
        self.current_instruction = create_instruction("NOP")
        self.block_stack = []
        # states before SETUP_WITH for checkpointing and fallback
        self.generic_context_manager_depth = 0
        self.lineno = -1
        self.kw_names = None
        self.accept_prefix_inst = True
        self.prefix_insts = []
        self.exn_vt_stack = []

        # Properties of the input/output code
<<<<<<< HEAD
        self.instructions: List[Instruction] = instructions
        self.indexof: Dict[Instruction, int] = get_indexof(self.instructions)
        self.f_locals: Dict[str, Any] = (
            f_locals  # needed for recording accessed locals for replay
        )
        self.f_globals: Dict[str, Any] = f_globals
        self.f_builtins: Dict[str, Any] = f_builtins
        self.code_options: Dict[str, Any] = code_options
=======
        self.instructions: list[Instruction] = instructions
        self.indexof: dict[Instruction, int] = get_indexof(self.instructions)
        self.f_locals: dict[
            str, Any
        ] = f_locals  # needed for recording accessed locals for replay
        self.f_globals: dict[str, Any] = f_globals
        self.f_builtins: dict[str, Any] = f_builtins
        self.code_options: dict[str, Any] = code_options
>>>>>>> d48eb58d
        self.f_code: types.CodeType = f_code

        # Execution record for replaying errors
        if closure is not None and config.replay_record_enabled:
            self.exec_recorder = ExecutionRecorder(
                code=f_code, closure=closure, code_options=code_options
            )
        else:
            self.exec_recorder = None
        # Stack of module being parsed, current nn.module is at the end of ordered dict.
        # The first field of tuple is the fully qualified name of current module
        # in original hierarchy.  The second field is the type of current nn.module
        self.nn_module_stack: dict[str, tuple[str, type[Any]]] = {}
        self.num_calls: dict[str, int] = {}
        # Flag to indicate whether tracing is used for export.
        self.export = export
        self.one_graph = False

        self.current_speculation = None

        self.strict_checks_fn = None

        if sys.version_info >= (3, 10):
            from .resume_execution import (
                CO_ASYNC_GENERATOR,
                CO_COROUTINE,
                CO_GENERATOR,
                CO_ITERABLE_COROUTINE,
            )

            if f_code.co_flags & (
                CO_GENERATOR | CO_COROUTINE | CO_ITERABLE_COROUTINE | CO_ASYNC_GENERATOR
            ):
                self.push(BuiltinVariable(None))

        self.inline_depth = inline_depth
        self.inconsistent_side_effects = False
        self._constants_cache: list[Optional[VariableTracker]] = [None] * len(
            f_code.co_consts
        )
        linecache.lazycache(f_code.co_filename, f_globals)


class InstructionTranslator(InstructionTranslatorBase):
    @staticmethod
    def current_tx() -> "InstructionTranslator":
        return tls.current_tx

    @contextlib.contextmanager
    def set_current_tx(self):
        prior = getattr(tls, "current_tx", None)
        tls.current_tx = self
        try:
            yield
        finally:
            tls.current_tx = prior

    def __init__(
        self,
        instructions: list[Instruction],
        f_code,
        f_locals,
        f_globals,
        f_builtins,
        closure,
        torch_function_mode_stack,
        code_options,
        compiler_fn,
        one_graph,
        export,
        export_constraints,
        frame_state,
        speculation_log: SpeculationLog,
        distributed_state: Optional[DistributedState],
    ) -> None:
        _step_logger()(
            logging.INFO,
            f"torchdynamo start tracing {f_code.co_name} {code_options['co_filename']}:{code_options['co_firstlineno']}",
        )
        super().__init__(
            output=OutputGraph(
                code_options,
                compiler_fn,
                self,
                export,
                export_constraints,
                frame_state,
                local_scope=f_locals,
                global_scope=f_globals,
                f_code=f_code,
                torch_function_mode_stack=torch_function_mode_stack,
            ),
            instructions=instructions,
            f_locals=f_locals,
            f_globals=f_globals,
            f_builtins=f_builtins,
            closure=closure,
            code_options=code_options,
            symbolic_locals={},  # set below
            # A global var is inserted only after a STORE_GLOBAL happens to it
            symbolic_globals={},
            symbolic_torch_function_state=None,  # type: ignore[arg-type] # set below
            f_code=f_code,
            export=export,
            inline_depth=0,
            speculation_log=speculation_log,
            distributed_state=distributed_state,
        )

        self._throw_if_in_functorch()

        # as soon as we create the tracing context we should keep it active, so any calls
        # into dynamo apis can rely on finding it
        with tracing(self.output.tracing_context), self.set_current_tx():
            self.one_graph: bool = one_graph
            self.export = export
            if self.export:
                assert self.one_graph, (
                    "Export without one graph - something has gone wrong."
                )

            self.symbolic_locals = {}
            # Populate `symbolic_locals` with non-cell variables.
            cell_and_freevars: set[str] = set(self.cell_and_freevars())
            for name, value in f_locals.items():
                if name not in cell_and_freevars:
                    var = LazyVariableTracker.create(
                        value, LocalSource(name, is_input=True)
                    )
                    self.symbolic_locals[name] = var

            # Populate `symbolic_locals` with cells created by this frame,
            # effectively implementing the `MAKE_CELL` instructions.
            side_effects = self.output.side_effects
            for name in self.cellvars():
                if name in f_locals:
                    # This models cells that are also function inputs.
                    value = f_locals[name]
                    # NOTE: root frame inputs that are captured by a nested
                    # function become special cell objects -- they exist in
                    # `f_locals` as contents of the cells, rather than the cells
                    # objects themselves.
                    #
                    # In Dynamo, we choose to represent such input cell objects
                    # as newly created (rather than pre-existing) cell objects,
                    # because
                    #
                    # 1. The reason for representing a pre-existing cell object
                    # is to emit guard or codegen mutations. However, local
                    # cells should never be used for guards. Moreover, at this
                    # point these input cell objects should've never been
                    # accessed by anyone else, since Dynamo intercepts the frame
                    # right after its evaluation starts, i.e., right after these
                    # cell objects are created. So they should have no external
                    # reference, meaning no mutation needs to be propagated.
                    #
                    # 2. This conveniently allows codegen to prune away
                    # mutations to these cells, unless they escape the frame.
                    contents_source = LocalSource(
                        name, is_input=True, is_derefed_cell_contents=True
                    )
                    contents_var: VariableTracker = LazyVariableTracker.create(
                        value, contents_source
                    )
                    cell_var = side_effects.track_cell_new()
                    side_effects.store_cell(cell_var, contents_var)
                else:
                    cell_var = side_effects.track_cell_new()
                cell_var.local_name = name
                self.symbolic_locals[name] = cell_var

            # Populate `symbolic_locals` with cells captured by this frame,
            # effectively implementing the `COPY_FREE_VARS` instruction.
            for name, cell in zip(self.freevars(), closure):
                cell_source = LocalCellSource(name)
                contents_source = LocalSource(name, is_derefed_cell_contents=True)
                try:
                    contents_var = LazyVariableTracker.create(
                        cell.cell_contents, contents_source
                    )
                except ValueError:
                    # Cell has not yet been assigned
                    contents_var = variables.DeletedVariable()
                cell_var = side_effects.track_cell_existing(
                    cell_source, cell, contents_var
                )
                cell_var.local_name = name
                self.symbolic_locals[name] = cell_var

            self.symbolic_torch_function_state = SymbolicTorchFunctionState(
                torch_function_mode_stack
            )

            self.debug_locals: list[tuple[VariableTracker, list[VariableTracker]]] = []
            if export:
                # export gets confused if we never realize unused inputs
                # in export mode just eagerly realize everything
                self.symbolic_locals = variables.LazyVariableTracker.realize_all(
                    self.symbolic_locals
                )

    def _throw_if_in_functorch(self):
        # Fallback to eager in case of a graph break inside vmap
        eager = torch._dynamo.lookup_backend("eager")
        compiler_fn = inspect.getattr_static(
            self.output.compiler_fn, "compiler_fn", self.output.compiler_fn
        )
        ci = torch._C._functorch.peek_interpreter_stack()
        forbidden_keys = (
            torch._C._functorch.TransformType.Vmap,
            torch._C._functorch.TransformType.Grad,
            torch._C._functorch.TransformType.Jvp,
        )

        if ci is not None and ci.key() in forbidden_keys and compiler_fn is not eager:
            name = ci.key().name.lower()
            msg = (
                "If you are reaching here, it means dynamo failed for one of the following reasons:\n"
                # Calling a torch.compiled function
                f"- Calling torch.func.{name}(compiled_fn) function from eager mode is not supported. "
                f"Ensure that torch.func.{name} is also wrapped within a torch.compile function. "
                "For more information, see PyTorch issue #128711.\n"
                # if it reaches here, it means Dynamo failed to inline a functorch function
                f"- torch.func.{name}(fn) requires the function to be inlined by dynamo"
            )
            unimplemented_v2(
                gb_type="Unsupported functorch tracing attempt",
                context="",
                explanation=msg,
                hints=[],
            )

    def get_example_value(self, source: Source):
        if isinstance(source, LocalSource):
            return self.f_locals[source.local_name]
        if isinstance(source, GlobalSource):
            return self.f_globals[source.global_name]
        raise KeyError

    def run(self):
        super().run()

    def should_compile_partial_graph(self):
        if sys.version_info >= (3, 11):
            # Do not compile if current instruction's block is not the top with block
            entry = self.current_instruction.exn_tab_entry
            if entry and (
                not self.block_stack or entry.target is not self.block_stack[-1].target
            ):
                return False
        return (
            all(b.can_restore() for b in self.block_stack)
            and not self.one_graph
            and self.generic_context_manager_depth == 0
        )

    def create_call_resume_at(self, inst):
        self.instruction_pointer = None

        if inst.opname == "RETURN_VALUE":
            return [create_instruction("RETURN_VALUE")]
        elif inst.opname == "RETURN_CONST":
            return [create_instruction("RETURN_CONST", argval=inst.argval)]

        reads = livevars_analysis(self.instructions, inst)
        all_argnames = tuple(
            k
            for k in self.symbolic_locals.keys()
            if k in reads and k not in self.cell_and_freevars()
        )
        # NOTE: do not use isinstance, since it realizes lazy VT's
        argnames = tuple(
            k
            for k in all_argnames
            if not type.__instancecheck__(NullVariable, self.symbolic_locals[k])
        )
        argnames_null = tuple(
            k
            for k in all_argnames
            if type.__instancecheck__(NullVariable, self.symbolic_locals[k])
        )
        if sys.version_info < (3, 12):
            assert len(argnames_null) == 0, "variables should not be NULL in < 3.12"

        cg = PyCodegen(self)

        # Handle inactive context variables.
        # The resume function assumes that context variables are the class, NOT the object.
        # e.g. torch.set_grad_enabled(True) will be reconstructed as torch.set_grad_enabled
        stack_ctx_vars = []
        for i, var in enumerate(self.stack):
            if type.__instancecheck__(ContextWrappingVariable, var):
                ctx = cast(ContextWrappingVariable, var)
                target_values = (
                    () if ctx.target_values is None else tuple(ctx.target_values)
                )
                stack_ctx_vars.append((i, target_values))
                # Replace the current stack var with the context class
                ctx.reconstruct_type(cg)
                cg.extend_output(create_swap(len(self.stack) - i + 1))
                cg.append_output(create_instruction("POP_TOP"))

        argnames_ctx_vars = []
        for name in argnames:
            if type.__instancecheck__(
                ContextWrappingVariable, var := self.symbolic_locals[name]
            ):
                ctx = cast(ContextWrappingVariable, var)
                target_values = (
                    () if ctx.target_values is None else tuple(ctx.target_values)
                )
                argnames_ctx_vars.append((name, target_values))
                # Replace the local with the context class
                ctx.reconstruct_type(cg)
                cg.append_output(create_instruction("STORE_FAST", argval=name))

        # Python does not allow null to be an arg to a function, so
        # we remove nulls from the stack and restore them in the
        # prologue of the resume function

        # sorted list of indices of nulls on the stack
        null_idxes: list[int] = []
        if sys.version_info >= (3, 11):
            # find indices of NullVariables
            for i, var in enumerate(self.stack):
                if type.__instancecheck__(NullVariable, var):
                    null_idxes.append(i)
            # generate bytecode to pop the nulls
            null_cnt = 0
            for i, var in enumerate(reversed(self.stack)):
                if type.__instancecheck__(NullVariable, var):
                    for j in range(2, i + 2 - null_cnt):
                        cg.append_output(create_instruction("SWAP", arg=j))
                    cg.extend_output(cg.pop_null())
                    null_cnt += 1

        # we popped all nulls from the stack at runtime,
        # so we should not count NullVariables
        stack_len = len(self.stack) - len(null_idxes)
        nargs = stack_len + len(argnames)

        name = unique_id(f"__resume_at_{inst.offset}")

        new_code: types.CodeType = ContinueExecutionCache.lookup(
            self.f_code,
            self.lineno,
            inst.offset,
            tuple(b.target.offset for b in self.block_stack),
            stack_len,
            argnames,
            argnames_null,
            tuple(b.resume_fn() for b in self.block_stack),
            tuple(stack_ctx_vars),
            tuple(argnames_ctx_vars),
            tuple(null_idxes),
        )

        # Add original GraphModule context to the resume function to handle
        # the case of a graph break while tracing a GraphModule
        orig_graphmodule_maybe = code_context.get_context(self.f_code).get(
            "orig_graphmodule", lambda: None
        )()
        if orig_graphmodule_maybe is not None:
            code_context.get_context(new_code)["orig_graphmodule"] = weakref.ref(
                orig_graphmodule_maybe
            )

        if new_code.co_freevars:
            # expose code object for debugging purposes
            self.output.install_global_unsafe(name, new_code)
            cg.make_function_with_closure(name, new_code, True, stack_len)
        else:
            # This is safe: we pre-generate a unique name
            self.output.install_global_unsafe(
                name, types.FunctionType(new_code, self.f_globals, name)
            )
            cg.extend_output(cg.load_function_name(name, True, stack_len))

        cg.extend_output([cg.create_load(k) for k in argnames])
        cg.extend_output(create_call_function(nargs, False))
        cg.append_output(create_instruction("RETURN_VALUE"))
        return cg.get_instructions()

    def symbolic_locals_contain_module_class(self):
        for v in self.symbolic_locals.values():
            if isinstance(v, UserDefinedClassVariable) and issubclass(
                v.as_python_constant(), torch.nn.Module
            ):
                return True
        return False

    def replace_tos_if_return_is_generator(self):
        if (
            len(self.stack)
            and (tos := self.stack[-1])
            and isinstance(tos, LocalGeneratorObjectVariable)
        ):
            self.stack[-1] = ListIteratorVariable(
                tos.force_unpack_var_sequence(self),
                mutation_type=ValueMutationNew(),
            )

    def _return(self, inst):
        self.replace_tos_if_return_is_generator()

        if (
            not config.allow_empty_graphs
            and self.output.count_calls() == 0
            and not self.inconsistent_side_effects
            and not self.symbolic_locals_contain_module_class()
            and not self.export
            and not self.one_graph
        ):
            raise exc.SkipFrame("because no content in function call")

        self.instruction_pointer = None
        _step_logger()(
            logging.INFO,
            f"torchdynamo done tracing {self.f_code.co_name} ({inst.opname})",
        )
        log.debug("%s triggered compile", inst.opname)
        self.output.compile_subgraph(
            self,
            reason=GraphCompileReason(
                "return_value", [self.frame_summary()], graph_break=False
            ),
        )
        return_inst = (
            create_instruction("RETURN_VALUE")
            if inst.opname == "RETURN_VALUE"
            else create_instruction("RETURN_CONST", argval=inst.argval)
        )
        self.output.add_output_instructions([return_inst])
        raise ReturnValueOp

    def RETURN_VALUE(self, inst):
        self._return(inst)

    def RETURN_CONST(self, inst):
        self._return(inst)


if sys.version_info >= (3, 11):
    _binary_op_lookup = [
        getattr(
            InstructionTranslator,
            opname[3:] if "INPLACE" in opname else f"BINARY_{opname[3:]}",
        )
        for opname, _ in dis._nb_ops  # type: ignore[attr-defined]
    ]


class InliningInstructionTranslator(InstructionTranslatorBase):
    """Trace and inline a called method"""

    symbolic_result: Optional[VariableTracker]

    @classmethod
    def inline_call(cls, parent, func, args, kwargs):
        with patch.dict(counters, {"unimplemented": counters["inline_call"]}):
            tracer = cls.build_inline_tracer(parent, func, args, kwargs)
            return tracer.inline_call_()

    @staticmethod
    def check_inlineable(func):
        if func.has_self():
            unimplemented_v2(
                gb_type="Inline attempt with __self__",
                context=str(func),
                explanation="Attempted to inline a function with the `__self__` attribute. "
                "Dynamo is expected to decompose method calls into function calls with a `self` argument.",
                hints=[],
            )

        result = trace_rules.check_verbose(func, is_inlined_call=True)
        if result.skipped:
            from torch._dynamo.variables.misc import produce_trampoline_autograd_apply

            # _origin marks this as coming from an internal dynamo known function that is safe to
            # trace through.
            if hasattr(getattr(func, "fn", None), "_origin") and func.fn._origin in [
                produce_trampoline_autograd_apply,
            ]:
                # Known sound
                return trace_rules.SkipResult(
                    False, "allowlist in dynamo known function"
                )
            fn_qualname = func.fn.__qualname__ if hasattr(func, "fn") else ""
            hints = [
                f"Avoid calling the function `{fn_qualname}`.",
            ]
            if "_dynamo" not in func.get_filename():
                hints += [
                    f"Remove the function `{fn_qualname}` or the file `{func.get_filename()}` "
                    "from torch/_dynamo/trace_rules.py. More graph breaks may occur as a result of "
                    "attempting to trace into the function.",
                    "Please file an issue to PyTorch.",
                    # TODO suggest mark_force_inline when implemented
                ]
            unimplemented_v2(
                gb_type="Attempted to inline function marked as skipped",
                context=f"qualname: {fn_qualname}, name: {func.get_name()}, "
                f"filename: `{func.get_filename()}`, skip reason: {result.reason}",
                explanation=f"Dynamo developers have intentionally marked that the function `{fn_qualname}` "
                "should not be traced.",
                hints=hints,
            )

        if isinstance(func, UserFunctionVariable) and inspect.getattr_static(
            func.get_function(), "_torchdynamo_disable", False
        ):
            unimplemented_v2(
                gb_type="Skip inlining `torch.compiler.disable()`d function",
                context=str(func.get_function()),
                explanation=f"Skip inlining function {func.get_function()} since it was wrapped with `torch.compiler.disable`",
                hints=[
                    "Remove the `torch.compiler.disable` call",
                ],
            )
        else:
            return result

    @staticmethod
    def build_inline_tracer(
        parent,
        func: VariableTracker,
        args: list[VariableTracker],
        kwargs,
    ):
        if isinstance(func, SkipFunctionVariable):
            unimplemented_v2(
                gb_type="Attempted to inline function marked as skipped (SkipFunctionVariable)",
                context=f"Attempted to inline a SkipFunctionVariable {func}",
                explanation="Attempted to inline a function that was previously determined to be marked as intentionally skipped.",
                hints=[],
            )
        assert isinstance(
            func,
            (
                UserFunctionVariable,
                NestedUserFunctionVariable,
                LocalGeneratorFunctionVariable,
                LocalGeneratorObjectVariable,
            ),
        )
        result = InliningInstructionTranslator.check_inlineable(func)
        assert result.skipped is False
        try:
            sub_locals = func.bind_args(parent, args, kwargs)
        except TypeError as e:
            # Wrap the general TypeError during bind_args() to the internal ArgsMismatchError with detailed info
            raise ArgsMismatchError(  # noqa: B904
                "{reason}.\n  func = {func}, args = {args}, kwargs = {kwargs}".format(
                    reason=str(e),
                    func=f"'{func.get_name()}' {func.get_filename()}:{func.get_code().co_firstlineno}",
                    args=[arg.python_type() for arg in args],
                    kwargs=kwargs,
                ),
            )

        for v in itertools.chain(sub_locals.values()):
            if not isinstance(v, VariableTracker):
                unimplemented_v2(
                    gb_type="Encountered unconverted argument when attempting to inline",
                    context=f"func: {func}, arg: {v}",
                    explanation="An argument to an inlined function was not successfully converted to a VariableTracker.",
                    hints=[*graph_break_hints.DYNAMO_BUG],
                )

        code: types.CodeType = func.get_code()
        if code.co_name in ("__setitem__", "__setattr__") and not (
            args and isinstance(args[0], variables.UserDefinedObjectVariable)
        ):
            unimplemented_v2(
                gb_type="Unsupported __setitem__/__setattr__ inline attempt",
                context=f"code name: {code.co_name}, args: {args}",
                explanation=f"Attempted to inline {code.co_name} where first argument (self) is not a user-defined object.",
                hints=[],
            )

        suffix = ""
        # TODO: mlazos, add support for enabling multiple artifact logs
        # with a single alias
        if torch._logging._internal.log_state.is_artifact_enabled("bytecode"):
            suffix = f"\n{dis.Bytecode(code).dis()}"
        if sys.version_info >= (3, 11):
            cur_inst = parent.current_instruction
            parent_code = parent.f_code
            header = parent.get_line_of_code_header(lineno=cur_inst.positions.lineno)

            def get_trace_call_log_str():
                line = get_instruction_source_311(parent_code, cur_inst).rstrip()
                return f"TRACE inlined call {code.co_name} from {header}\n{line}"

            trace_call_log.debug("%s", LazyString(get_trace_call_log_str))
        log.debug("INLINING %s%s, %s", code, suffix, result.reason)

        # Detect inline GraphModule calls in order to propagate node metadata,
        # by checking if the first argument (self) is a variable tracking a GraphModule.
        if args and isinstance(args[0], NNModuleVariable):
            module = parent.output.get_submodule(args[0].module_key)
            if isinstance(module, torch.fx.GraphModule):
                # The inline call might not actually be a call to `forward`,
                # but it is enough to add a context for `forward` in case it is called.
                code_context.get_context(module.forward.__code__)[
                    "orig_graphmodule"
                ] = weakref.ref(module)

        tracer: InliningInstructionTranslator
        if is_generator(code):
            tracer = InliningGeneratorInstructionTranslator(
                parent,
                code,
                sub_locals,
                parent.symbolic_globals,
                parent.symbolic_torch_function_state,
                func,
            )
        else:
            # need the line below to make MyPy happy
            assert not isinstance(func, LocalGeneratorObjectVariable)
            tracer = InliningInstructionTranslator(
                parent,
                code,
                sub_locals,
                parent.symbolic_globals,
                parent.symbolic_torch_function_state,
                func,
            )
        return tracer

    def inline_call_(self):
        parent = self.parent
        code = self.f_code

        strict_ctx: Any = contextlib.nullcontext()
        if parent.strict_checks_fn:
            strict_ctx = self.strict_translation_mode(parent.strict_checks_fn)
        try:
            with strict_ctx:
                self.run()
        except exc.ObservedException as e:
            msg = f"Observed exception DURING INLING {code} : {e}"
            # TODO(anijain2305) - This works but we should probably have a
            # global/central data structure for the exception stack.
            parent.exn_vt_stack.extend(self.exn_vt_stack)
            log.debug(msg)
            # bubble up the exception to the parent frame.
            raise
        except exc.SkipFrame as e:
            msg = f"SKIPPED INLINING {code}: {e}"
            log.debug(msg)
            raise Unsupported(msg) from e
        except Exception:
            log.debug("FAILED INLINING %s", code)
            raise
        assert self.symbolic_result is not None

        if self.f_globals is parent.f_globals:
            # Merge symbolic_globals back if parent and child are in the same namespace
            parent.symbolic_globals.update(self.symbolic_globals)

        parent.inconsistent_side_effects |= self.inconsistent_side_effects

        log.debug("DONE INLINING %s", code)

        if config.enable_faithful_generator_behavior or (
            isinstance(self, InliningGeneratorInstructionTranslator)
            and self.is_generator_from_ctx_manager
        ):
            if (
                is_generator(code)
                and isinstance(self, InliningGeneratorInstructionTranslator)
                and self.generator_exhausted
            ):
                assert isinstance(self, InliningGeneratorInstructionTranslator)
                # When the generator returns None, we raise StopIteration
                exc.raise_observed_exception(StopIteration, self)
            else:
                return self.symbolic_result
        else:
            if is_generator(code):
                assert isinstance(self, InliningGeneratorInstructionTranslator)
                assert self.symbolic_result.as_python_constant() is None
                return ListIteratorVariable(
                    self.generated_items,
                    mutation_type=ValueMutationNew(),
                )
            else:
                return self.symbolic_result

    def __init__(
        self,
        parent: InstructionTranslatorBase,
        code: types.CodeType,
        symbolic_locals: dict[str, VariableTracker],
        symbolic_globals: dict[str, VariableTracker],
        symbolic_torch_function_state: SymbolicTorchFunctionState,
        funcvar: BaseUserFunctionVariable,
    ) -> None:
        f_globals = funcvar.get_globals()  # type: ignore[attr-defined]
        f_builtins = f_globals["__builtins__"]
        if not isinstance(f_builtins, dict):
            f_builtins = f_builtins.__dict__
        instructions = cleaned_instructions(code)
        propagate_line_nums(instructions)
        super().__init__(
            output=parent.output,
            f_locals={},
            f_globals=f_globals,
            f_builtins=f_builtins,
            symbolic_locals=symbolic_locals,
            symbolic_globals=symbolic_globals,
            symbolic_torch_function_state=symbolic_torch_function_state,
            instructions=instructions,
            code_options={k: getattr(code, k) for k in get_code_keys()},
            f_code=code,
            export=parent.export,
            inline_depth=parent.inline_depth + 1,
            speculation_log=parent.speculation_log,
            distributed_state=parent.distributed_state,
        )
        self.funcvar = funcvar
        self.parent = parent
        self.num_calls = parent.num_calls
        self.symbolic_result = None
        self.nn_module_stack = parent.nn_module_stack.copy()
        self.one_graph = parent.one_graph

    @property
    def fake_mode(self):
        return self.parent.fake_mode

    def run_ctx_mgr(self):
        return TracingContext.current_frame(self.parent.frame_summary())

    def should_compile_partial_graph(self):
        return False  # inlining functions is all-or-nothing

    def create_call_resume_at(self, offset):
        unimplemented_v2(
            gb_type="Graph break in inlined function",
            context="",
            explanation="Graph breaks in an inlined call are not supported.",
            hints=[],
        )

    def RETURN_VALUE(self, inst):
        self.symbolic_result = self.pop()  # type: ignore[assignment]
        self.instruction_pointer = None
        raise ReturnValueOp

    def RETURN_CONST(self, inst):
        self.symbolic_result = self._load_const(inst)
        self.instruction_pointer = None
        raise ReturnValueOp

    def get_globals_source_and_value(self, name):
        if "__name__" in self.f_globals:
            module_name = self.f_globals["__name__"]
            module_source = self.import_source(module_name)
            if "torch_package" in module_name:
                fglobals_value = (
                    torch.package.package_importer._package_imported_modules[
                        module_name
                    ]
                )  # type: ignore[assignment]
            else:
                fglobals_value = _import_module(module_name)
            fglobals_vt = VariableTracker.build(self, fglobals_value, module_source)
            global_source = AttrSource(module_source, name)
        else:
            globals_name = self.output.install_global_by_id(
                "___unnamed_scope", self.f_globals
            )
            globals_source = GlobalSource(globals_name)
            fglobals_value = self.f_globals  # type: ignore[assignment]
            fglobals_vt = VariableTracker.build(self, fglobals_value, globals_source)
            global_source = DictGetItemSource(globals_source, name)  # type: ignore[assignment]
        return fglobals_value, fglobals_vt, global_source

    def _load_global(self, inst):
        if self.output.global_scope is self.f_globals:
            # If the global scope matches that of the root frame, use handler in
            # root frame instruction translator, to enforce consistency.
            super()._load_global(inst)
        else:
            name = inst.argval

            _, fglobals_vt, global_source = self.get_globals_source_and_value(name)
            if self.output.side_effects.has_pending_mutation_of_attr(fglobals_vt, name):
                self.push(self.output.side_effects.load_attr(fglobals_vt, name))
            else:
                try:
                    value = self.f_globals[name]
                except KeyError:
                    return self.load_builtin(inst)

                self.push(VariableTracker.build(self, value, global_source))

    def STORE_GLOBAL(self, inst):
        if self.output.global_scope is self.f_globals:
            # If the global scope matches that of the root frame, use handler in
            # root frame instruction translator, to enforce consistency.
            super().STORE_GLOBAL(inst)
        else:
            value = self.pop()
            if isinstance(value, RemovableHandleVariable):
                unimplemented_v2(
                    gb_type="Storing Tensor hook handle in globals (inline call)",
                    context=inst.argval,
                    explanation="This is not supported.",
                    hints=[],
                )
            name = inst.argval
            _fglobals_value, fglobals_vt, _ = self.get_globals_source_and_value(name)
            self.output.side_effects.store_attr(fglobals_vt, name, value)


class InliningGeneratorInstructionTranslator(InliningInstructionTranslator):
    generated_items: list[VariableTracker]
    # Flag wether or not the InlineGenerator should consume the entire iterator

    def __init__(self, *args, **kwargs) -> None:
        super().__init__(*args, **kwargs)
        self.generated_items = []
        self.generator_exhausted = False
        self.is_generator_from_ctx_manager = False

    def YIELD_VALUE(self, inst: Instruction):
        top = self.pop()
        self.generated_items.append(top)
        if len(self.generated_items) > MAX_ITERATOR_LIMIT:
            raise exc.InfiniteGeneratorError(
                "Too many yield values in generator. Maybe you are inlining an infinite generator. "
                f"If not, please report a bug at {PT2_ISSUE_TRACKER_URL}",
            )
        self.push(ConstantVariable.create(None))
        if (
            config.enable_faithful_generator_behavior
            or self.is_generator_from_ctx_manager
        ):
            self.symbolic_result = top
            # Stop tracing
            raise YieldValueOp

    def GET_YIELD_FROM_ITER(self, inst):
        tos = self.stack[-1]
        if not isinstance(tos, ListIteratorVariable):
            self.pop()
            res = BuiltinVariable(iter).call_function(self, [tos], {})  # type: ignore[arg-type]
            self.push(res)

    def RETURN_VALUE(self, inst):
        self.generator_exhausted = True
        return super().RETURN_VALUE(inst)

    def RETURN_CONST(self, inst):
        self.generator_exhausted = True
        return super().RETURN_CONST(inst)

    def YIELD_FROM(self, inst):
        assert len(self.stack) >= 2
        val = self.pop()
        tos = self.stack[-1]
        if not (isinstance(val, ConstantVariable) and val.value is None):
            # invoke send
            # Unreachable code - if you hit this, you are implementing generator support and have
            # lifted the `unimplemented("generator")` in frame conversion. This codepath handles
            # subgenerator and lines up with this line in Python 3.10
            # https://github.com/python/cpython/blob/3.10/Python/ceval.c#L2599
            unimplemented_v2(
                gb_type="Unreachable sub-generator code",
                context="",
                explanation="Should only be encountered while implementing generator support.",
                hints=[],
            )

        try:
            val = tos.next_variable(self)
        except (StopIteration, exc.ObservedUserStopIteration) as ex:
            if isinstance(ex, exc.ObservedUserStopIteration):
                exc.handle_observed_exception(self)

            # The iterator is exhausted. Stop the loop and return.
            self.pop()
            self.push(ConstantVariable.create(ex.value))
        else:
            # Repeat the YIELD_FROM instruction in the next eval loop
            assert (
                isinstance(self.instruction_pointer, int)
                and self.instruction_pointer > 0
            )
            self.instruction_pointer -= 1

            self.push(val)
            # Add the value to yield into generated_items and replace the top of the stack with None
            self.YIELD_VALUE(inst)

    def SEND(self, inst):
        assert len(self.stack) >= 2
        val = self.pop()
        tos = self.stack[-1]
        if isinstance(tos, (ListIteratorVariable, LocalGeneratorObjectVariable)) or (
            isinstance(tos, UserDefinedObjectVariable)
            and isinstance(tos.value, collections.abc.Iterator)
        ):
            if isinstance(val, ConstantVariable) and val.value is None:
                try:
                    val = tos.next_variable(self)
                except (StopIteration, exc.ObservedUserStopIteration) as ex:
                    # To implement SEND, we have to look at the implementation
                    # when the iterator returns StopIteration. This translates to this code
                    # 3.11: https://github.com/python/cpython/blob/3.11/Python/ceval.c#L2613-L2619
                    # 3.12: https://github.com/python/cpython/blob/3.12/Python/bytecodes.c#L863-L866
                    # The implementation is different in 3.11 and 3.12. In 3.12, we rely
                    # on END_SEND to clean up. In 3.11, SEND does the cleanup as well.
                    if sys.version_info < (3, 12):
                        self.pop()  # Python 3.12 uses new opcode END_SEND
                    self.push(ConstantVariable.create(ex.value))
                    self.jump(inst)
                else:
                    self.push(val)
            else:
                # invoke send
                # Unreachable code - if you hit this, you are implementing generator support and have
                # lifted the `unimplemented("generator")` in frame conversion. This codepath handles
                # subgenerator and lines up with this line in Python 3.11
                # https://github.com/python/cpython/blob/3.11/Python/ceval.c#L2597
                unimplemented_v2(
                    gb_type="Unreachable sub-generator code",
                    context="",
                    explanation="Should only be encountered while implementing generator support.",
                    hints=[],
                )
        else:
            unimplemented_v2(
                gb_type="SEND with bad type",
                context=f"TOS type: {typestr(tos)}",
                explanation=f"Attempted to SEND with unsupported type {typestr(tos)}.",
                hints=[],
            )<|MERGE_RESOLUTION|>--- conflicted
+++ resolved
@@ -2520,7 +2520,11 @@
         val = self.stack[-1]
         assert isinstance(val, ExceptionVariable)
         if val.exc_type is StopIteration:
-            new_val = variables.BuiltinVariable(RuntimeError).call_function(self, [], {})  # type: ignore[arg-type]
+            new_val = variables.BuiltinVariable(RuntimeError).call_function(
+                self,  # type: ignore[arg-type]
+                [],
+                {},
+            )
             self.stack[-1] = new_val
 
     def DICT_MERGE(self, inst):
@@ -2989,25 +2993,14 @@
         self.exn_vt_stack = []
 
         # Properties of the input/output code
-<<<<<<< HEAD
-        self.instructions: List[Instruction] = instructions
-        self.indexof: Dict[Instruction, int] = get_indexof(self.instructions)
-        self.f_locals: Dict[str, Any] = (
-            f_locals  # needed for recording accessed locals for replay
-        )
-        self.f_globals: Dict[str, Any] = f_globals
-        self.f_builtins: Dict[str, Any] = f_builtins
-        self.code_options: Dict[str, Any] = code_options
-=======
         self.instructions: list[Instruction] = instructions
         self.indexof: dict[Instruction, int] = get_indexof(self.instructions)
-        self.f_locals: dict[
-            str, Any
-        ] = f_locals  # needed for recording accessed locals for replay
+        self.f_locals: dict[str, Any] = (
+            f_locals  # needed for recording accessed locals for replay
+        )
         self.f_globals: dict[str, Any] = f_globals
         self.f_builtins: dict[str, Any] = f_builtins
         self.code_options: dict[str, Any] = code_options
->>>>>>> d48eb58d
         self.f_code: types.CodeType = f_code
 
         # Execution record for replaying errors
