# mypy: allow-untyped-defs

import contextlib
import functools
import inspect
import itertools
import logging
import math
import operator
import sys
import types
import typing
import unittest
from collections import defaultdict, OrderedDict
from collections.abc import KeysView, Sequence
from typing import Callable, TYPE_CHECKING, Union

import torch
from torch import sym_float, sym_int
from torch._subclasses.meta_utils import is_sparse_any
from torch.utils._python_dispatch import is_traceable_wrapper_subclass

from .. import config, graph_break_hints, polyfills, variables
from ..exc import (
    AttributeMutationError,
    ObservedAttributeError,
    raise_observed_exception,
    unimplemented_v2,
    Unsupported,
    UserError,
    UserErrorType,
)
from ..guards import GuardBuilder, install_guard
from ..replay_record import DummyModule
from ..source import (
    AttrSource,
    GetItemSource,
    GlobalSource,
    is_constant_source,
    TypeSource,
)
from ..utils import (
    check_constant_args,
    check_numpy_ndarray_args,
    check_unspec_or_constant_args,
    check_unspec_python_args,
    cmp_name_to_op_mapping,
    dict_methods,
    extract_fake_example_value,
    get_fake_value,
    guard_if_dyn,
    is_tensor_getset_descriptor,
    is_wrapper_or_member_descriptor,
    istype,
    numpy_operator_wrapper,
    proxy_args_kwargs,
    str_methods,
    tensortype_to_dtype,
)
from .base import AsPythonConstantNotImplementedError, ValueMutationNew, VariableTracker
from .constant import ConstantVariable
from .ctx_manager import EventVariable, StreamVariable
from .dicts import (
    ConstDictVariable,
    DefaultDictVariable,
    DictViewVariable,
    FrozensetVariable,
    is_hashable,
    SetVariable,
)
from .lists import (
    BaseListVariable,
    ListIteratorVariable,
    ListVariable,
    SizeVariable,
    TupleIteratorVariable,
    TupleVariable,
)
from .tensor import (
    FakeItemVariable,
    supported_comparison_ops,
    SymNodeVariable,
    TensorVariable,
    UnspecializedPythonVariable,
)
from .user_defined import UserDefinedObjectVariable, UserDefinedVariable


if TYPE_CHECKING:
    # Cyclic dependency...
    from torch._dynamo.codegen import PyCodegen
    from torch._dynamo.symbolic_convert import InstructionTranslator

log = logging.getLogger(__name__)


IN_PLACE_DESUGARING_MAP = {
    operator.iadd: operator.add,
    operator.isub: operator.sub,
    operator.imul: operator.mul,
    operator.ifloordiv: operator.floordiv,
    operator.itruediv: operator.truediv,
    operator.imod: operator.mod,
    operator.imatmul: operator.imatmul,
    operator.ilshift: operator.lshift,
    operator.irshift: operator.rshift,
    operator.ipow: operator.pow,
    operator.iand: operator.and_,
    operator.ior: operator.or_,
    operator.ixor: operator.xor,
}


_HandlerCallback = Callable[
    ["InstructionTranslator", typing.Any, typing.Any], VariableTracker
]
_TrackersType = Union[type[VariableTracker], tuple[type[VariableTracker], ...]]
polyfill_fn_mapping = {
    operator.eq: polyfills.cmp_eq,
    operator.ne: polyfills.cmp_ne,
    operator.lt: polyfills.cmp_lt,
    operator.le: polyfills.cmp_le,
    operator.gt: polyfills.cmp_gt,
    operator.ge: polyfills.cmp_ge,
}


class BuiltinVariable(VariableTracker):
    """
    A VariableTracker that represents a built-in value (functions and operators).
    A lot of the code here assumes it will be a function object.

    The BuiltinVariable class wraps Python built-in functions (like len, isinstance, etc.)
    and operators (like +, -, *, etc.) to enable symbolic execution during tracing. This allows
    Dynamo to properly handle these operations when converting Python code to FX graphs while
    maintaining correct semantics and enabling optimizations.
    """

    _SENTINEL = object()
    _nonvar_fields = {
        "fn",
        *VariableTracker._nonvar_fields,
    }

    @classmethod
    def create_with_source(cls, value, source):
        install_guard(source.make_guard(GuardBuilder.BUILTIN_MATCH))
        return cls(value, source=source)

    @staticmethod
    @functools.lru_cache(None)
    def _constant_fold_functions():
        fns = {
            abs,
            all,
            any,
            bool,
            callable,
            chr,
            divmod,
            float,
            getattr,
            int,
            len,
            max,
            min,
            ord,
            pow,
            repr,
            round,
            str,
            str.format,
            sum,
            type,
            operator.abs,
            operator.pos,
            operator.neg,
            operator.not_,
            operator.truth,
            operator.invert,
            operator.pow,
            operator.mul,
            operator.matmul,
            operator.floordiv,
            operator.truediv,
            operator.mod,
            operator.add,
            operator.sub,
            operator.getitem,
            operator.length_hint,
            operator.lshift,
            operator.rshift,
            operator.and_,
            operator.or_,
            operator.xor,
            operator.ipow,
            operator.imul,
            operator.imatmul,
            operator.ifloordiv,
            operator.itruediv,
            operator.imod,
            operator.iadd,
            operator.isub,
            operator.ilshift,
            operator.irshift,
            operator.iand,
            operator.ixor,
            operator.ior,
            operator.index,
        }
        from .tensor import supported_comparison_ops

        fns.update(supported_comparison_ops.values())
        fns.update(x for x in math.__dict__.values() if isinstance(x, type(math.sqrt)))
        return fns

    def can_constant_fold_through(self):
        return self.fn in self._constant_fold_functions()

    @staticmethod
    @functools.lru_cache(None)
    def _fx_graph_functions():
        fns = {
            operator.abs,
            operator.pos,
            operator.neg,
            operator.not_,
            operator.invert,
            operator.pow,
            operator.mul,
            operator.matmul,
            operator.floordiv,
            operator.truediv,
            operator.mod,
            operator.add,
            operator.lt,
            operator.gt,
            operator.ge,
            operator.le,
            operator.ne,
            operator.eq,
            operator.sub,
            operator.length_hint,
            operator.lshift,
            operator.rshift,
            operator.and_,
            operator.or_,
            operator.xor,
            operator.ipow,
            operator.imul,
            operator.imatmul,
            operator.ifloordiv,
            operator.itruediv,
            operator.getitem,
            operator.imod,
            operator.iadd,
            operator.isub,
            operator.ilshift,
            operator.irshift,
            operator.iand,
            operator.ixor,
            operator.ior,
        }
        return fns

    @staticmethod
    @functools.lru_cache(None)
    def _binops() -> dict[
        Callable[..., object], tuple[list[str], Callable[..., object]]
    ]:
        # function -> ([forward name, reverse name, in-place name], in-place op)
        fns: dict[Callable[..., object], tuple[list[str], Callable[..., object]]] = {
            operator.add: (["__add__", "__radd__", "__iadd__"], operator.iadd),
            operator.sub: (["__sub__", "__rsub__", "__isub__"], operator.isub),
            operator.mul: (["__mul__", "__rmul__", "__imul__"], operator.imul),
            operator.truediv: (
                ["__truediv__", "__rtruediv__", "__itruediv__"],
                operator.itruediv,
            ),
            operator.floordiv: (
                ["__floordiv__", "__rfloordiv__", "__ifloordiv__"],
                operator.ifloordiv,
            ),
            operator.mod: (["__mod__", "__rmod__", "__imod__"], operator.imod),
            pow: (["__pow__", "__rpow__", "__ipow__"], operator.ipow),
            operator.pow: (["__pow__", "__rpow__", "__ipow__"], operator.ipow),
            operator.lshift: (
                ["__lshift__", "__rlshift__", "__ilshift__"],
                operator.ilshift,
            ),
            operator.rshift: (
                ["__rshift__", "__rrshift__", "__irshift__"],
                operator.irshift,
            ),
            # NB: The follow binary operators are not supported for now, since the
            # corresponding magic methods aren't defined on SymInt / SymFloat:
            # operator.matmul
            # divmod
            # operator.and_
            # operator.or_
            # operator.xor
        }
        return fns

    @staticmethod
    @functools.lru_cache(None)
    def _binop_handlers():
        # Multiple dispatch mechanism defining custom binop behavior for certain type
        # combinations. Handlers are attempted in order, and will be used if the type checks
        # match. They are expected to have the signature:
        # fn(tx, arg0: VariableTracker, arg1: VariableTracker) -> VariableTracker
        from .functions import BaseUserFunctionVariable, UserFunctionVariable
        from .nn_module import NNModuleVariable
        from .tensor import supported_const_comparison_ops
        from .torch import BaseTorchVariable
        from .user_defined import (
            UserDefinedClassVariable,
            UserDefinedObjectVariable,
            UserDefinedVariable,
        )

        # Override table contains: op_fn -> [list of handlers]
        op_handlers: dict[
            Callable[..., object],
            list[
                tuple[
                    tuple[
                        type[VariableTracker],
                        _TrackersType,
                    ],
                    _HandlerCallback,
                ]
            ],
        ] = {}
        for (
            op,
            (magic_method_names, in_place_op),
        ) in BuiltinVariable._binops().items():
            op_handlers[op] = []
            op_handlers[in_place_op] = []

            forward_name, reverse_name, inplace_name = magic_method_names

            # User-defined args (highest precedence)
            def user_defined_handler(
                tx,
                a,
                b,
                *,
                forward_name=forward_name,
                reverse_name=reverse_name,
            ):
                # Manually handle reversing logic if needed (e.g. call __radd__)

                # TODO: If we expand this to handle tensor args, we need to manually
                # handle cases like this:
                #
                # class A(int):
                #     def __radd__(self, other):
                #         print("woof")
                # torch.randn(3) + A(3)
                #
                # In this example, A.__radd__() is not called -> nothing is printed, because
                # Tensor.__add__ only does a subtype test against int, ignoring the subclass.
                # To be fully correct, we should not call A.__radd__() here, and there may be
                # other cases to reason about and add exceptions for.
                if isinstance(a, UserDefinedVariable):
                    return a.call_method(tx, forward_name, [b], {})
                else:
                    return b.call_method(tx, reverse_name, [a], {})

            op_handlers[op].append(
                ((UserDefinedVariable, VariableTracker), user_defined_handler)
            )
            op_handlers[op].append(
                ((VariableTracker, UserDefinedVariable), user_defined_handler)
            )

            def user_defined_inplace_handler(
                tx: "InstructionTranslator", a, b, *, forward_name=inplace_name
            ):
                return a.call_method(tx, forward_name, [b], {})

            op_handlers[in_place_op].append(
                ((UserDefinedVariable, VariableTracker), user_defined_inplace_handler)
            )
            op_handlers[in_place_op].append(
                ((VariableTracker, UserDefinedVariable), user_defined_inplace_handler)
            )

            # Dynamic shape args
            def dynamic_handler(tx: "InstructionTranslator", a, b, *, fn=op):
                from .builder import wrap_fx_proxy

                return wrap_fx_proxy(
                    tx,
                    tx.output.create_proxy(
                        "call_function", fn, *proxy_args_kwargs([a, b], {})
                    ),
                )

            op_handlers[op].append(
                ((SymNodeVariable, VariableTracker), dynamic_handler)
            )
            op_handlers[op].append(
                ((VariableTracker, SymNodeVariable), dynamic_handler)
            )

            # NB: Prefer out-of-place op when calling in-place op to generate valid graph
            op_handlers[in_place_op].append(
                ((SymNodeVariable, VariableTracker), dynamic_handler)
            )
            op_handlers[in_place_op].append(
                ((VariableTracker, SymNodeVariable), dynamic_handler)
            )

        # Special cases - lower precedence but still prefer these over constant folding

        # List-like addition (e.g. [1, 2] + [3, 4])
        def tuple_add_handler(tx: "InstructionTranslator", a, b):
            return TupleVariable([*a.items, *b.unpack_var_sequence(tx)])

        def size_add_handler(tx: "InstructionTranslator", a, b):
            return SizeVariable([*a.items, *b.unpack_var_sequence(tx)])

        list_like_addition_handlers: list[
            tuple[
                tuple[
                    type[VariableTracker],
                    _TrackersType,
                ],
                _HandlerCallback,
            ]
        ] = [
            # NB: Prefer the tuple-specific logic over base logic because of
            # some SizeVariable weirdness. Specifically, the tuple-specific logic
            # drops the subclass type (e.g. SizeVariable) and returns TupleVariables.
            (
                (SizeVariable, SizeVariable),
                size_add_handler,
            ),
            (
                (TupleVariable, TupleVariable),
                tuple_add_handler,
            ),
            (
                (TupleVariable, ConstantVariable),
                tuple_add_handler,
            ),
            (
                (ConstantVariable, TupleVariable),
                lambda tx, a, b: TupleVariable(
                    [
                        *a.unpack_var_sequence(tx),
                        *b.items,
                    ],
                ),
            ),
            (
                (
                    ListVariable,
                    (BaseListVariable, ConstantVariable, ListIteratorVariable),
                ),
                lambda tx, a, b: ListVariable(
                    [*a.items, *b.unpack_var_sequence(tx)],
                    mutation_type=ValueMutationNew(),
                ),
            ),
            (
                (BaseListVariable, BaseListVariable),
                lambda tx, a, b: type(a)(
                    [
                        *a.items,
                        *b.items,
                    ]
                ),
            ),
        ]
        op_handlers[operator.add].extend(list_like_addition_handlers)

        def list_iadd_handler(tx: "InstructionTranslator", a, b):
            if a.is_immutable() or not b.has_unpack_var_sequence(tx):
                # Handler doesn't apply
                return None

            seq = b.unpack_var_sequence(tx)
            tx.output.side_effects.mutation(a)
            a.items.extend(seq)
            return a

        list_like_iadd_handlers: list[
            tuple[
                tuple[type[VariableTracker], type[VariableTracker]],
                _HandlerCallback,
            ]
        ] = [
            (
                (ListVariable, VariableTracker),
                list_iadd_handler,
            ),
            (
                (TupleVariable, TupleVariable),
                tuple_add_handler,
            ),
            (
                (TupleVariable, ConstantVariable),
                tuple_add_handler,
            ),
        ]
        op_handlers[operator.iadd].extend(list_like_iadd_handlers)

        # List-like expansion (e.g. [1, 2, 3] * 3)
        def expand_list_like(tx: "InstructionTranslator", lst, const):
            if isinstance(lst, ConstantVariable):
                lst, const = const, lst
            return lst.__class__(
                items=lst.items * const.as_python_constant(),
                mutation_type=ValueMutationNew(),
            )

        list_like_expansion_handlers: list[
            tuple[
                tuple[type[VariableTracker], type[VariableTracker]],
                _HandlerCallback,
            ]
        ] = [
            ((ListVariable, ConstantVariable), expand_list_like),
            ((TupleVariable, ConstantVariable), expand_list_like),
            ((ConstantVariable, ListVariable), expand_list_like),
            ((ConstantVariable, TupleVariable), expand_list_like),
        ]
        op_handlers[operator.mul].extend(list_like_expansion_handlers)

        def create_cmp_op_handlers(op):
            def compare_by_value(tx: "InstructionTranslator", a, b):
                return ConstantVariable(op(a.value, b.value))

            result: list[
                tuple[
                    tuple[
                        _TrackersType,
                        _TrackersType,
                    ],
                    _HandlerCallback,
                ]
            ] = [((ConstantVariable, ConstantVariable), compare_by_value)]

            if op in polyfill_fn_mapping:
                # For constants, speedup the comparison instead of using
                # polyfill. Removing this line causes major regression for pr
                # time benchmark - add_loop_eager.
                result = [((ConstantVariable, ConstantVariable), compare_by_value)]

                op_var = BuiltinVariable(op)
                # Special handling of SymNode variable
                result.extend(
                    [
                        (
                            (SymNodeVariable, VariableTracker),
                            op_var._comparison_with_symnode,
                        ),
                        (
                            (VariableTracker, SymNodeVariable),
                            op_var._comparison_with_symnode,
                        ),
                    ]
                )

                def handler(tx, a, b):
                    return tx.inline_user_function_return(
                        VariableTracker.build(tx, polyfill_fn_mapping[op]), [a, b], {}
                    )

                result.append(((VariableTracker, VariableTracker), handler))
                return result

            result = [((ConstantVariable, ConstantVariable), compare_by_value)]

            if op in supported_const_comparison_ops.values() and op.__name__.startswith(
                "is_"
            ):
                # Tensor is None, List is not None, etc
                none_result = op(object(), None)

                def never(tx: "InstructionTranslator", a, b):
                    return ConstantVariable(none_result)

                obj_op_none = never
                none_op_obj = never

                types_that_are_never_none = (
                    TensorVariable,
                    SymNodeVariable,
                    NNModuleVariable,
                    BaseListVariable,
                    UserDefinedVariable,
                    BaseUserFunctionVariable,
                    ConstDictVariable,
                    BaseTorchVariable,
                )
                result.extend(
                    [
                        (
                            (types_that_are_never_none, ConstantVariable),
                            obj_op_none,
                        ),
                        (
                            (ConstantVariable, types_that_are_never_none),
                            none_op_obj,
                        ),
                    ]
                )

                op_var = BuiltinVariable(op)
                result.extend(
                    [
                        (
                            (
                                (UserFunctionVariable, BuiltinVariable),
                                (UserFunctionVariable, BuiltinVariable),
                            ),
                            lambda tx, a, b: ConstantVariable(op(a.fn, b.fn)),
                        ),
                        (
                            (
                                NNModuleVariable,
                                NNModuleVariable,
                            ),
                            lambda tx, a, b: ConstantVariable(
                                op(
                                    tx.output.get_submodule(a.module_key),
                                    tx.output.get_submodule(b.module_key),
                                )
                            ),
                        ),
                        (
                            (UserDefinedObjectVariable, UserDefinedObjectVariable),
                            compare_by_value,
                        ),
                        (
                            (UserDefinedClassVariable, UserDefinedClassVariable),
                            compare_by_value,
                        ),
                        (
                            (
                                (StreamVariable, EventVariable, ConstantVariable),
                                (StreamVariable, EventVariable, ConstantVariable),
                            ),
                            compare_by_value,
                        ),
                        (
                            (TensorVariable, VariableTracker),
                            op_var._comparison_with_tensor,
                        ),
                        (
                            (VariableTracker, TensorVariable),
                            op_var._comparison_with_tensor,
                        ),
                        (
                            (SymNodeVariable, VariableTracker),
                            op_var._comparison_with_symnode,
                        ),
                        (
                            (VariableTracker, SymNodeVariable),
                            op_var._comparison_with_symnode,
                        ),
                    ]
                )

                def handle_is(tx: "InstructionTranslator", left, right):
                    # If the two objects are of different type, we can safely return False
                    # and True for `is` and `is not`, respectively
                    if type(left) is not type(right):
                        return ConstantVariable.create(op.__name__ != "is_")
                    if left is right:
                        return ConstantVariable.create(op(left, right))
                    if (
                        istype(left, variables.ExceptionVariable)
                        and istype(right, variables.ExceptionVariable)
                        and left.exc_type is not right.exc_type
                    ):
                        return ConstantVariable.create(op(left, right))

                result.append(((VariableTracker, VariableTracker), handle_is))

            return result

        for op in supported_comparison_ops.values():
            assert callable(op)
            assert op not in op_handlers
            op_handlers[op] = create_cmp_op_handlers(op)

        return op_handlers

    @staticmethod
    def _find_binop_handler(op, a_type, b_type):
        handlers = BuiltinVariable._binop_handlers().get(op)
        if handlers is None:
            return None

        matches = []
        for (type1, type2), handler in handlers:
            if issubclass(a_type, type1) and issubclass(b_type, type2):
                matches.append(handler)
        return matches

    def can_insert_in_graph(self):
        return self.fn in self._fx_graph_functions()

    def __init__(self, fn, **kwargs) -> None:
        super().__init__(**kwargs)
        self.fn = fn

    def __repr__(self) -> str:
        if self.fn is None:
            name = "None"
        else:
            name = self.fn.__name__

        return f"{self.__class__.__name__}({name})"

    def as_python_constant(self):
        return self.fn

    def as_proxy(self):
        DTYPE = {
            bool: torch.bool,
            int: torch.int64,
            float: torch.float64,
        }
        if self.fn in DTYPE:
            return DTYPE[self.fn]
        return super().as_proxy()

    def reconstruct(self, codegen: "PyCodegen"):
        name = self.fn.__name__
        assert self.fn.__module__ == "builtins"
        assert name not in codegen.tx.f_globals, "shadowed global"
        codegen.append_output(codegen.create_load_global(name, add=True))

    def constant_args(self, *args, **kwargs):
        return check_constant_args(args, kwargs)

    def tensor_args(self, *args):
        any_tensor = False
        for arg in args:
            if isinstance(arg, variables.GetAttrVariable):
                return False
            any_tensor = any_tensor or isinstance(arg, variables.TensorVariable)
        return any_tensor

    def tensor_args_type(self, arg_types):
        any_tensor = False
        for arg_type in arg_types:
            if issubclass(arg_type, variables.GetAttrVariable):
                return False
            any_tensor = any_tensor or issubclass(arg_type, variables.TensorVariable)
        return any_tensor

    def python_and_tensor_constant_only(self, *args, **kwargs):
        tensor_args = []
        non_tensor_args = []
        for i in itertools.chain(args, kwargs.values()):
            if isinstance(i, variables.TensorVariable):
                tensor_args.append(i)
            else:
                non_tensor_args.append(i)
        return all(
            is_constant_source(t.source) if t.source is not None else False
            for t in tensor_args
        ) and self.constant_args(*non_tensor_args)

    @staticmethod
    def unwrap_unspec_args_kwargs(args, kwargs):
        return [x.as_python_constant() for x in args], {
            k: v.as_python_constant() for k, v in kwargs.items()
        }

    def has_constant_handler(self, args, kwargs):
        return self.can_constant_fold_through() and check_unspec_or_constant_args(
            args, kwargs
        )

    @staticmethod
    def _make_handler(fn, arg_types: list[type], has_kwargs: bool):
        from .lazy import LazyVariableTracker

        obj = BuiltinVariable(fn)
        handlers: list[_HandlerCallback] = []

        if any(issubclass(t, LazyVariableTracker) for t in arg_types):
            return lambda tx, args, kwargs: obj.call_function(
                tx, [v.realize() for v in args], kwargs
            )

        if inspect.isclass(fn) and (
            issubclass(fn, Exception)
            # GeneratorExit doens't inherit from Exception
            # >>> issubclass(GeneratorExit, Exception)
            # False
            or fn is GeneratorExit
        ):

            def create_exception_class_object(
                tx: "InstructionTranslator", args, kwargs
            ):
                if fn is AssertionError and not all(
                    isinstance(x, variables.ConstantVariable)
                    and isinstance(x.value, str)
                    for x in args
                ):
                    unimplemented_v2(
                        gb_type="assert with non-string message",
                        context=str(args),
                        explanation="Dynamo only supports asserts with string messages",
                        hints=[*graph_break_hints.SUPPORTABLE],
                    )

                return variables.ExceptionVariable(fn, args, **kwargs)

            return create_exception_class_object

        if obj.can_insert_in_graph() and not (
            fn is operator.getitem
            and not issubclass(arg_types[0], variables.TensorVariable)
        ):
            if obj.tensor_args_type(arg_types):
                return obj._handle_insert_op_in_graph
            elif has_kwargs:
                # need runtime check for kwargs
                handlers.append(obj._handle_insert_op_in_graph)

        # Handle binary ops (e.g. __add__ / __radd__, __iadd__, etc.)
        # NB: Tensor args are handled above and not here
        if len(arg_types) == 2 and not has_kwargs:
            # Try to find a handler for the arg types; otherwise, fall through to constant handler
            binop_handlers = BuiltinVariable._find_binop_handler(fn, *arg_types)
            if not binop_handlers:
                pass
            elif len(binop_handlers) == 1:
                (binop_handler,) = binop_handlers
                handlers.append(lambda tx, args, _: binop_handler(tx, *args))
            else:

                def call_binop_handlers(tx: "InstructionTranslator", args, _):
                    for fn in binop_handlers:
                        rv = fn(tx, *args)
                        if rv:
                            return rv

                handlers.append(call_binop_handlers)

        self_handler = getattr(obj, f"call_{fn.__name__}", None)
        if self_handler:

            def call_self_handler(tx: "InstructionTranslator", args, kwargs):
                try:
                    result = self_handler(tx, *args, **kwargs)
                    if result is not None:
                        return result
                except TypeError:
                    # Check if binding is bad. inspect signature bind is expensive.
                    # So check only when handler call fails.
                    try:
                        inspect.signature(self_handler).bind(tx, *args, **kwargs)
                    except TypeError as e:
                        has_constant_handler = obj.has_constant_handler(args, kwargs)
                        if not has_constant_handler:
                            log.warning(
                                "incorrect arg count %s %s and no constant handler",
                                self_handler,
                                e,
                            )
                            unimplemented_v2(
                                gb_type="invalid call to builtin op handler",
                                context=f"invalid args to {self_handler}: {args} {kwargs}",
                                explanation=f"Encountered TypeError when trying to handle op {fn.__name__}",
                                hints=[*graph_break_hints.DIFFICULT],
                            )
                    else:
                        raise
                except Unsupported as exc:
                    has_constant_handler = obj.has_constant_handler(args, kwargs)
                    if not has_constant_handler:
                        raise
                    # Actually, we will handle this just fine
                    exc.remove_from_stats()

            handlers.append(call_self_handler)

        if obj.can_constant_fold_through():
            if (
                all(issubclass(x, ConstantVariable) for x in arg_types)
                and not has_kwargs
            ):

                def constant_fold_handler(tx: "InstructionTranslator", args, kwargs):
                    # fast path
                    try:
                        res = fn(
                            *[x.as_python_constant() for x in args],
                        )
                    except Exception as exc:
                        raise_observed_exception(
                            type(exc),
                            tx,
                            args=list(map(ConstantVariable.create, exc.args)),
                        )
                    except AsPythonConstantNotImplementedError as exc:
                        unimplemented_v2(
                            gb_type="constant fold exception",
                            context=f"attempted to run function {fn} with arguments {args}",
                            explanation="Encountered exception when attempting to constant fold.",
                            hints=[*graph_break_hints.DYNAMO_BUG],
                            from_exc=exc,
                        )
                    return VariableTracker.build(tx, res)

            else:

                def constant_fold_handler(tx: "InstructionTranslator", args, kwargs):
                    # path with a runtime check
                    if check_unspec_or_constant_args(args, kwargs):
                        try:
                            res = fn(
                                *[x.as_python_constant() for x in args],
                                **{
                                    k: v.as_python_constant() for k, v in kwargs.items()
                                },
                            )
                        except AsPythonConstantNotImplementedError as exc:
                            unimplemented_v2(
                                gb_type="constant fold exception",
                                context=f"attempted to run function {fn} with arguments {args}",
                                explanation="Encountered exception when attempting to constant fold.",
                                hints=[*graph_break_hints.DYNAMO_BUG],
                                from_exc=exc,
                            )
                        except Exception as exc:
                            raise_observed_exception(
                                type(exc),
                                tx,
                                args=list(map(ConstantVariable.create, exc.args)),
                            )
                        return VariableTracker.build(tx, res)

            handlers.append(constant_fold_handler)

        def call_unimplemented_v2(args):
            real_arg_types = [arg.python_type_name() for arg in args]
            unimplemented_v2(
                gb_type="Failed to trace builtin operator",
                context=f"builtin {fn.__name__} {arg_types} {has_kwargs}",
                explanation=f"Dynamo does not know how to trace builtin operator `{fn.__name__}` "
                f"with argument types {real_arg_types} (has_kwargs {has_kwargs})",
                hints=[
                    f"Avoid calling builtin `{fn.__name__}` with argument types {real_arg_types}. "
                    f"Consider using an equivalent alternative function/method to `{fn.__name__}`.",
                    "If you are attempting to call a logging function (e.g. `print`), "
                    "you can try adding it to `torch._dynamo.config.reorderable_logging_functions`.",
                    "Please report an issue to PyTorch.",
                ],
            )

        if len(handlers) == 0:
            return lambda tx, args, kwargs: call_unimplemented_v2(args)
        elif len(handlers) == 1:
            (handler,) = handlers

            def builtin_dispatch(tx: "InstructionTranslator", args, kwargs):
                rv = handler(tx, args, kwargs)
                if rv:
                    return rv
                call_unimplemented_v2(args)

        else:

            def builtin_dispatch(tx: "InstructionTranslator", args, kwargs):
                for fn in handlers:
                    rv = fn(tx, args, kwargs)
                    if rv:
                        return rv
                call_unimplemented_v2(args)

        return builtin_dispatch

    def _handle_insert_op_in_graph(self, tx: "InstructionTranslator", args, kwargs):
        from .builder import wrap_fx_proxy, wrap_fx_proxy_cls

        if kwargs and not self.tensor_args(*args, *kwargs.values()):
            return

        # insert handling for torch function here
        from .builder import SourcelessBuilder
        from .torch_function import (
            BUILTIN_TO_TENSOR_FN_MAP,
            BUILTIN_TO_TENSOR_RFN_MAP,
            can_dispatch_torch_function,
            dispatch_torch_function,
        )

        if can_dispatch_torch_function(tx, args, kwargs):
            # Only remap the fn to tensor methods if we aren't exporting
            # export serde does not handle method descriptors today
            if not tx.export:
                # Use sourceless builder, we built the map ourselves
                if not isinstance(args[0], TensorVariable):
                    if self.fn in BUILTIN_TO_TENSOR_RFN_MAP:
                        func = BUILTIN_TO_TENSOR_RFN_MAP[self.fn]
                    else:
                        func = BUILTIN_TO_TENSOR_FN_MAP[self.fn]

                    tmp = args[0]
                    # swap args and call reverse version of func
                    args[0] = args[1]
                    args[1] = tmp
                else:
                    func = BUILTIN_TO_TENSOR_FN_MAP[self.fn]
            else:
                func = self.fn

            fn_var = SourcelessBuilder.create(tx, func)

            return dispatch_torch_function(tx, fn_var, args, kwargs)

        fn = self.fn
        try:
            # Constant fold for constant tensor and python constants
            if self.python_and_tensor_constant_only(*args, **kwargs):
                from ..bytecode_transformation import unique_id
                from .functions import invoke_and_store_as_constant

                return invoke_and_store_as_constant(
                    tx, fn, unique_id(fn.__name__), args, kwargs
                )

            if fn in IN_PLACE_DESUGARING_MAP and isinstance(
                args[0], variables.ConstantVariable
            ):
                # In-place operators like += usually mustate tensor
                # values, but in the edge case of immutable values they
                # re-bind the variable.
                #
                # The easiest way to keep the graph consistent in this
                # scenario is to de-sugar eagerly.
                fn, args = IN_PLACE_DESUGARING_MAP[fn], [args[0], args[1]]

            if fn is operator.getitem and isinstance(args[1], SymNodeVariable):
                # Standard indexing will force specialization due to
                # __index__.  Rewrite as a regular torch op which will
                # trace fine
                fn, args = (
                    torch.select,
                    [
                        args[0],
                        variables.ConstantVariable.create(0),
                        args[1],
                    ],
                )

            # Interaction between ndarray and tensors:
            #   We prefer the tensor op whenever there are tensors involved
            if check_numpy_ndarray_args(args, kwargs) and not any(
                type(arg) == variables.TensorVariable for arg in args
            ):
                proxy = tx.output.create_proxy(
                    "call_function",
                    numpy_operator_wrapper(fn),
                    *proxy_args_kwargs(args, kwargs),
                )

                return wrap_fx_proxy_cls(variables.NumpyNdarrayVariable, tx, proxy)

            if (
                fn is operator.eq
                and len(args) == 2
                and isinstance(args[0], variables.TensorVariable)
            ):
                # Dynamo expects `__eq__` str while operator.eq gives just `eq`
                # TODO - supporting all comparison operators could also work but
                # it fails lots of tests because graph str changes.
                return args[0].call_method(tx, "__eq__", args[1:], kwargs)
            proxy = tx.output.create_proxy(
                "call_function",
                fn,
                *proxy_args_kwargs(args, kwargs),
            )
            if any(isinstance(arg, FakeItemVariable) for arg in args):
                return wrap_fx_proxy_cls(
                    FakeItemVariable,
                    tx,
                    proxy,
                )
            elif check_unspec_python_args(args, kwargs):
                _args, _kwargs = self.unwrap_unspec_args_kwargs(args, kwargs)
                raw_value = fn(*_args, **_kwargs)

                need_unwrap = any(
                    x.need_unwrap
                    for x in itertools.chain(args, kwargs.values())
                    if isinstance(x, variables.UnspecializedPythonVariable)
                )

                return wrap_fx_proxy_cls(
                    UnspecializedPythonVariable,
                    tx,
                    proxy,
                    raw_value=raw_value,
                    need_unwrap=need_unwrap,
                )
            elif all(isinstance(x, SymNodeVariable) for x in args):
                return SymNodeVariable.create(tx, proxy, None)
            else:
                # Work around for vision_maskrcnn due to precision difference
                # specialize the dividend when float divide by tensor
                if fn is operator.truediv and isinstance(
                    args[0], variables.UnspecializedPythonVariable
                ):
                    args[0] = args[0].as_python_constant()
                return wrap_fx_proxy(tx, proxy)

        except NotImplementedError:
            unimplemented_v2(
                gb_type="unimplemented builtin op on tensor arguments",
                context=f"partial tensor op: {self} {args} {kwargs}",
                explanation=f"Dynamo does not know how to trace builtin operator {self.fn} with tensor arguments",
                hints=[*graph_break_hints.SUPPORTABLE],
            )

    call_function_handler_cache: dict[
        tuple[object, ...],
        Callable[
            [
                "InstructionTranslator",
                Sequence[VariableTracker],
                dict[str, VariableTracker],
            ],
            VariableTracker,
        ],
    ] = {}

    def call_function(
        self,
        tx: "InstructionTranslator",
        args: Sequence["VariableTracker"],
        kwargs: "dict[str, VariableTracker]",
    ) -> "VariableTracker":
        key: tuple[object, ...]
        if kwargs:
            kwargs = {k: v.realize() for k, v in kwargs.items()}
            key = (self.fn, *(type(x) for x in args), True)
        else:
            key = (self.fn, *(type(x) for x in args))

        handler = self.call_function_handler_cache.get(key)
        if not handler:
            self.call_function_handler_cache[key] = handler = self._make_handler(
                self.fn, [type(x) for x in args], bool(kwargs)
            )
        return handler(tx, args, kwargs)

    def call_method(
        self,
        tx,
        name,
        args: "list[VariableTracker]",
        kwargs: "dict[str, VariableTracker]",
    ) -> "VariableTracker":
        if self.fn is object and name == "__setattr__":
            assert len(args) == 3
            assert len(kwargs) == 0
            obj, name_var, val = args
            obj = obj.realize()
            if (
                isinstance(obj, UserDefinedObjectVariable)
                and tx.output.side_effects.is_attribute_mutation(obj)
                and name_var.is_python_constant()
            ):
                return obj.method_setattr_standard(tx, name_var, val)

        if name == "__new__":
            # Supported __new__ methods
            if self.fn is object and len(args) == 1:
                assert len(kwargs) == 0
                return tx.output.side_effects.track_new_user_defined_object(
                    self, args[0], args[1:]
                )

            if self.fn is dict and len(args) == 1 and not kwargs:
                dict_vt = ConstDictVariable({}, dict, mutation_type=ValueMutationNew())
                if isinstance(args[0], BuiltinVariable) and args[0].fn is dict:
                    return dict_vt
                # We don't have to set the underlying dict_vt in
                # UserDefinedDictVariable because it will be set to empty
                # ConstDictVariableTracker in the constructor.
                return tx.output.side_effects.track_new_user_defined_object(
                    self,
                    args[0],
                    args[1:],
                )

            if (
                self.fn is tuple
                and len(args) == 2
                and args[1].has_unpack_var_sequence(tx)
                and not kwargs
            ):
                init_args = args[1].unpack_var_sequence(tx)
                tuple_vt = variables.TupleVariable(
                    init_args, mutation_type=ValueMutationNew()
                )
                if isinstance(args[0], BuiltinVariable) and args[0].fn is tuple:
                    return tuple_vt

                result = tx.output.side_effects.track_new_user_defined_object(
                    self,
                    args[0],
                    args[1:],
                )
                result.set_underlying_tuple_vt(tuple_vt)
                return result

            if self.fn is list:
                list_vt = ListVariable([], mutation_type=ValueMutationNew())
                if isinstance(args[0], BuiltinVariable) and args[0].fn is list:
                    return list_vt
                return tx.output.side_effects.track_new_user_defined_object(
                    self,
                    args[0],
                    args[1:],
                )

        if self.fn is object and name == "__init__":
            # object.__init__ is a no-op
            return variables.ConstantVariable(None)

        if self.fn is dict and name == "fromkeys":
            return BuiltinVariable.call_custom_dict_fromkeys(tx, dict, *args, **kwargs)

        if self.fn is dict:
            resolved_fn = getattr(self.fn, name)
            if resolved_fn in dict_methods:
                if isinstance(args[0], variables.UserDefinedDictVariable):
                    return args[0]._dict_vt.call_method(tx, name, args[1:], kwargs)
                elif isinstance(args[0], variables.ConstDictVariable):
                    return args[0].call_method(tx, name, args[1:], kwargs)

        if self.fn is str and len(args) >= 1:
            resolved_fn = getattr(self.fn, name)
            if resolved_fn in str_methods:
                if isinstance(args[0], ConstantVariable):
                    return args[0].call_method(tx, name, args[1:], kwargs)

        return super().call_method(tx, name, args, kwargs)

    def _call_int_float(self, tx: "InstructionTranslator", arg):
        # Handle cases like int(torch.seed())
        # Also handle sym_float to sym_int cases
        if isinstance(arg, (SymNodeVariable, variables.TensorVariable)):
            if isinstance(arg, variables.TensorVariable):
                item = arg.call_method(tx, "item", [], {})
            else:
                item = arg
            fn_ = sym_int if self.fn is int else sym_float
            from torch._dynamo.variables.builder import wrap_fx_proxy

            return wrap_fx_proxy(
                tx=tx,
                proxy=tx.output.create_proxy(
                    "call_function",
                    fn_,
                    (item.as_proxy(),),
                    {},
                ),
            )

    call_int = _call_int_float
    call_float = _call_int_float

    def call_str(self, tx: "InstructionTranslator", arg):
        # Handle `str` on a user defined function or object
        if isinstance(arg, (variables.UserFunctionVariable)):
            return variables.ConstantVariable.create(value=str(arg.fn))
        elif isinstance(arg, (variables.UserDefinedObjectVariable)):
            # Check if object has __str__ method
            if hasattr(arg.value, "__str__"):
                str_method = arg.value.__str__
            elif hasattr(arg.value, "__repr__"):
                # account for __repr__ functions when __str__ is absent
                str_method = arg.value.__repr__
            else:
                unimplemented_v2(
                    gb_type="failed to call str() on user defined object",
                    context=str(arg),
                    explanation="User defined object has no __str__ or __repr__ method",
                    hints=[*graph_break_hints.USER_ERROR],
                )

            if type(arg.value).__str__ is object.__str__:
                # Rely on the object str method
                try:
                    return variables.ConstantVariable.create(value=str_method())
                except AttributeError:
                    # Graph break
                    return
            elif is_wrapper_or_member_descriptor(str_method):
                unimplemented_v2(
                    gb_type="Attempted to a str() method implemented in C/C++",
                    context="",
                    explanation=f"{type(arg.value)} has a C/C++ based str method. This is not supported.",
                    hints=["Write the str method in Python"],
                )
            else:
                # Overrides for custom str method
                # Pass method as function to call tx.inline_user_function_return
                bound_method = str_method.__func__  # type: ignore[attr-defined]

                try:
                    # Only supports certain function types
                    user_func_variable = variables.UserFunctionVariable(bound_method)
                except AssertionError as e:
                    # Won't be able to do inline the str method, return to avoid graph break
                    log.warning("Failed to create UserFunctionVariable: %s", e)
                    return

                # Inline the user function
                return tx.inline_user_function_return(user_func_variable, [arg], {})
        elif isinstance(arg, (variables.ExceptionVariable,)):
            if len(arg.args) == 0:
                value = f"{arg.exc_type}"
            else:
                value = ", ".join(a.as_python_constant() for a in arg.args)
            return variables.ConstantVariable.create(value=value)

    def _call_min_max(self, tx: "InstructionTranslator", *args):
        if len(args) == 1 and args[0].has_force_unpack_var_sequence(tx):
            items = args[0].force_unpack_var_sequence(tx)
            return self._call_min_max_seq(tx, items)
        elif len(args) == 2:
            return self._call_min_max_binary(tx, args[0], args[1])
        elif len(args) > 2:
            return self._call_min_max_seq(tx, args)

    def _call_min_max_seq(self, tx: "InstructionTranslator", items):
        assert len(items) > 0
        if len(items) == 1:
            return items[0]

        return functools.reduce(functools.partial(self._call_min_max_binary, tx), items)

    def _call_min_max_binary(self, tx: "InstructionTranslator", a, b):
        if a is None or b is None:
            # a or b could be none if we reduce and _call_min_max_binary failed
            # to return something
            return
        if self.tensor_args(a, b):
            if not isinstance(a, variables.TensorVariable):
                a, b = b, a
            assert isinstance(a, variables.TensorVariable)

            # result of an item call is a scalar convert to a tensor
            if isinstance(a, FakeItemVariable):
                a = variables.TorchInGraphFunctionVariable(torch.tensor).call_function(
                    tx, [a], {}
                )

            # Dynamic input does not get resolved, rather, gets stored as call_function
            if isinstance(a, SymNodeVariable) or isinstance(b, SymNodeVariable):
                from .builder import wrap_fx_proxy_cls

                return wrap_fx_proxy_cls(
                    type(a),
                    tx=tx,
                    proxy=tx.output.create_proxy(
                        "call_function",
                        self.fn,
                        *proxy_args_kwargs([a, b], {}),
                    ),
                )

            # convert min/max to torch ops
            if b.is_python_constant():
                fn: VariableTracker
                if isinstance(a, variables.NumpyNdarrayVariable):
                    import numpy as np

                    fn = variables.NumpyVariable(np.clip)
                else:
                    fn = variables.TorchInGraphFunctionVariable(torch.clamp)
                kwargs = {"min": b} if (self.fn is max) else {"max": b}
                result = fn.call_function(tx, [a], kwargs)
            else:
                if isinstance(a, variables.NumpyNdarrayVariable):
                    import numpy as np

                    np_fn = {max: np.maximum, min: np.minimum}[self.fn]
                    fn = variables.NumpyVariable(np_fn)
                else:
                    torch_fn = {max: torch.maximum, min: torch.minimum}[self.fn]
                    fn = variables.TorchInGraphFunctionVariable(torch_fn)
                result = fn.call_function(tx, [a, b], {})

            # return unspec if both a, b are unspec or const
            if all(
                isinstance(
                    i,
                    (
                        variables.UnspecializedPythonVariable,
                        variables.ConstantVariable,
                    ),
                )
                for i in [a, b]
            ):
                if any(isinstance(val, FakeItemVariable) for val in [a, b]):
                    return variables.FakeItemVariable.from_tensor_variable(result)

                if b.is_python_constant():
                    raw_b = b.as_python_constant()
                else:
                    raw_b = b.raw_value
                if self.fn is max:
                    raw_res = max(a.raw_value, raw_b)
                else:
                    raw_res = min(a.raw_value, raw_b)

                need_unwrap = any(
                    x.need_unwrap
                    for x in [a, b]
                    if isinstance(x, variables.UnspecializedPythonVariable)
                )
                return variables.UnspecializedPythonVariable.from_tensor_variable(
                    result, raw_res, need_unwrap
                )
            # otherwise return tensor
            else:
                return result
        elif isinstance(a, SymNodeVariable) or isinstance(b, SymNodeVariable):
            py_fn = torch.sym_max if self.fn is max else torch.sym_min
            proxy = tx.output.create_proxy(
                "call_function", py_fn, *proxy_args_kwargs([a, b], {})
            )
            return SymNodeVariable.create(tx, proxy, None)
        elif isinstance(a, ConstantVariable) and isinstance(b, ConstantVariable):
            value = self.fn(
                a.as_python_constant(),
                b.as_python_constant(),
            )
            return ConstantVariable(value)

    call_min = _call_min_max
    call_max = _call_min_max

    def call_abs(self, tx: "InstructionTranslator", arg: "VariableTracker"):
        # Call arg.__abs__()
        abs_method = BuiltinVariable(getattr).call_function(
            tx, [arg, ConstantVariable.create("__abs__")], {}
        )
        return abs_method.call_function(tx, [], {})

    def call_pos(self, tx: "InstructionTranslator", arg: "VariableTracker"):
        # Call arg.__pos__()
        pos_method = BuiltinVariable(getattr).call_function(
            tx, [arg, ConstantVariable.create("__pos__")], {}
        )
        return pos_method.call_function(tx, [], {})

    def call_index(self, tx: "InstructionTranslator", arg: "VariableTracker"):
        if isinstance(arg, variables.TensorVariable):
            unimplemented_v2(
                gb_type="unsupported index(Tensor)",
                context="",
                explanation="Dynamo does not support tracing builtin index() on a Tensor",
                hints=[],
            )

        arg = guard_if_dyn(arg)
        constant_value = operator.index(arg)
        return variables.ConstantVariable.create(constant_value)

    def call_round(self, tx: "InstructionTranslator", arg, *args, **kwargs):
        # Call arg.__round__()
        round_method = BuiltinVariable(getattr).call_function(
            tx, [arg, ConstantVariable.create("__round__")], {}
        )
        return round_method.call_function(tx, args, kwargs)

    def call_range(self, tx: "InstructionTranslator", *args):
        if check_unspec_or_constant_args(args, {}):
            return variables.RangeVariable(args)
        elif self._dynamic_args(*args):
            args = tuple(
                variables.ConstantVariable.create(guard_if_dyn(arg)) for arg in args
            )
            return variables.RangeVariable(args)
        # None no-ops this handler and lets the driving function proceed
        return None

    def _dynamic_args(self, *args, **kwargs):
        return any(isinstance(x, SymNodeVariable) for x in args) or any(
            isinstance(x, SymNodeVariable) for x in kwargs.values()
        )

    def call_slice(self, tx: "InstructionTranslator", *args):
        return variables.SliceVariable(args)

    def _dyn_proxy(self, tx: "InstructionTranslator", *args, **kwargs):
        from .builder import wrap_fx_proxy

        return wrap_fx_proxy(
            tx,
            tx.output.create_proxy(
                "call_function", self.fn, *proxy_args_kwargs(args, kwargs)
            ),
        )

    # NOTE must handle IteratorVariable separately!
    def _call_iter_tuple_list(
        self, tx: "InstructionTranslator", obj=None, *args, **kwargs
    ):
        assert not isinstance(obj, variables.IteratorVariable)

        if self._dynamic_args(*args, **kwargs):
            return self._dyn_proxy(tx, *args, **kwargs)

        cls = variables.BaseListVariable.cls_for(self.fn)
        if obj is None:
            return cls(
                [],
                mutation_type=ValueMutationNew(),
            )
        elif obj.has_unpack_var_sequence(tx):
            if obj.source and not is_constant_source(obj.source):
                if isinstance(obj, TupleIteratorVariable):
                    install_guard(
                        obj.source.make_guard(GuardBuilder.TUPLE_ITERATOR_LEN)
                    )
                else:
                    if (
                        getattr(obj, "source", False)
                        and isinstance(obj, ConstDictVariable)
                        and not istype(obj, SetVariable)
                    ):
                        tx.output.guard_on_key_order.add(obj.source)

                    install_guard(obj.source.make_guard(GuardBuilder.SEQUENCE_LENGTH))

            return cls(
                list(obj.unpack_var_sequence(tx)),
                mutation_type=ValueMutationNew(),
            )

    def _call_iter_tuple_generator(self, tx, obj, *args, **kwargs):
        cls = variables.BaseListVariable.cls_for(self.fn)
        return cls(
            list(obj.force_unpack_var_sequence(tx)),  # exhaust generator
            mutation_type=ValueMutationNew(),
        )

    def _call_tuple_list(self, tx, obj=None, *args, **kwargs):
        if isinstance(obj, variables.IteratorVariable):
            cls = variables.BaseListVariable.cls_for(self.fn)
            return cls(
                list(obj.force_unpack_var_sequence(tx)),
                mutation_type=ValueMutationNew(),
            )
        elif isinstance(obj, variables.LocalGeneratorObjectVariable):
            return self._call_iter_tuple_generator(tx, obj, *args, **kwargs)
        else:
            return self._call_iter_tuple_list(tx, obj, *args, **kwargs)

    def call_iter(self, tx: "InstructionTranslator", obj, *args, **kwargs):
        if isinstance(obj, variables.IteratorVariable):
            ret = obj
        else:
            # Handle the case where we are iterating over a tuple, list or iterator
            ret = self._call_iter_tuple_list(tx, obj, *args, **kwargs)

        if ret is None:
            # If the object doesn't implement a __iter__ method, it will be an error in eager mode when calling iter on it anyway.
            # If the object implements a __iter__ method, inlining effectively forwards the call to another iter call
            # (e.g. when __iter__ just returns iter(self.list)) or return a user-defined iterator.
            return obj.call_method(tx, "__iter__", args, kwargs)
        return ret

    call_tuple = _call_tuple_list
    call_list = _call_tuple_list

    def call_callable(self, tx: "InstructionTranslator", arg):
        from .functions import BaseUserFunctionVariable, FunctoolsPartialVariable
        from .nn_module import NNModuleVariable

        if isinstance(
            arg,
            (
                variables.UserDefinedClassVariable,
                BaseUserFunctionVariable,
                FunctoolsPartialVariable,
                NNModuleVariable,
            ),
        ):
            return variables.ConstantVariable.create(True)
        elif isinstance(arg, UserDefinedVariable):
            return variables.ConstantVariable.create(callable(arg.value))
        elif isinstance(
            arg,
            (
                ConstantVariable,
                SymNodeVariable,
                TensorVariable,
                ListVariable,
                TupleVariable,
                ListIteratorVariable,
            ),
        ):
            return variables.ConstantVariable.create(False)

    def call_cast(self, _, *args, **kwargs):
        if len(args) == 2:
            return args[1]

        unimplemented_v2(
            gb_type="bad args to builtin cast()",
            context=f"got args {args} {kwargs}",
            explanation="Dynamo expects exactly 2 args to builtin cast().",
            hints=["Ensure your call to cast() has exactly 2 arguments."],
        )

    def call_dict(self, tx: "InstructionTranslator", *args, **kwargs):
        return BuiltinVariable.call_custom_dict(tx, dict, *args, **kwargs)

    @staticmethod
    def call_custom_dict(tx: "InstructionTranslator", user_cls, *args, **kwargs):
        return tx.inline_user_function_return(
            VariableTracker.build(tx, polyfills.construct_dict),
            [VariableTracker.build(tx, user_cls), *args],
            kwargs,
        )

    @staticmethod
    def call_custom_dict_fromkeys(
        tx: "InstructionTranslator", user_cls, *args, **kwargs
    ):
        assert user_cls in {dict, OrderedDict, defaultdict}
        if kwargs:
            # Only `OrderedDict.fromkeys` accepts `value` passed by keyword
            assert user_cls is OrderedDict
            assert len(args) == 1 and len(kwargs) == 1 and "value" in kwargs
            args = (*args, kwargs.pop("value"))
        if len(args) == 0:
            raise UserError(TypeError, "fromkeys expected at least 1 argument, got 0")  # type: ignore[arg-type]
        if len(args) == 1:
            args = (*args, ConstantVariable.create(None))
        assert len(args) == 2
        arg, value = args
        DictVariableType = (
            ConstDictVariable if user_cls is not defaultdict else DefaultDictVariable
        )

        if isinstance(arg, dict):
            arg = [ConstantVariable.create(k) for k in arg.keys()]
            return DictVariableType(
                dict.fromkeys(arg, value), user_cls, mutation_type=ValueMutationNew()
            )
        elif arg.has_force_unpack_var_sequence(tx):
            keys = arg.force_unpack_var_sequence(tx)
            if all(is_hashable(v) for v in keys):
                return DictVariableType(
                    dict.fromkeys(keys, value),
                    user_cls,
                    mutation_type=ValueMutationNew(),
                )

        unimplemented_v2(
            gb_type="failed to call dict.fromkeys()",
            context=f"{user_cls.__name__}.fromkeys(): {args} {kwargs}",
            explanation=f"Failed to call {user_cls.__name__}.fromkeys() because "
            "arguments could not be automatically converted to a list, "
            "or some dict key is not hashable.",
            hints=[
                "Manually convert the argument to a list.",
                "Ensure all keys are hashable.",
            ],
        )

    def call_set(self, tx: "InstructionTranslator", *args, **kwargs):
        # Can we merge this implementation and call_dict's one?
        assert not kwargs
        if not args:
            return SetVariable([], mutation_type=ValueMutationNew())
        if len(args) != 1:
            raise_observed_exception(
                TypeError,
                tx,
                args=[
                    ConstantVariable.create(
                        f"set() takes 1 positional argument but {len(args)} were given"
                    )
                ],
            )
        arg = args[0]
        if isinstance(arg, variables.SetVariable):
            return arg.clone(mutation_type=ValueMutationNew())
        elif arg.has_force_unpack_var_sequence(tx):
            items = arg.force_unpack_var_sequence(tx)
            return SetVariable(items, mutation_type=ValueMutationNew())
        elif isinstance(arg, variables.UserDefinedObjectVariable) and isinstance(
            arg.value, KeysView
        ):
            iter_fn = arg.var_getattr(tx, "__iter__")
            if isinstance(iter_fn, variables.UserMethodVariable):
                out = tx.inline_user_function_return(iter_fn, args, kwargs)
                if isinstance(out, SetVariable):
                    return out
                return BuiltinVariable(set).call_set(tx, out)
        raise_observed_exception(
            TypeError,
            tx,
            args=[ConstantVariable.create("failed to construct builtin set()")],
        )

    def call_frozenset(self, tx: "InstructionTranslator", *args, **kwargs):
        assert not kwargs
        if not args:
            return FrozensetVariable([])
        if len(args) != 1:
            raise_observed_exception(
                TypeError,
                tx,
                args=[
                    ConstantVariable.create(
                        f"frozenset() takes 1 positional argument but {len(args)} were given"
                    )
                ],
            )
        arg = args[0]
        if isinstance(arg, variables.FrozensetVariable):
            return FrozensetVariable([x.vt for x in arg.set_items])
        elif arg.has_unpack_var_sequence(tx):
            items = arg.unpack_var_sequence(tx)
            return FrozensetVariable(items)
        raise_observed_exception(
            TypeError,
            tx,
            args=[ConstantVariable.create("failed to construct builtin frozenset()")],
        )

    def call_zip(self, tx: "InstructionTranslator", *args, **kwargs):
        if kwargs:
            assert len(kwargs) == 1 and "strict" in kwargs
        strict = kwargs.pop("strict", False)
        args = [
            arg.unpack_var_sequence(tx) if arg.has_unpack_var_sequence(tx) else arg
            for arg in args
        ]
        return variables.ZipVariable(
            args, strict=strict, mutation_type=ValueMutationNew()
        )

    def call_len(self, tx: "InstructionTranslator", *args, **kwargs):
        try:
            return args[0].call_method(tx, "__len__", args[1:], kwargs)
        except AttributeError as e:
            raise_observed_exception(type(e), tx, args=list(e.args))

    def call_getitem(self, tx: "InstructionTranslator", *args, **kwargs):
        return args[0].call_method(tx, "__getitem__", args[1:], kwargs)

    def call_isinstance(self, tx: "InstructionTranslator", arg, isinstance_type):
        try:
            arg_type = arg.python_type()
        except NotImplementedError:
            unimplemented_v2(
                gb_type="builtin isinstance() cannot determine type of argument",
                context=f"isinstance({arg}, {isinstance_type})",
                explanation=f"Dynamo doesn't have a rule to determine the type of argument {arg}",
                hints=[*graph_break_hints.DYNAMO_BUG],
            )

        isinstance_type = isinstance_type.as_python_constant()

        if isinstance(arg, variables.TensorVariable) and arg.dtype is not None:

            def _tensor_isinstance(tensor_var, tensor_type):
                def check_type(ty):
                    if ty not in tensortype_to_dtype:
                        example_val = arg.as_proxy().node.meta["example_value"]
                        if (
                            is_traceable_wrapper_subclass(example_val)
                            and ty is torch.nn.parameter.Parameter
                        ):
                            # N.B: we are calling isinstance directly on the example value.
                            # torch.nn.Parameter has a meta-class that overrides __isinstance__,
                            # the isinstance check here allows us to invoke that logic.
                            return isinstance(example_val, ty)
                        else:
                            return issubclass(arg.python_type(), ty)

                    dtypes = tensortype_to_dtype[ty]
                    return arg.dtype in dtypes

                if type(tensor_type) is tuple:
                    return any(check_type(ty) for ty in tensor_type)
                else:
                    return check_type(tensor_type)

            return variables.ConstantVariable.create(
                _tensor_isinstance(arg, isinstance_type)
            )
        # UserDefinedObject with C extensions can have torch.Tensor attributes,
        # so break graph.
        if isinstance(arg, variables.UserDefinedObjectVariable) and isinstance(
            arg.value, types.MemberDescriptorType
        ):
            unimplemented_v2(
                gb_type="isinstance() called on user defined object with C extensions",
                context=f"isinstance({arg}, {isinstance_type})",
                explanation="User-defined object with C extensions can have torch.Tensor "
                "attributes; intentionally graph breaking.",
                hints=[*graph_break_hints.SUPPORTABLE],
            )
        # handle __instancecheck__ defined in user class
        if (
            isinstance(arg, variables.UserDefinedObjectVariable)
            and "__instancecheck__" in isinstance_type.__class__.__dict__
        ):
            return variables.ConstantVariable.create(
                isinstance_type.__class__.__instancecheck__(isinstance_type, arg.value)
            )

        if isinstance(arg, variables.UserDefinedExceptionClassVariable):
            return ConstantVariable.create(isinstance(arg_type, isinstance_type))

        isinstance_type_tuple: tuple[type, ...]
        if isinstance(isinstance_type, type) or callable(
            # E.g. isinstance(obj, typing.Sequence)
            getattr(isinstance_type, "__instancecheck__", None)
        ):
            isinstance_type_tuple = (isinstance_type,)
        elif sys.version_info >= (3, 10) and isinstance(
            isinstance_type, types.UnionType
        ):
            isinstance_type_tuple = isinstance_type.__args__
        elif isinstance(isinstance_type, tuple) and all(
            isinstance(tp, type) or callable(getattr(tp, "__instancecheck__", None))
            for tp in isinstance_type
        ):
            isinstance_type_tuple = isinstance_type
        else:
            raise_observed_exception(
                TypeError,
                tx,
                args=[
                    "isinstance() arg 2 must be a type, a tuple of types, or a union"
                ],
            )

        try:
            # NB: `isinstance()` does not call `__subclasscheck__` but use `__instancecheck__`.
            # But usually `isinstance(obj, type_info)` and `issubclass(type(obj), type_info)` gives
            # the same result.
            # WARNING: This might run arbitrary user code `__subclasscheck__` and we did not trace
            # through it. This is a limitation of the current implementation.
            # Usually `__subclasscheck__` and `__instancecheck__` can be constant fold through, it
            # might not be a big issue and we trade off it for performance.
            val = issubclass(arg_type, isinstance_type_tuple)
        except TypeError:
            val = arg_type in isinstance_type_tuple
        return variables.ConstantVariable.create(val)

    def call_issubclass(self, tx: "InstructionTranslator", left_ty, right_ty):
        """Checks if first arg is subclass of right arg"""
        try:
            left_ty_py = left_ty.as_python_constant()
            right_ty_py = right_ty.as_python_constant()
        except NotImplementedError:
            unimplemented_v2(
                gb_type="issubclass() with non-constant arguments",
                context=f"issubclass({left_ty}, {right_ty})",
                explanation="issubclass() with non-constant arguments not supported.",
                hints=[
                    "Make sure your arguments are types.",
                    *graph_break_hints.USER_ERROR,
                ],
            )

        # WARNING: This might run arbitrary user code `__subclasscheck__`.
        # See the comment in call_isinstance above.
        return variables.ConstantVariable(issubclass(left_ty_py, right_ty_py))

    def call_super(self, tx: "InstructionTranslator", a, b):
        return variables.SuperVariable(a, b)

    def call_next(self, tx: "InstructionTranslator", arg: VariableTracker):
        try:
            return arg.next_variable(tx)
        except Unsupported as ex:
            if isinstance(arg, variables.BaseListVariable):
                ex.remove_from_stats()
                return arg.items[0]
            raise

    def call_hasattr(self, tx: "InstructionTranslator", obj, attr):
        if attr.is_python_constant():
            name = attr.as_python_constant()
            if isinstance(obj, variables.BuiltinVariable):
                return variables.ConstantVariable(hasattr(obj.fn, name))
            return obj.call_obj_hasattr(tx, name)

    def call_map(self, tx: "InstructionTranslator", fn, *seqs):
        seqs = [
            seq.unpack_var_sequence(tx) if seq.has_unpack_var_sequence(tx) else seq
            for seq in seqs
        ]
        return variables.MapVariable(fn, seqs, mutation_type=ValueMutationNew())

    def call_filter(self, tx: "InstructionTranslator", fn, seq):
        seq = seq.unpack_var_sequence(tx) if seq.has_unpack_var_sequence(tx) else seq
        return variables.FilterVariable(fn, seq, mutation_type=ValueMutationNew())

    def call_getattr(
        self,
        tx: "InstructionTranslator",
        obj: VariableTracker,
        name_var: VariableTracker,
        default=None,
    ):
        if not name_var.is_python_constant():
            unimplemented_v2(
                gb_type="getattr() with non-constant name argument",
                context=f"getattr({obj}, {name_var}, {default})",
                explanation="getattr() with non-constant name argument is not supported",
                hints=["Ensure the name argument of getattr() is a string"],
            )

        name = name_var.as_python_constant()

        if tx.output.side_effects.is_attribute_mutation(obj):
            if isinstance(obj, variables.UnspecializedNNModuleVariable):
                if (
                    name
                    in (
                        "named_parameters",
                        "parameters",
                        "named_buffers",
                        "buffers",
                        "named_modules",
                        "modules",
                    )
                    and obj.is_state_mutated
                    and tx.output.side_effects.has_pending_mutation(obj)
                ):
                    unimplemented_v2(
                        gb_type="getattr() on nn.Module with pending mutation",
                        context=f"getattr({obj}, {name}, {default})",
                        explanation="Intentionally graph breaking on getattr() on a nn.Module "
                        "with a pending mutation",
                        hints=[],
                    )

        if tx.output.side_effects.has_pending_mutation_of_attr(obj, name):
            return tx.output.side_effects.load_attr(obj, name)

        if default is not None:
            hasattr_var = self.call_hasattr(tx, obj, name_var)
            assert hasattr_var.as_python_constant() in (True, False)
            if not hasattr_var.as_python_constant():
                return default

        source = obj.source and AttrSource(obj.source, name)
        if name in {"__bases__", "__base__", "__flags__"}:
            try:
                value = obj.as_python_constant()
                if isinstance(value, type):
                    if name == "__bases__":
                        tuple_args = [
                            VariableTracker.build(
                                tx, b, source and GetItemSource(source, i)
                            )
                            for i, b in enumerate(value.__bases__)
                        ]
                        return variables.TupleVariable(tuple_args, source=source)
                    if name == "__base__":
                        return VariableTracker.build(tx, value.__base__, source)
                    if name == "__flags__":
                        return ConstantVariable.create(value.__flags__)
            except NotImplementedError:
                pass

        if isinstance(obj, variables.NNModuleVariable):
            return obj.var_getattr(tx, name)
        elif isinstance(
            obj,
            (
                variables.TensorVariable,
                variables.NamedTupleVariable,
                variables.ConstantVariable,
                variables.DistributedVariable,
                variables.UserDefinedClassVariable,
                variables.UserDefinedObjectVariable,
            ),
        ):
            if (
                isinstance(obj, variables.UserDefinedObjectVariable)
                and issubclass(obj.value.__class__, unittest.TestCase)
                and config.enable_trace_unittest
                and name
                in (
                    "assertRaisesRegex",
                    "assertNotWarns",
                    "assertWarnsRegex",
<<<<<<< HEAD
                    # "assertDictEqual",
=======
                    "assertDictEqual",
                    "assertSequenceEqual",
>>>>>>> 517a8ef1
                    "assertWarns",
                )
            ):
                unimplemented_v2(
                    gb_type="Failed to trace unittest method",
                    context=f"function: unittest.TestCase.{name}",
                    explanation=f"Dynamo does not know how to trace unittest method `{name}` ",
                    hints=[
                        f"Avoid calling `TestCase.{name}`. "
                        "Please report an issue to PyTorch.",
                    ],
                )
            if isinstance(obj, TensorVariable):
                fake_val = obj.proxy.node.meta["example_value"]
                if (
                    isinstance(fake_val, torch.Tensor)
                    and is_sparse_any(fake_val)
                    and (not tx.export or not config.capture_sparse_compute)
                ):
                    unimplemented_v2(
                        gb_type="Attempted to wrap sparse Tensor",
                        context="",
                        explanation="torch.compile does not support sparse Tensors",
                        hints=[*graph_break_hints.SUPPORTABLE],
                    )

            try:
                return obj.var_getattr(tx, name)
            except NotImplementedError:
                return variables.GetAttrVariable(obj, name, source=source)
        elif isinstance(obj, variables.TorchInGraphFunctionVariable):
            # Get OpOverload from an OpOverloadPacket, e.g., torch.ops.aten.add.default.
            member = getattr(obj.value, name)
            if isinstance(
                member, (torch._ops.OpOverloadPacket, torch._ops.OpOverload)
            ) and torch._dynamo.trace_rules.is_aten_op_or_tensor_method(member):
                return variables.TorchInGraphFunctionVariable(member, source=source)
            elif name in cmp_name_to_op_mapping:
                return variables.GetAttrVariable(obj, name, source=source)
        elif isinstance(obj, DummyModule):
            # TODO(mlazos) - Do we need this?
            if obj.is_torch or name not in obj.value.__dict__:
                member = getattr(obj.value, name)
            else:
                member = obj.value.__dict__[name]

            if config.replay_record_enabled:
                tx.exec_recorder.record_module_access(obj.value, name, member)  # type: ignore[arg-type, union-attr]
            return VariableTracker.build(tx, member, source)

        elif istype(obj, variables.UserFunctionVariable) and name in (
            "__name__",
            "__module__",
        ):
            return ConstantVariable.create(getattr(obj.fn, name))
        else:
            try:
                return obj.var_getattr(tx, name)
            except NotImplementedError:
                return variables.GetAttrVariable(obj, name, source=source)

    def call_setattr(
        self,
        tx: "InstructionTranslator",
        obj: VariableTracker,
        name_var: VariableTracker,
        val: VariableTracker,
    ):
        if isinstance(
            obj,
            (
                variables.PlacementVariable,
                variables.NamedTupleVariable,
                variables.UserDefinedObjectVariable,
                variables.NestedUserFunctionVariable,
                variables.ExceptionVariable,
            ),
        ):
            return obj.call_method(tx, "__setattr__", [name_var, val], {})
        elif (
            tx.output.side_effects.is_attribute_mutation(obj)
            and name_var.is_python_constant()
        ):
            name = name_var.as_python_constant()
            if isinstance(obj, variables.TensorVariable):
                from .builder import wrap_fx_proxy

                # Some special handling for tensor attributes.
                if name == "requires_grad":
                    # TODO(voz): Make it work properly
                    unimplemented_v2(
                        gb_type="setattr() on Tensor.requires_grad",
                        context=f"setattr({obj}, {name}, {val})",
                        explanation="setattr() on Tensor.requires_grad not supported. "
                        "Mutating requires_grad can introduce a new leaf from non-leaf or vice versa in "
                        "the middle of the graph, which AOTAutograd does not currently know how to handle.",
                        hints=[*graph_break_hints.SUPPORTABLE],
                    )
                elif name == "data":
                    # See comments on `test_set_data_on_scoped_tensor` for plans
                    # to support this.
                    if obj.source is None:
                        unimplemented_v2(
                            gb_type="Failed to mutate tensor data attribute",
                            context=f"setattr({obj}, {name}, {val})",
                            explanation="Dyanmo only supports mutating `.data`"
                            " of tensor created outside `torch.compile` region",
                            hints=[
                                "Don't mutate `.data` on this tensor, or move "
                                "the mutation out of `torch.compile` region",
                            ],
                        )

                    # Remove the old reference in tracked fakes - if we don't do this
                    # new .data value size and shape differences will cause
                    # tracked fakes to produce incorrect guards. This is sound because the TensorVariable
                    # coming out of set_() below will be a new one, and get
                    # installed in tracked fakes.
                    to_remove = [
                        tf for tf in tx.output.tracked_fakes if tf.source == obj.source
                    ]
                    for tf in to_remove:
                        tx.output.tracked_fakes.remove(tf)

                    # Step 1 - disable grads
                    with dynamo_disable_grad(tx), torch.no_grad():
                        # Step 2 - call `set_`
                        out = wrap_fx_proxy(
                            tx,
                            tx.output.create_proxy(
                                "call_function",
                                torch.Tensor.set_,
                                *proxy_args_kwargs([obj, val], {}),
                            ),
                        )

                    # Step 3 - drop the version counter - this is a step required to get
                    # .data setting to play correctly with the autograd engine.
                    # Essentially, dynamo is trying to faithfully preserve the (absurd)
                    # behavior of .data= from eager mode
                    def _lower_version_count_by_1(x):
                        version = x._version
                        if version > 0:
                            version = version - 1
                        torch._C._autograd._unsafe_set_version_counter((x,), (version,))
                        return x

                    tx.output.create_proxy(
                        "call_function",
                        _lower_version_count_by_1,
                        (out.as_proxy(),),
                        {},
                    )
                    _lower_version_count_by_1(obj.as_proxy().node.meta["example_value"])
                    # This handles options prop, guards and ends with a clone
                    # Step 4 - replace all reference to the current object with the new one
                    return out
                elif name in ("_grad", "grad"):
                    # _grad and grad share the same setter/getter, see
                    # THPVariable_properties, and here we make sure setting one
                    # enables reading `val` from the other.
                    tx.output.side_effects.store_attr(obj, "grad", val)
                    tx.output.side_effects.store_attr(obj, "_grad", val)
                elif is_tensor_getset_descriptor(name):
                    # Attribute like `torch.Tensor.real` has special setters we
                    # don't yet support; it's not as simple adding an entry to
                    # the side effect mapping.
                    unimplemented_v2(
                        gb_type="Failed to set tensor attribute",
                        context=f"setattr({obj}, {name}, {val})",
                        explanation="Dyanmo doesn't support setting these tensor attributes",
                        hints=[
                            f"Don't mutate attribute '{name}' on tensors, or "
                            "move the mutation out of `torch.compile` region",
                        ],
                    )

            tx.output.side_effects.store_attr(obj, name, val)
            return val
        elif isinstance(obj, variables.NNModuleVariable):
            if not tx.output.is_root_tracer():
                raise AttributeMutationError(
                    "Can't inplace modify module params/buffers inside HigherOrderOp"
                )
            if name_var.is_python_constant() and isinstance(
                val, variables.TensorVariable
            ):
                assigning_fake_val = get_fake_value(val.as_proxy().node, tx)

                try:
                    getattr_var = obj.var_getattr(tx, name_var.as_python_constant())
                except (AttributeError, ObservedAttributeError):
                    getattr_var = None

                if isinstance(getattr_var, variables.TensorVariable):
                    # get_fake_val will get the same fake tensor
                    existing_fake_attr = get_fake_value(getattr_var.as_proxy().node, tx)

                    # same tensor identiy, setattr is a no-op
                    mod_setattr = inspect.getattr_static(obj.module_type, "__setattr__")
                    if (
                        existing_fake_attr is assigning_fake_val
                        and mod_setattr is torch.nn.Module.__setattr__
                    ):
                        return getattr_var

            obj.convert_to_unspecialized(tx)

    def call_delattr(
        self,
        tx: "InstructionTranslator",
        obj: VariableTracker,
        name_var: VariableTracker,
    ):
        return self.call_setattr(tx, obj, name_var, variables.DeletedVariable())

    def call_type(self, tx: "InstructionTranslator", obj: VariableTracker):
        try:
            py_type = obj.python_type()
        except NotImplementedError as error:
            raise UserError(
                UserErrorType.INVALID_INPUT,
                str(error),
                case_name="unknown_python_type",
            ) from None

        source = obj.source and TypeSource(obj.source)
        if (
            source is None
            and isinstance(obj, variables.UserDefinedObjectVariable)
            and obj.cls_source
        ):
            source = obj.cls_source
        if py_type is torch.Tensor:
            # In some cases torch isn't available in globals
            name = tx.output.install_global_by_id("", torch)
            source = AttrSource(GlobalSource(name), "Tensor")

        return VariableTracker.build(tx, py_type, source)

    def call_reversed(self, tx: "InstructionTranslator", obj: VariableTracker):
        if obj.has_unpack_var_sequence(tx):
            items = list(reversed(obj.unpack_var_sequence(tx)))
            return variables.TupleVariable(items)

    def call_sorted(
        self,
        tx: "InstructionTranslator",
        obj: VariableTracker,
        **kwargs: VariableTracker,
    ):
        if obj.has_force_unpack_var_sequence(tx) and not isinstance(
            obj, variables.TensorVariable
        ):
            list_var = variables.ListVariable(
                obj.force_unpack_var_sequence(tx),
                mutation_type=ValueMutationNew(),
            )
            list_var.call_method(tx, "sort", [], kwargs)
            return list_var

    # neg is a constant fold function, so we only get here if constant fold is not valid
    def call_neg(self, tx: "InstructionTranslator", a):
        if isinstance(a, SymNodeVariable):
            return SymNodeVariable.create(
                tx,
                (operator.neg)(a.as_proxy()),
                sym_num=None,
            )
        # None no-ops this handler and lets the driving function proceed
        return None

    def call_format(self, tx: "InstructionTranslator", _format_string, *args, **kwargs):
        format_string = _format_string.as_python_constant()
        format_string = str(format_string)
        return variables.StringFormatVariable.create(format_string, args, kwargs)

    def call_id(self, tx: "InstructionTranslator", *args):
        if len(args) > 0 and isinstance(args[0], variables.NNModuleVariable):
            nn_mod_variable = args[0]
            mod = tx.output.get_submodule(nn_mod_variable.module_key)
            return variables.ConstantVariable.create(id(mod))
        elif len(args) == 1 and isinstance(
            args[0],
            (variables.UserDefinedClassVariable, variables.UserDefinedObjectVariable),
        ):
            if args[0].source:
                install_guard(args[0].source.make_guard(GuardBuilder.ID_MATCH))
            constant_result = id(args[0].value)
            return variables.ConstantVariable.create(constant_result)
        elif len(args) == 1 and isinstance(args[0], TensorVariable):
            tensor_variable = args[0]
            return tensor_variable.call_id(tx)
        elif istype(args[0], variables.UserFunctionVariable):
            return variables.ConstantVariable.create(id(args[0].fn))
        elif istype(args[0], variables.SkipFunctionVariable):
            return variables.ConstantVariable.create(id(args[0].value))
        elif istype(args[0], variables.FunctoolsPartialVariable):
            return variables.ConstantVariable.create(id(args[0].fake_value))
        else:
            unimplemented_v2(
                gb_type="id() with unsupported args",
                context=str(args),
                explanation=f"Dynamo doesn't know how to trace id() call with args {args}",
                hints=[
                    "Supported args are Tensors, and functions/nn.Modules/user-defined objects "
                    "from outside the compiled region.",
                    *graph_break_hints.SUPPORTABLE,
                ],
            )

    def call_deepcopy(self, tx: "InstructionTranslator", x):
        unimplemented_v2(
            gb_type="copy.deepcopy()",
            context=f"copy.deepcopy({x})",
            explanation="Dynamo does not support copy.deepcopy()",
            hints=[
                "Avoid calling copy.deepcopy()",
                *graph_break_hints.SUPPORTABLE,
            ],
        )

    def _comparison_with_tensor(self, tx: "InstructionTranslator", left, right):
        from .builder import wrap_fx_proxy_cls
        from .tensor import supported_tensor_comparison_op_values

        op = self.fn

        if op in [operator.is_, operator.is_not]:
            is_result = (
                isinstance(left, TensorVariable)
                and isinstance(right, TensorVariable)
                and id(extract_fake_example_value(left.as_proxy().node))
                == id(extract_fake_example_value(right.as_proxy().node))
            )
            if op is operator.is_:
                return ConstantVariable.create(is_result)
            else:
                return ConstantVariable.create(not is_result)

        if op not in supported_tensor_comparison_op_values:
            unimplemented_v2(
                gb_type="unsupported Tensor comparison op",
                context=f"{op.__name__}({left}, {right})",
                explanation=f"Dynamo does not support the comparison op {op.__name__} "
                f"with Tensor arguments {left}, {right}",
                hints=[*graph_break_hints.SUPPORTABLE],
            )
        if (
            isinstance(left, TensorVariable)
            and isinstance(right, TensorVariable)
            and (left.size and right.size) is not None
            and left.size != right.size
        ):
            try:
                torch.broadcast_shapes(left.size, right.size)
            except RuntimeError:
                # not broadcastable, can't be compared
                unimplemented_v2(
                    gb_type="failed to broadcast when attempting Tensor comparison op",
                    context=f"{op.__name__}({left}, {right})",
                    explanation=f"Dynamo was unable to broad cast the arguments {left}, {right} "
                    f"when attempting to trace the comparison op {op.__name__}.",
                    hints=[*graph_break_hints.USER_ERROR],
                )
        tensor_cls = left if isinstance(left, TensorVariable) else right
        proxy = tx.output.create_proxy(
            "call_function", op, (left.as_proxy(), right.as_proxy()), {}
        )
        return wrap_fx_proxy_cls(
            type(tensor_cls),  # handle Ndarrays and Tensors
            tx,
            proxy,
        )

    def _comparison_with_symnode(self, tx: "InstructionTranslator", left, right):
        from .tensor import supported_tensor_comparison_op_values

        op = self.fn

        if op not in supported_tensor_comparison_op_values:
            unimplemented_v2(
                gb_type="unsupported SymNode comparison op",
                context=f"{op.__name__}({left}, {right})",
                explanation=f"Dynamo does not support the comparison op {op.__name__} "
                f"with SymNode arguments {left}, {right}",
                hints=[*graph_break_hints.SUPPORTABLE],
            )

        # This is seen in inspect signature where we check if the value is a default value
        if isinstance(right, variables.UserDefinedClassVariable):
            return variables.ConstantVariable(op(object(), None))

        proxy = tx.output.create_proxy(
            "call_function", op, (left.as_proxy(), right.as_proxy()), {}
        )
        return SymNodeVariable.create(
            tx,
            proxy,
            sym_num=None,
        )

    def call_and_(self, tx: "InstructionTranslator", a, b):
        # Rely on constant_handler
        if isinstance(a, ConstantVariable) and isinstance(b, ConstantVariable):
            return None
        if isinstance(a, (SymNodeVariable, ConstantVariable)) and isinstance(
            b, (SymNodeVariable, ConstantVariable)
        ):
            return SymNodeVariable.create(
                tx,
                tx.output.create_proxy(
                    "call_function", operator.and_, *proxy_args_kwargs([a, b], {})
                ),
                sym_num=None,
            )
        if hasattr(a, "set_items") and hasattr(b, "set_items"):
            return SetVariable(list(a.set_items & b.set_items))
        # None no-ops this handler and lets the driving function proceed

    call_iand = call_and_

    def call_or_(self, tx: "InstructionTranslator", a, b):
        # Rely on constant_handler
        if isinstance(a, ConstantVariable) and isinstance(b, ConstantVariable):
            return None
        if isinstance(a, (SymNodeVariable, ConstantVariable)) and isinstance(
            b, (SymNodeVariable, ConstantVariable)
        ):
            return SymNodeVariable.create(
                tx,
                tx.output.create_proxy(
                    "call_function", operator.or_, *proxy_args_kwargs([a, b], {})
                ),
                sym_num=None,
            )
        if hasattr(a, "set_items") and hasattr(b, "set_items"):
            return SetVariable(list(a.set_items | b.set_items))
        # This call looks like `{"one": torch.ones(1)} | {"two": torch.ones(2)}`.
        if isinstance(a, ConstDictVariable):
            return a.call_method(tx, "__or__", args=[b], kwargs={})
        # None no-ops this handler and lets the driving function proceed
        return None

    call_ior = call_or_

    def call_not_(self, tx: "InstructionTranslator", a):
        if isinstance(a, SymNodeVariable):
            return SymNodeVariable.create(
                tx,
                tx.output.create_proxy(
                    "call_function", operator.not_, *proxy_args_kwargs([a], {})
                ),
                sym_num=None,
            )

        # Unwrap the underlying ConstDictVariable
        if isinstance(a, DictViewVariable):
            a = a.dv_dict
        if isinstance(a, (ListVariable, ConstDictVariable)):
            return ConstantVariable.create(len(a.items) == 0)

        return None

    def call_contains(
        self, tx: "InstructionTranslator", a: VariableTracker, b: VariableTracker
    ):
        return a.call_method(tx, "__contains__", [b], {})


@contextlib.contextmanager
def dynamo_disable_grad(tx):
    from . import GradModeVariable

    gmv = GradModeVariable.create(tx, False)
    try:
        gmv.enter(tx)
        yield
    finally:
        gmv.exit(tx)<|MERGE_RESOLUTION|>--- conflicted
+++ resolved
@@ -2008,12 +2008,8 @@
                     "assertRaisesRegex",
                     "assertNotWarns",
                     "assertWarnsRegex",
-<<<<<<< HEAD
-                    # "assertDictEqual",
-=======
                     "assertDictEqual",
                     "assertSequenceEqual",
->>>>>>> 517a8ef1
                     "assertWarns",
                 )
             ):
