# mypy: ignore-errors

"""
This module contains variable classes for handling user-defined objects in Dynamo's tracing system.

The key classes are:
- UserDefinedVariable: Base class for representing custom Python objects
- UserDefinedClassVariable: Handles Python class objects/types
- UserDefinedObjectVariable: Fallback class for instance objects, with support for method calls,
  attribute access, and other Python object behaviors.
- Specialized subclasses for common patterns:
  - UserDefinedDictVariable: For dict subclasses
  - UserDefinedTupleVariable: For tuple subclasses
  - FrozenDataClassVariable: Special handling of frozen dataclasses
  - MutableMappingVariable: For collections.abc.MutableMapping subclasses

Dynamo specializes to VariableTracker subclasses like FrozenDataClassVariable if available; if no
subclass qualifies, it falls back to UserDefinedObjectVariable.

These classes help Dynamo track and handle arbitrary Python objects during tracing,
maintaining proper semantics while enabling optimizations where possible.
"""

import _collections
import builtins
import collections
import contextlib
import dataclasses
import enum
import functools
import inspect
import random
import sys
import threading
import types
import warnings
import weakref
from typing import TYPE_CHECKING
from typing_extensions import is_typeddict

import torch._dynamo.config
import torch.nn
from torch._guards import TracingContext
from torch.utils._python_dispatch import is_traceable_wrapper_subclass_type

from .. import polyfills, variables
from ..bytecode_transformation import create_call_function
from ..create_parameter_op import do_not_convert_to_tracable_parameter
from ..exc import (
    handle_observed_exception,
    ObservedAttributeError,
    raise_observed_exception,
    unimplemented,
)
from ..guards import GuardBuilder, install_guard
from ..source import (
    AttrSource,
    CallFunctionNoArgsSource,
    GetItemSource,
    RandomValueSource,
    TypeSource,
    UnspecializedParamBufferSource,
)
from ..utils import (
    build_checkpoint_variable,
    check_constant_args,
    cmp_name_to_op_mapping,
    dict_methods,
    get_custom_getattr,
    has_torch_function,
    is_frozen_dataclass,
    is_namedtuple_cls,
    is_utils_checkpoint,
    is_wrapper_or_member_descriptor,
    istype,
    list_methods,
    namedtuple_fields,
    object_has_getattribute,
    proxy_args_kwargs,
    tensortype_to_dtype,
    tuple_methods,
    unpatched_nn_module_getattr,
)
from .base import AttributeMutationExisting, ValueMutationNew, VariableTracker
from .dicts import DefaultDictVariable
from .lists import SizeVariable


try:
    import numpy as np
except ModuleNotFoundError:
    np = None

try:
    from torch.utils._cxx_pytree import PyTreeSpec
except ImportError:
    PyTreeSpec = type(None)


if TYPE_CHECKING:
    from torch._dynamo.codegen import PyCodegen
    from torch._dynamo.symbolic_convert import InstructionTranslator


def is_standard_setattr(val):
    return val in (object.__setattr__, BaseException.__setattr__)


def is_forbidden_context_manager(ctx):
    f_ctxs = []

    try:
        from _pytest.python_api import RaisesContext
        from _pytest.recwarn import WarningsChecker

        f_ctxs.append(RaisesContext)
        f_ctxs.append(WarningsChecker)
    except ImportError:
        pass

    if m := sys.modules.get("torch.testing._internal.jit_utils"):
        f_ctxs.append(m._AssertRaisesRegexWithHighlightContext)

    return ctx in f_ctxs


class UserDefinedVariable(VariableTracker):
    value: object


class UserDefinedClassVariable(UserDefinedVariable):
    value: type[object]

    def __init__(self, value, **kwargs) -> None:
        super().__init__(**kwargs)
        self.value = value

    def as_python_constant(self):
        return self.value

    def as_proxy(self):
        return self.value

    def __repr__(self) -> str:
        return f"{self.__class__.__name__}({self.value})"

    @staticmethod
    @functools.lru_cache(None)
    def _constant_fold_classes():
        return {
            torch.device,
            torch.finfo,
            torch.iinfo,
            torch.Size,
        }

    @staticmethod
    @functools.lru_cache(None)
    def _in_graph_classes():
        _in_graph_class_list = {
            torch.Tensor,
            torch.cuda.Stream,
            torch.cuda.Event,
        }
        if hasattr(torch, "hpu"):
            _in_graph_class_list.update(
                {
                    torch.hpu.Stream,
                    torch.hpu.Event,
                }
            )

        return set(tensortype_to_dtype.keys()) | _in_graph_class_list

    @staticmethod
    @functools.lru_cache(None)
    def supported_c_new_functions():
        exceptions = [
            getattr(builtins, name).__new__
            for name in dir(builtins)
            if isinstance(getattr(builtins, name), type)
            and issubclass(getattr(builtins, name), BaseException)
        ]
        return {
            object.__new__,
            dict.__new__,
            tuple.__new__,
            list.__new__,
        }.union(exceptions)

    @staticmethod
    def is_supported_new_method(value):
        # TODO(anijain2305) - Extend this to support objects with default tp_new
        # functions.
        return value in UserDefinedClassVariable.supported_c_new_functions()

    def can_constant_fold_through(self):
        return self.value in self._constant_fold_classes()

    def has_key_in_generic_dict(self, tx: "InstructionTranslator", key):
        if tx.output.side_effects.has_pending_mutation_of_attr(self, key):
            mutated_attr = tx.output.side_effects.load_attr(self, key, deleted_ok=True)
            return not isinstance(mutated_attr, variables.DeletedVariable)

        return key in self.value.__dict__

    def var_getattr(self, tx: "InstructionTranslator", name: str) -> "VariableTracker":
        from . import ConstantVariable, EnumVariable

        source = AttrSource(self.source, name) if self.source is not None else None

        if name == "__name__":
            return ConstantVariable.create(self.value.__name__)
        elif name == "__qualname__":
            return ConstantVariable.create(self.value.__qualname__)
        elif name == "__dict__":
            options = {"source": source}
            return variables.GetAttrVariable(self, name, **options)

        # Special handling of collections.OrderedDict.fromkeys()
        # Wrap it as GetAttrVariable(collections.OrderedDict, "fromkeys") to make it consistent with
        # collections.defaultdict, and both will be handled at UserDefinedClassVariable.call_method().
        # Otherwise, it would be wrapped as UserDefinedObjectVariable(collections.OrderedDict.fromkeys),
        # and we need duplicate code to handle both cases.
        if (
            self.value in {collections.OrderedDict, collections.defaultdict}
            and name == "fromkeys"
        ):
            return super().var_getattr(tx, name)

        try:
            obj = inspect.getattr_static(self.value, name)
        except AttributeError:
            if type(self.value) is type:
                raise_observed_exception(AttributeError, tx)
            else:
                # Cannot reason about classes with a custom metaclass
                # See: test_functions::test_getattr_metaclass
                obj = None

        if name == "__new__" and UserDefinedClassVariable.is_supported_new_method(obj):
            return super().var_getattr(tx, name)

        if name in cmp_name_to_op_mapping and not isinstance(obj, types.FunctionType):
            return variables.GetAttrVariable(self, name, source=source)

        if isinstance(obj, staticmethod):
            return VariableTracker.build(tx, obj.__get__(self.value), source)
        elif isinstance(obj, classmethod):
            if isinstance(obj.__func__, property):
                return variables.UserFunctionVariable(obj.__func__.fget).call_function(
                    tx, [self], {}
                )
            return variables.UserMethodVariable(obj.__func__, self, source=source)
        elif isinstance(obj, types.ClassMethodDescriptorType):
            # e.g.: inspect.getattr_static(dict, "fromkeys")
            #       inspect.getattr_static(itertools.chain, "from_iterable")
            func = obj.__get__(None, self.value)
            return VariableTracker.build(tx, func, source)
        elif source:
            # __mro__ is a member in < 3.12, an attribute in >= 3.12
            if inspect.ismemberdescriptor(obj) or (
                sys.version_info >= (3, 12) and name == "__mro__"
            ):
                return VariableTracker.build(tx, obj.__get__(self.value), source)

        if ConstantVariable.is_literal(obj):
            return ConstantVariable.create(obj)
        elif isinstance(obj, enum.Enum):
            return EnumVariable(obj)
        elif name in getattr(self.value, "__dict__", {}) or (
            self.value.__module__.startswith("torch.")
            or self.value.__module__ == "torch"
        ):
            if source:
                return VariableTracker.build(tx, obj, source)

        if (
            source
            and not inspect.ismethoddescriptor(obj)
            and not is_wrapper_or_member_descriptor(obj)
        ):
            return VariableTracker.build(tx, obj, source)

        return super().var_getattr(tx, name)

    def _call_cross_entropy_loss(self, tx: "InstructionTranslator", args, kwargs):
        """
        functional: input, target, weight=None, size_average=None, ignore_index=- 100, reduce=None, reduction='mean',
        label_smoothing=0.0

        non functional ctor: weight=None, size_average=None, ignore_index=- 100, reduce=None, reduction='mean',
        label_smoothing=0.0

        non functional loss call: input, target, optional_output
        """
        from . import ConstantVariable

        def normalize_args(
            weight=ConstantVariable.create(None),
            size_average=ConstantVariable.create(None),
            ignore_index=ConstantVariable.create(-100),
            reduce=ConstantVariable.create(None),
            reduction=ConstantVariable.create("mean"),
            label_smoothing=ConstantVariable.create(0.0),
        ):
            return (
                weight,
                size_average,
                ignore_index,
                reduce,
                reduction,
                label_smoothing,
            )

        (
            weight,
            size_average,
            ignore_index,
            reduce_arg,
            reduction,
            label_smoothing,
        ) = normalize_args(*args, **kwargs)

        def fake_cross_entropy_loss(input, target):
            from .builder import wrap_fx_proxy

            return wrap_fx_proxy(
                tx=tx,
                proxy=tx.output.create_proxy(
                    "call_function",
                    torch.nn.functional.cross_entropy,
                    *proxy_args_kwargs(
                        [
                            input,
                            target,
                            weight,
                            size_average,
                            ignore_index,
                            reduce_arg,
                            reduction,
                            label_smoothing,
                        ],
                        {},
                    ),
                ),
            )

        return variables.LambdaVariable(fake_cross_entropy_loss)

    def call_method(
        self,
        tx,
        name,
        args: "list[VariableTracker]",
        kwargs: "dict[str, VariableTracker]",
    ) -> "VariableTracker":
        if (
            name == "__subclasses__"
            and len(args) == 0
            and not kwargs
            and "__subclasses__" not in self.value.__dict__
        ):
            source = self.source
            if self.source:
                source = AttrSource(self.source, "__subclasses__")
                source = CallFunctionNoArgsSource(source)
            return VariableTracker.build(tx, self.value.__subclasses__(), source)
        elif (
            self.value in {collections.OrderedDict, collections.defaultdict}
            and name == "fromkeys"
        ):
            from .builtin import BuiltinVariable

            return BuiltinVariable.call_custom_dict_fromkeys(
                tx, self.value, *args, **kwargs
            )
        elif name == "__eq__" and len(args) == 1 and hasattr(args[0], "value"):
            return variables.ConstantVariable(self.value == args[0].value)
        elif name == "__ne__" and len(args) == 1 and hasattr(args[0], "value"):
            return variables.ConstantVariable(self.value != args[0].value)
        elif (
            name == "__new__"
            and self.value is collections.OrderedDict
            and isinstance(args[0], UserDefinedClassVariable)
            and args[0].value is collections.OrderedDict
        ):
            assert len(args) == 1
            assert len(kwargs) == 0
            return variables.ConstDictVariable(
                {}, collections.OrderedDict, mutation_type=ValueMutationNew()
            )
        elif name == "__new__" and UserDefinedClassVariable.is_supported_new_method(
            self.value.__new__
        ):
            return tx.output.side_effects.track_new_user_defined_object(
                self,
                args[0],
                args[1:],
            )
        return super().call_method(tx, name, args, kwargs)

    def call_function(
        self,
        tx: "InstructionTranslator",
        args: "list[VariableTracker]",
        kwargs: "dict[str, VariableTracker]",
    ) -> "VariableTracker":
        from ..side_effects import SideEffects
        from .builder import wrap_fx_proxy

        constant_args = check_constant_args(args, kwargs)

        if self.can_constant_fold_through() and constant_args:
            # constant fold
            return variables.ConstantVariable.create(
                self.as_python_constant()(
                    *[x.as_python_constant() for x in args],
                    **{k: v.as_python_constant() for k, v in kwargs.items()},
                ),
            )
        elif self.value is torch.nn.CrossEntropyLoss:
            return self._call_cross_entropy_loss(tx, args, kwargs)
        elif self.value is contextlib.nullcontext:
            # import here to avoid circular dependency
            from .ctx_manager import NullContextVariable

            return NullContextVariable()
        elif self.value is collections.OrderedDict:
            return tx.inline_user_function_return(
                VariableTracker.build(tx, polyfills.construct_dict),
                [self, *args],
                kwargs,
            )
        elif (
            self.value is collections.defaultdict
            and len(args) <= 1
            and DefaultDictVariable.is_supported_arg(args[0])
        ):
            return DefaultDictVariable(
                {},
                collections.defaultdict,
                args[0],
                mutation_type=ValueMutationNew(),
            )
        elif is_typeddict(self.value):
            if self.value.__optional_keys__:
                unimplemented("TypedDict with optional keys not supported")
            return variables.BuiltinVariable(dict).call_dict(tx, *args, **kwargs)
        elif self.value is collections.deque:
            maxlen = variables.ConstantVariable.create(None)
            if not kwargs:
                if len(args) == 0:
                    items = []
                elif len(args) == 1 and args[0].has_force_unpack_var_sequence(tx):
                    items = args[0].force_unpack_var_sequence(tx)
                elif len(args) == 2 and args[0].has_force_unpack_var_sequence(tx):
                    items = args[0].force_unpack_var_sequence(tx)
                    maxlen = args[1]
                else:
                    unimplemented("deque() with more than 2 arg not supported")
            elif tuple(kwargs) == ("maxlen",):
                maxlen = kwargs["maxlen"]
                if len(args) == 0:
                    items = []
                if len(args) == 1 and args[0].has_force_unpack_var_sequence(tx):
                    items = args[0].force_unpack_var_sequence(tx)
                else:
                    unimplemented("deque() with more than 1 arg not supported")
            else:
                unimplemented("deque() with invalid kwargs not supported")
            return variables.lists.DequeVariable(
                items, maxlen=maxlen, mutation_type=ValueMutationNew()
            )
        elif self.value is weakref.ref:
            return variables.WeakRefVariable(args[0])
        elif self.value is functools.partial:
            if not args:
                unimplemented("functools.partial malformed")
            # The first arg, a callable (the ctor below will assert on types)
            fn = args[0]
            rest_args = args[1:]
            # guards for the produced FunctoolsPartialVariable are installed in FunctoolsPartialVariable ctor from the
            # args and keywords
            return variables.functions.FunctoolsPartialVariable(
                fn, args=rest_args, keywords=kwargs
            )
        elif self.value is warnings.catch_warnings and not args:
            return variables.CatchWarningsCtxManagerVariable.create(tx, kwargs)
        elif self.value is torch.cuda.device and not kwargs and len(args) == 1:
            assert args[0].is_python_constant()
            return variables.CUDADeviceVariable.create(tx, args[0].as_python_constant())
        elif (
            issubclass(type(self.value), type)
            and hasattr(
                self.value, "__enter__"
            )  # TODO(voz): These can invoke user code!
            and hasattr(
                self.value, "__exit__"
            )  # TODO(voz): These can invoke user code!
            and self.is_standard_new()
            and SideEffects.cls_supports_mutation_side_effects(self.value)
            and self.source
            and not is_forbidden_context_manager(self.value)
        ):
            from .functions import (
                BaseUserFunctionVariable,
                FunctionDecoratedByContextlibContextManagerVariable,
            )

            # graph break on any contextlib.* that it is not contextlib.contextmanager
            # Some of the APIs below are not supported because they rely on features
            # that Dynamo doesn't play well today (i.e. contextlib.suppress)
            if self.value in (
                contextlib._AsyncGeneratorContextManager,
                contextlib.closing,
                contextlib.redirect_stdout,
                contextlib.redirect_stderr,
                contextlib.suppress,
                contextlib.ExitStack,
                contextlib.AsyncExitStack,
            ):
                # We are not changing the behavior of Dynamo as these function were
                # already ignored on trace_rules.py before #136033 landed
                unimplemented(
                    f"{self.value} not supported. This may be due to its use of "
                    "context-specific operations that are not supported in "
                    "Dynamo yet (i.e. Exception handling)"
                )

            if self.value is contextlib._GeneratorContextManager and isinstance(
                args[0], BaseUserFunctionVariable
            ):
                if not torch._dynamo.config.enable_trace_contextlib:
                    unimplemented("contextlib.contextmanager")
                # Wrap UserFunctionVariable in FunctionDecoratedByContextlibContextManagerVariable
                # if the function is annotated with @contextlib.contextmanager
                # This shouldn't be necessary once generator functions are fully
                # supported in dynamo
                args = [
                    FunctionDecoratedByContextlibContextManagerVariable(
                        args[0], source=args[0].source
                    )
                ] + args[1:]

            cm_obj = tx.output.side_effects.track_new_user_defined_object(
                variables.BuiltinVariable(object),
                self,
                args,
            )
            cm_obj.call_method(tx, "__init__", args, kwargs)
            return cm_obj
        elif is_namedtuple_cls(self.value):
            fields = namedtuple_fields(self.value)
            # check if this a quasi-namedtuple or a real one
            if self.value.__module__ == "torch.return_types":
                assert len(args) == 1
                assert not kwargs
                items = args[0].force_unpack_var_sequence(tx)
            else:
                field_defaults = self.value._field_defaults

                items = list(args)
                items.extend([None] * (len(fields) - len(items)))

                var_tracker_kwargs = {}
                for field_name, var_tracker in zip(fields, items):
                    if var_tracker is None:
                        if field_name in kwargs:
                            field_var = kwargs[field_name]
                        else:
                            assert field_name in field_defaults
                            field_var = VariableTracker.build(
                                tx, field_defaults[field_name]
                            )
                        var_tracker_kwargs[field_name] = field_var

                for name, value in var_tracker_kwargs.items():
                    assert name in fields
                    items[fields.index(name)] = value

                assert all(x is not None for x in items)

            return variables.NamedTupleVariable(items, self.value)
        elif self.value is torch.Size:
            # This simulates `THPSize_pynew`, the C impl for `Size.__new__`.
            tup = variables.BuiltinVariable(tuple).call_function(tx, args, kwargs)
            return SizeVariable(tup.items)
        elif is_frozen_dataclass(self.value) and self.is_standard_new():
            fields = dataclasses.fields(self.value)
            items = list(args)
            items.extend([None] * (len(fields) - len(items)))

            default_kwargs = {}
            for field, var_tracker in zip(fields, items):
                if var_tracker is None:
                    if field.name in kwargs:
                        var_tracker = kwargs[field.name]
                    else:
                        if not field.init:
                            continue

                        if field.default is not dataclasses.MISSING:
                            var_tracker = VariableTracker.build(tx, field.default)
                        elif field.default_factory is not dataclasses.MISSING:
                            factory_fn = VariableTracker.build(
                                tx, field.default_factory
                            )
                            var_tracker = factory_fn.call_function(tx, [], {})
                        else:
                            # if we are subclass, the constructor could possibly
                            # be missing args
                            continue

                    default_kwargs[field.name] = var_tracker
            kwargs.update(default_kwargs)

            var = tx.output.side_effects.track_new_user_defined_object(
                variables.BuiltinVariable(object), self, args
            )
            var.call_method(tx, "__init__", args, kwargs)
            return var
        elif (
            self.value in self._in_graph_classes()
            or is_traceable_wrapper_subclass_type(self.value)
        ):
            # torch.LongTensor cannot accept a list of FakeTensors.
            # So we stack the list of FakeTensors instead.
            if (
                np
                and self.value in tensortype_to_dtype
                and len(args) == 1
                and isinstance(args[0], variables.ListVariable)
                and len(args[0].items) > 1
                and all(isinstance(x, variables.TensorVariable) for x in args[0].items)
            ):
                # Stack FakeTensor
                stacked = wrap_fx_proxy(
                    tx=tx,
                    proxy=tx.output.create_proxy(
                        "call_function",
                        torch.stack,
                        *proxy_args_kwargs(args, kwargs),
                    ),
                )
                args = [stacked]

            tensor_variable = wrap_fx_proxy(
                tx=tx,
                proxy=tx.output.create_proxy(
                    "call_function",
                    self.value,
                    *proxy_args_kwargs(args, kwargs),
                ),
            )

            return tensor_variable
        elif self.value is random.Random:
            if len(args) == 1 and isinstance(args[0], variables.ConstantVariable):
                seed = args[0].value
            else:
                seed = None
            random_object = random.Random(seed)
            return RandomVariable(random_object)
        elif (
            self.value is types.MappingProxyType
            and len(args) == 1
            and isinstance(args[0], variables.ConstDictVariable)
        ):
            # types.MappingProxyType is a read-only proxy of the dict. If the
            # original dict changes, the changes are reflected in proxy as well.
            return variables.MappingProxyVariable(args[0])
        elif SideEffects.cls_supports_mutation_side_effects(self.value) and self.source:
            with do_not_convert_to_tracable_parameter():
                return tx.inline_user_function_return(
                    VariableTracker.build(
                        tx, polyfills.instantiate_user_defined_class_object
                    ),
                    [self, *args],
                    kwargs,
                )
        return super().call_function(tx, args, kwargs)

    def is_standard_new(self):
        """Check for __new__ being overridden"""
        new_fn = inspect.getattr_static(self.value, "__new__", None)
        if isinstance(new_fn, staticmethod):
            new_fn = new_fn.__func__
        return new_fn is object.__new__

    def call_obj_hasattr(
        self, tx: "InstructionTranslator", name: str
    ) -> "VariableTracker":
        if self.source:
            source = AttrSource(self.source, name)
            install_guard(source.make_guard(GuardBuilder.HASATTR))
            return variables.ConstantVariable(hasattr(self.value, name))
        return super().call_obj_hasattr(tx, name)

    def const_getattr(self, tx: "InstructionTranslator", name):
        if name == "__name__":
            return self.value.__name__
        return super().const_getattr(tx, name)


class UserDefinedExceptionClassVariable(UserDefinedClassVariable):
    @property
    def fn(self):
        return self.value

    def python_type(self):
        return self.value


class NO_SUCH_SUBOBJ:
    pass


def call_random_fn(tx, fn, args, kwargs):
    from .builder import VariableBuilder

    args = [x.as_python_constant() for x in args]
    kwargs = {k: v.as_python_constant() for k, v in kwargs.items()}
    random_call_index = len(tx.output.random_calls)
    example_value = fn(*args, **kwargs)
    source = RandomValueSource(random_call_index)
    tx.output.random_calls.append((fn, args, kwargs))
    # TODO: arguably, this should route to wrap_symint/wrap_symfloat
    # (currently hypothetical), but I'm not going to poke my hand in
    # this nest for now
    return VariableBuilder(tx, source).wrap_unspecialized_primitive(example_value)


class UserDefinedObjectVariable(UserDefinedVariable):
    """
    Mostly objects of defined type.  Catch-all for something where we only know the type.
    """

    _nonvar_fields = {"value", "value_type", *UserDefinedVariable._nonvar_fields}

    def __init__(
        self,
        value,
        *,
        value_type=None,
        cls_source=None,
        base_cls_vt=None,
        init_args=None,
        **kwargs,
    ) -> None:
        super().__init__(**kwargs)
        self.value = value
        self.value_type = value_type or type(value)
        assert type(value) is self.value_type
        # This is used with __new__, when the new object is sourceless but the user class can be sourceful.
        self.cls_source = cls_source
        if cls_source is None and self.source is not None:
            self.cls_source = TypeSource(self.source)

        # These attributes are used to reconstruct the user defined object. The
        # pseudo code looks like this. Builtin C __new__ do not support kwargs,
        # so init_args is sufficient.
        #   obj = base_cls.__new__(user_cls, *args)
        self.base_cls_vt = base_cls_vt
        self.init_args = init_args

    def __str__(self) -> str:
        inner = self.value_type.__name__
        if inner in [
            "builtin_function_or_method",
            "getset_descriptor",
            "method_descriptor",
            "method",
        ]:
            inner = str(getattr(self.value, "__name__", None))
        return f"{self.__class__.__name__}({inner})"

    def __repr__(self) -> str:
        return f"{self.__class__.__name__}({self.value_type.__name__})"

    def is_underlying_vt_modified(self, side_effects):
        return False

    def python_type(self):
        return self.value_type

    def as_python_constant(self):
        import torch.utils._pytree as pytree

        if pytree.is_constant_class(self.value_type):
            if self.source is not None:
                install_guard(self.source.make_guard(GuardBuilder.EQUALS_MATCH))
                return self.value
            # TODO else try reconstructing the object by, e.g., leveraging side
            # effects and `as_python_constant`.
        return super().as_python_constant()

    def guard_as_python_constant(self):
        if self.source:
            install_guard(self.source.make_guard(GuardBuilder.ID_MATCH))
            return self.value
        return super().guard_as_python_constant()

    def torch_function_check(self):
        assert has_torch_function(self), (
            f"calling torch function on object without __torch_function__ {self}"
        )

    def get_torch_fn(self, tx):
        self.torch_function_check()
        from .torch_function import get_torch_function_fn

        return get_torch_function_fn(tx, self)

    def call_torch_function(self, tx: "InstructionTranslator", fn, types, args, kwargs):
        self.torch_function_check()

        from .torch_function import call_torch_function

        return call_torch_function(
            tx,
            self.get_torch_fn(tx),
            fn,
            types,
            args,
            kwargs,
        )

    @staticmethod
    @functools.lru_cache(None)
    def _supported_random_functions():
        fns = {
            random.random,
            random.randint,
            random.randrange,
            random.uniform,
        }
        return fns

    def _maybe_get_baseclass_method(self, name):
        if name not in getattr(self.value, "__dict__", {}):
            try:
                return inspect.getattr_static(type(self.value), name)
            except AttributeError:
                pass
        return None

    def call_method(
        self,
        tx,
        name,
        args: "list[VariableTracker]",
        kwargs: "dict[str, VariableTracker]",
    ) -> "VariableTracker":
        from . import ConstantVariable, UserMethodVariable

        method = self._maybe_get_baseclass_method(name)
        if method is not None:
            if method is object.__init__:
                return ConstantVariable.create(None)

            if is_standard_setattr(method) or isinstance(self.value, threading.local):
                return self.method_setattr_standard(tx, *args, **kwargs)

            if method is object.__eq__ and len(args) == 1 and not kwargs:
                other = args[0]
                if not isinstance(other, UserDefinedObjectVariable):
                    return variables.ConstantVariable.create(NotImplemented)

                # TODO(anijain2305) - Identity checking should already be a part
                # of the cmp_eq  polyfill function.
                return ConstantVariable.create(self.value is other.value)

            if torch._dynamo.config.enable_faithful_generator_behavior and isinstance(
                self.value, types.GeneratorType
            ):
                unimplemented("Generator as graph argument is not supported")

            # check for methods implemented in C++
            if isinstance(method, types.FunctionType):
                source = (
                    None
                    if self.source is None
                    else AttrSource(AttrSource(self.source, "__class__"), name)
                )
                # TODO(jansel): add a guard to check for monkey patching?
                from ..mutation_guard import unpatched_nn_module_init

                if method is torch.nn.Module.__init__:
                    method = unpatched_nn_module_init
                return UserMethodVariable(method, self, source=source).call_function(
                    tx, args, kwargs
                )

            if method is list.__len__ and self.source and not (args or kwargs):
                install_guard(self.source.make_guard(GuardBuilder.SEQUENCE_LENGTH))
                return ConstantVariable(len(self.value))

        return super().call_method(tx, name, args, kwargs)

    def method_setattr_standard(
        self, tx: "InstructionTranslator", name, value, bypass_descriptor=False
    ):
        try:
            name = name.as_python_constant()
        except NotImplementedError:
            unimplemented(f"non-const setattr name: {name}")
        if not tx.output.side_effects.is_attribute_mutation(self):
            unimplemented(f"setattr({self}, {name}, ...)")

        if not bypass_descriptor:
            # Emulate
            # https://github.com/python/cpython/blob/3.11/Objects/object.c#L1371-L1452
            # NOTE we use `type(...)` to ignore instance attrs.
            descriptor = inspect.getattr_static(type(self.value), name, NO_SUCH_SUBOBJ)
            # member descriptors have `__set__` impls that are safe to ignore.
            if not inspect.ismemberdescriptor(descriptor):
                setter = NO_SUCH_SUBOBJ
                if descriptor is not NO_SUCH_SUBOBJ:
                    setter = inspect.getattr_static(
                        type(descriptor), "__set__", NO_SUCH_SUBOBJ
                    )
                if setter is not NO_SUCH_SUBOBJ:
                    desc_source = None
                    func_source = None
                    if self.cls_source:
                        desc_source = self.get_source_by_walking_mro(name)
                        func_source = AttrSource(TypeSource(desc_source), "__set__")
                    desc_var = VariableTracker.build(tx, descriptor, desc_source)
                    func_var = VariableTracker.build(tx, setter, func_source)
                    args = [desc_var, self, value]
                    return func_var.call_function(tx, args, {})

        # Emulate the standard setattr on instance dict.
        tx.output.side_effects.store_attr(self, name, value)
        return variables.ConstantVariable(None)

    def needs_slow_setattr(self):
        return not is_standard_setattr(
            inspect.getattr_static(self.value, "__setattr__", None)
        ) and not isinstance(self.value, threading.local)

    def unpack_var_sequence(self, tx):
        if (
            self.source
            and self._maybe_get_baseclass_method("__iter__") is list.__iter__
            and self._maybe_get_baseclass_method("__len__") is list.__len__
            and self._maybe_get_baseclass_method("__getitem__") is list.__getitem__
        ):
            install_guard(self.source.make_guard(GuardBuilder.SEQUENCE_LENGTH))
            return [
                variables.LazyVariableTracker.create(
                    self.value[k],
                    source=GetItemSource(self.source, k),
                )
                for k in range(len(self.value))
            ]
        return super().unpack_var_sequence(tx)

    def next_variable(self, tx):
        return self.call_method(tx, "__next__", [], {})

    def is_supported_random(self):
        try:
            return self.value in self._supported_random_functions()
        except TypeError:
            # TypeError: unhashable type
            return False

    def call_function(
        self,
        tx: "InstructionTranslator",
        args: "list[VariableTracker]",
        kwargs: "dict[str, VariableTracker]",
    ) -> "VariableTracker":
        if (
            self.is_supported_random()
            and all(k.is_python_constant() for k in args)
            and all(v.is_python_constant() for v in kwargs.values())
        ):
            return call_random_fn(tx, self.value, args, kwargs)
        elif istype(self.value, types.MethodType):
            func = self.value.__func__
            obj = self.value.__self__
            if (
                func is torch.utils._contextlib._DecoratorContextManager.clone
                and variables.TorchCtxManagerClassVariable.is_matching_cls(
                    obj.__class__
                )
                and not (args or kwargs)
            ):
                return variables.TorchCtxManagerClassVariable(
                    obj.__class__
                ).call_function(tx, args, kwargs)

            if (
                func is torch.autograd.grad_mode.inference_mode.clone
                and obj.__class__ is torch.autograd.grad_mode.inference_mode
            ):
                # simulate the inference_mode.clone implementation
                var = variables.ConstantVariable(obj.mode)
                return variables.TorchCtxManagerClassVariable(
                    obj.__class__
                ).call_function(tx, [var], kwargs)

            if self.source is None:
                unimplemented(
                    "Sourceless UserDefinedObjectVariable method not supported"
                )
            func_src = AttrSource(self.source, "__func__")
            func_var = VariableTracker.build(tx, func, func_src)
            obj_src = AttrSource(self.source, "__self__")
            obj_var = VariableTracker.build(tx, obj, obj_src)
            return func_var.call_function(tx, [obj_var] + args, kwargs)
        elif callable(self.value):
            if self.source:
                source = AttrSource(self.cls_source, "__call__")
                install_guard(source.make_guard(GuardBuilder.FUNCTION_MATCH))
            return self.call_method(tx, "__call__", args, kwargs)

        return super().call_function(tx, args, kwargs)

    def _check_for_getattr(self):
        return get_custom_getattr(self.value)

    def _is_c_defined_property(self, subobj):
        if not isinstance(subobj, property):
            return False

        # pybind def_readwrite is implemented via PyCFunction. At the python level, it is visible as a property whose
        # fget is an instancemethod wrapper - https://docs.python.org/3/c-api/method.html#c.PyInstanceMethod_Check

        # If we have a PyCFunction, we make an assumption that there is no side effect.
        return isinstance(
            subobj.fget, types.BuiltinFunctionType
        ) or torch._C._dynamo.utils.is_instancemethod(subobj.fget)

    def _getattr_static(self, name):
        subobj = inspect.getattr_static(self.value, name, NO_SUCH_SUBOBJ)

        # In some cases, we have to do dynamic lookup because getattr_static is not enough. For example, threading.local
        # has side-effect free __getattribute__ and the attribute is not visible without a dynamic lookup.
        if not object_has_getattribute(self.value) and (
            subobj is NO_SUCH_SUBOBJ  # e.g., threading.local
<<<<<<< HEAD
            or (
                inspect.ismemberdescriptor(subobj) and self.is_slot_attr(name)
            )  # handle memberdecriptor and slots
=======
            or isinstance(
                subobj, _collections._tuplegetter
            )  # namedtuple fields are represented by _tuplegetter
            or inspect.ismemberdescriptor(subobj)  # handle memberdecriptor
>>>>>>> 7197deb4
            or self._is_c_defined_property(subobj)
            or inspect.isgetsetdescriptor(
                subobj
            )  # handle getsetdescriptor like __dict__
        ):
            # Call __getattribute__, we have already checked that this is not overridden and side-effect free. We don't
            # want to call getattr because it can be user-overridden.
            subobj = self.value.__getattribute__(name)
        elif object_has_getattribute(self.value) and subobj is NO_SUCH_SUBOBJ:
            # If the object has an overridden getattribute method, Dynamo has
            # already tried tracing it, and encountered an AttributeError. We
            # call getattr_static only when the __getattribute__ tracing fails
            # (check var_getattr impl). So, it is safe here to raise the
            # AttributeError.
            raise AttributeError

        return subobj

<<<<<<< HEAD
    def is_slot_attr(self, attr_name):
        return attr_name in inspect.getattr_static(self.value, "__slots__", [])

    def is_set_descriptor(self, attr_name):
        attr = inspect.getattr_static(self.value, attr_name, NO_SUCH_SUBOBJ)
=======
    def is_member_descriptor(self, attr_name):
        attr = inspect.getattr_static(type(self.value), attr_name, NO_SUCH_SUBOBJ)
        return inspect.ismemberdescriptor(attr)

    def is_set_descriptor(self, attr_name):
        attr = inspect.getattr_static(type(self.value), attr_name, NO_SUCH_SUBOBJ)
>>>>>>> 7197deb4
        if attr is NO_SUCH_SUBOBJ:
            return False
        setter = inspect.getattr_static(attr, "__set__", NO_SUCH_SUBOBJ)
        return setter is not NO_SUCH_SUBOBJ

    def has_key_in_generic_dict(self, tx: "InstructionTranslator", key):
        if tx.output.side_effects.has_pending_mutation_of_attr(self, key):
            mutated_attr = tx.output.side_effects.load_attr(self, key, deleted_ok=True)
            return not isinstance(mutated_attr, variables.DeletedVariable)

        return key in self.value.__dict__

    def get_source_by_walking_mro(self, name):
        assert self.cls_source is not None

        for idx, klass in enumerate(type(self.value).__mro__):
            if name in klass.__dict__:
                mro_source = AttrSource(self.cls_source, "__mro__")
                klass_source = GetItemSource(mro_source, idx)
                dict_source = AttrSource(klass_source, "__dict__")
                # TODO(anijain2305) - This is a mapping proxy object. Ideally we
                # should use DictGetItemSource here.
                return GetItemSource(dict_source, name)

        unimplemented(f"Could not find {name} in {type(self.value).__mro__}")

    def var_getattr(self, tx: "InstructionTranslator", name):
        from .. import trace_rules
        from . import ConstantVariable

        source = AttrSource(self.source, name) if self.source else None

        if object_has_getattribute(self.value):
            getattribute_fn = inspect.getattr_static(
                type(self.value), "__getattribute__"
            )
            if self.source:
                new_source = AttrSource(self.source, "__getattribute__")
            try:
                return variables.UserMethodVariable(
                    getattribute_fn, self, source=new_source
                ).call_function(tx, [ConstantVariable.create(name)], {})
            except ObservedAttributeError:
                # Pass through to __getattr__ if __getattribute__ fails
                handle_observed_exception(tx)

        if tx.output.side_effects.has_pending_mutation_of_attr(self, name):
            result = tx.output.side_effects.load_attr(self, name, deleted_ok=True)
            if isinstance(result, variables.DeletedVariable):
                raise_observed_exception(AttributeError, tx)
            return result

        if name == "__dict__":
            options = {"source": source}
            return variables.GetAttrVariable(self, name, **options)

        # TODO(anijain2305) - Investigate if we need specialization for more
        # dunder attrs. inspect.getattr_static does not return correct value for
        # them.
        if name == "__class__":
            cls_source = source
            if cls_source is None:
                cls_source = self.cls_source
            options = {"source": cls_source}
            return UserDefinedClassVariable(type(self.value), **options)

        try:
            subobj = self._getattr_static(name)
        except AttributeError:
            subobj = NO_SUCH_SUBOBJ
            getattr_fn = self._check_for_getattr()
            if isinstance(getattr_fn, types.FunctionType):
                # Dynamo is going to trace the __getattr__ function with
                # args=name. Set the source accordingly.
                if (
                    getattr_fn is unpatched_nn_module_getattr
                    and isinstance(self, variables.UnspecializedNNModuleVariable)
                    # prevent against overwriting of params/buffers/submodules
                    and istype(self.value._parameters, dict)
                    and istype(self.value._buffers, dict)
                    and istype(self.value._modules, dict)
                ):
                    # Manually trace out the nn module __getattr__ to avoid large compilation latency.
                    out = self.manually_trace_nn_module_getattr(tx, name)
                else:
                    new_source = None
                    if self.source:
                        new_source = AttrSource(self.source, "__getattr__")
                    out = variables.UserMethodVariable(
                        getattr_fn, self, source=new_source
                    ).call_function(tx, [ConstantVariable.create(name)], {})

                if self.source and getattr_fn is torch.nn.Module.__getattr__:
                    if isinstance(
                        out,
                        (
                            variables.UnspecializedNNModuleVariable,
                            variables.NNModuleVariable,
                        ),
                    ):
                        # nn_module_stack source is BC surface area. Ensure that
                        # mod._modules["linear"] is reflected as mod.linear for
                        # nn_module_stack.
                        out.set_nn_module_stack_source(
                            AttrSource(self.get_nn_module_stack_source(), name)
                        )
                return out

            elif getattr_fn is not None:
                unimplemented("UserDefined with non-function __getattr__")

        from ..mutation_guard import unpatched_nn_module_init

        if subobj is torch.nn.Module.__init__:
            subobj = unpatched_nn_module_init

        if isinstance(subobj, property):
            if self.source:
                # Read the class attribute to reach the property
                source = AttrSource(AttrSource(self.source, "__class__"), name)
                # Get the getter function
                source = AttrSource(source, "fget")
            return variables.UserMethodVariable(
                subobj.fget, self, source=source
            ).call_function(tx, [], {})
        elif isinstance(subobj, _collections._tuplegetter):
            # namedtuple fields are represented by _tuplegetter, and here we
            # emulate its `__get__`, which is implemented in C.
            _, (idx, _) = subobj.__reduce__()
            # Don't go through the `__getitem__` method anymore, see
            # https://github.com/python/cpython/blob/470941782f74288823b445120f6383914b659f23/Modules/_collectionsmodule.c#L2690
            assert isinstance(self, UserDefinedTupleVariable)
            return self._tuple_vt.items[idx]
        elif isinstance(subobj, staticmethod):
            func = subobj.__get__(self.value)
            if source is not None:
                return trace_rules.lookup(func).create_with_source(func, source=source)
            else:
                return trace_rules.lookup(func)(func)
        elif isinstance(subobj, classmethod):
            return variables.UserMethodVariable(
                subobj.__func__, self.var_getattr(tx, "__class__"), source=source
            )
        elif isinstance(subobj, types.ClassMethodDescriptorType):
            # e.g.: inspect.getattr_static({}, "fromkeys")
            func = subobj.__get__(self.value, None)
            return VariableTracker.build(tx, func, source)
        elif inspect.getattr_static(
            type(subobj), "__get__", NO_SUCH_SUBOBJ
        ) is not NO_SUCH_SUBOBJ and not is_wrapper_or_member_descriptor(
            type(subobj).__get__
        ):
            # Emulate https://github.com/python/cpython/blob/3.11/Objects/object.c#L1271-L1285
            #
            # Attribute has a __get__ method. Create a user defined object vt
            # for the subobj, and then trace the __get__ method.
            descriptor_source = None
            descriptor_get_source = None
            if self.cls_source:
                # To access the method descriptor from the udf object w/o using
                # inspect.getattr_static, we can look into the class mro
                descriptor_source = self.get_source_by_walking_mro(name)
                descriptor_get_source = AttrSource(
                    TypeSource(descriptor_source), "__get__"
                )
                descriptor_var = VariableTracker.build(tx, subobj, descriptor_source)
            else:
                # Sourceless Builder does not support user defined objects
                descriptor_var = UserDefinedObjectVariable(subobj)

            # The arguments of the __get__ function are (self, instance, owner)
            # self - descriptor_var
            # instance - instance of the class, represented by self here
            # owner - class object
            owner_var = UserDefinedClassVariable(type(self.value))
            return variables.UserMethodVariable(
                subobj.__get__.__func__, descriptor_var, source=descriptor_get_source
            ).call_function(tx, [self, owner_var], {})
        elif isinstance(subobj, types.FunctionType) or (
            isinstance(subobj, types.MethodType)
            and isinstance(self.value, torch.nn.Module)
        ):
            # Since we get subobj via self._getattr_static, which may not trigger dynamic lookup.
            # Static lookup can't tell us it's a method or function correctly,
            # so we trigger dynamic lookup here to get the correct type.
            dynamic_subobj = getattr(self.value, name)

            while dynamic_subobj is subobj and hasattr(subobj, "_torchdynamo_inline"):
                subobj = subobj._torchdynamo_inline
                dynamic_subobj = subobj
                source = AttrSource(source, "_torchdynamo_inline") if source else None

            if isinstance(subobj, types.MethodType):
                if dynamic_subobj.__self__ is not self.value:
                    if not isinstance(dynamic_subobj.__func__, types.FunctionType):
                        unimplemented(
                            f"Found a method whose __func__ is not of FunctionType - {dynamic_subobj}"
                        )

                    # Use the __self__ attribute of the method to find the
                    # source of the new self object.
                    self_source = None
                    if source is not None:
                        self_source = AttrSource(source, "__self__")
                    object_vt = VariableTracker.build(
                        tx, dynamic_subobj.__self__, self_source
                    )

                    return variables.UserMethodVariable(
                        dynamic_subobj.__func__, object_vt
                    )
                func = subobj.__func__
            else:
                assert isinstance(subobj, types.FunctionType)
                func = subobj

            if inspect.ismethod(dynamic_subobj):
                return variables.UserMethodVariable(func, self, source=source)
            elif inspect.isfunction(dynamic_subobj):
                if is_utils_checkpoint(func):
                    return build_checkpoint_variable(source=source)
                elif source is not None:
                    return trace_rules.lookup(func).create_with_source(
                        func, source=source
                    )
                else:
                    return trace_rules.lookup(func)(func)

        if (
            # wrap the source only if inline_inbuilt_nn_modules is set or fsdp modules. This is a temporary solution to
            # keep Dynamo behavior compatible with no inlining, as there will be some delay to turn on the flag in
            # fbcode.
            (
                torch._dynamo.config.inline_inbuilt_nn_modules
                or isinstance(self, variables.FSDPManagedNNModuleVariable)
            )
            and source
            and isinstance(self, variables.UnspecializedNNModuleVariable)
            # export has some awkwardness around specialized and unspecialized modules. Skip wrapping source for export
            # usecase for now.
            and (not tx.output.export or torch._dynamo.config.install_free_tensors)
        ):
            # Recalculate source for params/buffers
            if name in ("_buffers", "_parameters"):
                source = UnspecializedParamBufferSource(self.source, name)
            source = self._wrap_source(source)

        if subobj is not NO_SUCH_SUBOBJ:
            if is_wrapper_or_member_descriptor(subobj):
                options = {"source": source}
                return variables.GetAttrVariable(self, name, **options)
            if source:
                return variables.LazyVariableTracker.create(subobj, source)
            else:
                # Check if the subobj is accessible from the class itself. If the class source is known, we can create a
                # sourceful variable tracker.
                if self.cls_source is not None:
                    subobj_from_class = inspect.getattr_static(
                        self.value.__class__, name, NO_SUCH_SUBOBJ
                    )
                    if subobj_from_class is subobj:
                        src_from_class = AttrSource(self.cls_source, name)
                        return variables.LazyVariableTracker.create(
                            subobj_from_class, src_from_class
                        )

                return VariableTracker.build(tx, subobj)

        # Earlier we were returning GetAttrVariable but its incorrect. In absence of attr, Python raises AttributeError.
        raise_observed_exception(AttributeError, tx)

    def call_obj_hasattr(
        self, tx: "InstructionTranslator", name: str
    ) -> "VariableTracker":
        if self.source:
            install_guard(
                AttrSource(self.source, name).make_guard(GuardBuilder.HASATTR)
            )

        try:
            var_vt = self.var_getattr(tx, name)
            return variables.ConstantVariable.create(
                not isinstance(var_vt, variables.DeletedVariable)
            )
        except ObservedAttributeError:
            handle_observed_exception(tx)
            return variables.ConstantVariable.create(False)


class FrozenDataClassVariable(UserDefinedObjectVariable):
    @staticmethod
    def create(tx, value, source):
        from dataclasses import fields

        assert is_frozen_dataclass(value)

        field_map = {}
        for field in fields(value):
            if hasattr(value, field.name):
                field_map[field.name] = VariableTracker.build(
                    tx,
                    getattr(value, field.name),
                    source and AttrSource(source, field.name),
                )

        return FrozenDataClassVariable(value, fields=field_map, source=source)

    def __init__(self, value, fields=None, **kwargs) -> None:
        super().__init__(value, **kwargs)
        if fields is None:
            fields = {}
        self.fields = fields

    def as_python_constant(self):
        # NOTE: this is an intentionally limited version of
        # `as_python_constant` for `nonstrict_trace` implementation.
        from dataclasses import fields

        import torch.utils._pytree as pytree

        if not istype(
            self.value, (pytree.TreeSpec, pytree.LeafSpec, pytree.ConstantNode)
        ):
            # TODO loosen this restriction and fix `as_proxy`.
            raise NotImplementedError(
                "currently can't reconstruct arbitrary frozen dataclass instances"
            )

        args = []
        kwargs = {}
        for field in fields(self.value):
            if field.init:
                data = self.fields[field.name].as_python_constant()
                if getattr(field, "kw_only", False):
                    kwargs[field.name] = data
                else:
                    args.append(data)

        # This is safe because we know the TreeSpec classes constructors don't
        # have external side effects.
        ctor = self.python_type()
        return ctor(*args, **kwargs)

    def as_proxy(self):
        from dataclasses import fields

        args = []
        kwargs = {}
        for field in fields(self.value):
            proxy = self.fields[field.name].as_proxy()
            if hasattr(field, "kw_only") and field.kw_only:
                kwargs[field.name] = proxy
            else:
                args.append(proxy)

        # TODO this isn't really safe, because
        # 1. it could invoke a user defined `__post_init__`.
        # 2. it could invoke a user defined `__init__` if the class _subclasses_
        #    a frozen dataclass.
        # Either of the above could end up mutating external state.
        ctor = self.python_type()
        return ctor(*args, **kwargs)

    # NB: This is called during __init__ for a frozen dataclass
    # use this to accumulate the most up-to-date field values
    def method_setattr_standard(self, tx: "InstructionTranslator", name, value):
        self.fields[name.as_python_constant()] = value
        return super().method_setattr_standard(tx, name, value)

    def __repr__(self) -> str:
        return f"{self.__class__.__name__}({self.value_type.__name__})"


class SourcelessGraphModuleVariable(UserDefinedObjectVariable):
    def __init__(
        self,
        value,
        **kwargs,
    ) -> None:
        super().__init__(value, **kwargs)

    def call_method(
        self,
        tx,
        name,
        args: "list[VariableTracker]",
        kwargs: "dict[str, VariableTracker]",
    ) -> "VariableTracker":
        fn_variable = variables.UserFunctionVariable(self.value.forward.__func__)
        args = [self] + args
        return tx.inline_user_function_return(
            fn_variable,
            args,
            kwargs,
        )


class UserDefinedExceptionObjectVariable(UserDefinedObjectVariable):
    def __init__(self, value, **kwargs):
        super().__init__(value, **kwargs)
        self.exc_vt = variables.ExceptionVariable(self.value_type, ())

    @property
    def fn(self):
        return self.value_type

    def call_method(self, tx, name, args, kwargs):
        if (
            name == "__init__"
            and (method := self._maybe_get_baseclass_method(name))
            and inspect.ismethoddescriptor(method)
            and len(kwargs) == 0
        ):
            self.exc_vt.args = args
            self.value.args = args
            return variables.ConstantVariable(None)
        if (
            name == "__setattr__"
            and len(args) == 2
            and isinstance(args[0], variables.ConstantVariable)
            and args[0].value
            in ("__cause__", "__context__", "__suppress_context__", "__traceback__")
        ):
            self.exc_vt.call_setattr(tx, args[0], args[1])
        return super().call_method(tx, name, args, kwargs)

    @property
    def __context__(self):
        return self.exc_vt.__context__

    def set_context(self, context: "variables.ExceptionVariable"):
        return self.exc_vt.set_context(context)

    @property
    def exc_type(self):
        return self.exc_vt.exc_type


class KeyedJaggedTensorVariable(UserDefinedObjectVariable):
    @staticmethod
    def is_matching_object(obj):
        mod = sys.modules.get("torchrec.sparse.jagged_tensor")
        return mod is not None and type(obj) is mod.KeyedJaggedTensor

    def __init__(self, value, **kwargs) -> None:
        from torchrec.sparse.jagged_tensor import KeyedJaggedTensor

        assert type(value) is KeyedJaggedTensor
        super().__init__(value, **kwargs)

    def var_getattr(self, tx: "InstructionTranslator", name):
        if (
            torch._dynamo.config.force_unspec_int_unbacked_size_like_on_torchrec_kjt
            and self.source is not None
            and name in ("_length_per_key", "_offset_per_key")
        ):
            with TracingContext.patch(force_unspec_int_unbacked_size_like=True):
                return super().var_getattr(tx, name)
        return super().var_getattr(tx, name)


class IntWrapperVariable(UserDefinedObjectVariable):
    # Dummy class to check if the object is an IntWrapper, and turn it into a
    # symint
    @staticmethod
    def is_matching_object(obj):
        mod = sys.modules.get("torch.export.dynamic_shapes")
        return mod is not None and type(obj) is mod._IntWrapper


class RemovableHandleClass:
    # Dummy class to pass to python_type of RemovableHandleVariable
    # Useful for isinstance check on hooks
    pass


class RemovableHandleVariable(VariableTracker):
    REMOVED = -1

    def __init__(
        self,
        mutation_type=None,
        # index of the registration in the side_effects owned register_hook/handle list, used during removal.
        idx=None,
        **kwargs,
    ) -> None:
        super().__init__(**kwargs)
        self.mutation_type = mutation_type
        self.idx = idx

    def call_method(self, tx: "InstructionTranslator", method_name, args, kwargs):
        if method_name == "remove":
            if self.idx != self.REMOVED:
                tx.output.side_effects.remove_hook(self.idx)
                self.idx = self.REMOVED
            return variables.ConstantVariable.create(None)
        super().call_method(tx, method_name, args, kwargs)

    def reconstruct(self, codegen: "PyCodegen"):
        if self.idx == self.REMOVED:
            # Hook has already been removed, return a dummy handle
            codegen.add_push_null(
                lambda: codegen.load_import_from(
                    "torch._dynamo.utils", "invalid_removeable_handle"
                )
            )
            codegen.extend_output(create_call_function(0, False))
            return
        # unreachable due to codegen.add_cache() when the hook is installed
        super().reconstruct(codegen)

    def python_type(self):
        return RemovableHandleClass


class UserDefinedDictVariable(UserDefinedObjectVariable):
    """
    Represents user defined objects that are subclasses of dict/OrderedDict.

    Internally, it uses a ConstDictVariable to represent the dict part of the
    variable tracker. For everything else, it falls back to
    UserDefinedObjectVariable.
    """

    _nonvar_fields = UserDefinedObjectVariable._nonvar_fields

    def __init__(self, value, dict_vt=None, **kwargs):
        super().__init__(value, **kwargs)
        self._dict_vt = dict_vt
        if self._dict_vt is None:
            assert self.source is None, (
                "dict_vt must be constructed by builder.py when source is present"
            )
            self._dict_vt = variables.ConstDictVariable(
                {}, mutation_type=ValueMutationNew()
            )
        self._dict_methods = dict_methods

    def call_method(
        self,
        tx,
        name,
        args: "list[VariableTracker]",
        kwargs: "dict[str, VariableTracker]",
    ) -> "VariableTracker":
        method = self._maybe_get_baseclass_method(name)
        if method in self._dict_methods:
            return self._dict_vt.call_method(tx, name, args, kwargs)
        return super().call_method(tx, name, args, kwargs)

    def unpack_var_sequence(self, tx):
        if type(self.value).__iter__ in (
            dict.__iter__,
            collections.OrderedDict.__iter__,
        ):
            return self._dict_vt.unpack_var_sequence(tx)
        raise NotImplementedError

    def is_underlying_vt_modified(self, side_effects):
        return side_effects.is_modified(self._dict_vt)


class UserDefinedListVariable(UserDefinedObjectVariable):
    """
    Represents user defined objects that are subclasses of lists.

    Internally, it uses a ListVariable to represent the list part of the
    variable tracker. For everything else, it falls back to
    UserDefinedObjectVariable.
    """

    _nonvar_fields = UserDefinedObjectVariable._nonvar_fields

    def __init__(self, value, list_vt=None, **kwargs):
        super().__init__(value, **kwargs)
        self._list_vt = list_vt
        if self._list_vt is None:
            assert self.source is None, (
                "list_vt must be constructed by builder.py when source is present"
            )
            self._list_vt = variables.ListVariable([], mutation_type=ValueMutationNew())

    def call_method(
        self,
        tx,
        name,
        args: "list[VariableTracker]",
        kwargs: "dict[str, VariableTracker]",
    ) -> "VariableTracker":
        assert self._list_vt is not None
        method = self._maybe_get_baseclass_method(name)
        if method in list_methods:
            return self._list_vt.call_method(tx, name, args, kwargs)
        return super().call_method(tx, name, args, kwargs)

    def unpack_var_sequence(self, tx):
        assert self._list_vt is not None
        if type(self.value).__iter__ is list.__iter__:
            return self._list_vt.unpack_var_sequence(tx)
        raise NotImplementedError

    def is_underlying_vt_modified(self, side_effects):
        return side_effects.is_modified(self._list_vt)


class UserDefinedTupleVariable(UserDefinedObjectVariable):
    """
    Represents user defined objects that are subclasses of tuple.

    Internally, it uses a TupleVariable to represent the tuple part of the
    variable tracker. For everything else, it falls back to
    UserDefinedObjectVariable.
    """

    _nonvar_fields = UserDefinedObjectVariable._nonvar_fields

    def __init__(self, value, tuple_vt=None, init_args=None, **kwargs):
        super().__init__(value, init_args=init_args, **kwargs)
        self._tuple_vt = tuple_vt
        if self._tuple_vt is None:
            assert self.source is None, (
                "tuple_vt must be constructed by builder.py when source is present"
            )
            # Emulate `tuple.__new__`
            # https://github.com/python/cpython/blob/3.11/Objects/tupleobject.c#L697-L710
            #
            # TODO this duplicates the logic in `BuiltinVariable(tuple)`
            from torch._dynamo.symbolic_convert import InstructionTranslator

            tx = InstructionTranslator.current_tx()
            elems = init_args[0].unpack_var_sequence(tx)
            self._tuple_vt = variables.TupleVariable(
                elems, mutation_type=ValueMutationNew()
            )

    def call_method(
        self,
        tx,
        name,
        args: "list[VariableTracker]",
        kwargs: "dict[str, VariableTracker]",
    ) -> "VariableTracker":
        assert self._tuple_vt is not None
        method = self._maybe_get_baseclass_method(name)
        if method in tuple_methods:
            return self._tuple_vt.call_method(tx, name, args, kwargs)
        return super().call_method(tx, name, args, kwargs)

    def unpack_var_sequence(self, tx):
        assert self._tuple_vt is not None
        if type(self.value).__iter__ is tuple.__iter__:
            return self._tuple_vt.unpack_var_sequence(tx)
        raise NotImplementedError


class MutableMappingVariable(UserDefinedObjectVariable):
    _nonvar_fields = UserDefinedObjectVariable._nonvar_fields

    def __init__(self, value, **kwargs):
        super().__init__(value, **kwargs)
        self.generic_dict_vt = variables.ConstDictVariable({})
        self.mutation_type = AttributeMutationExisting()

    def var_getattr(self, tx: "InstructionTranslator", name: str) -> "VariableTracker":
        # A common pattern in the init code of MutableMapping objects is to
        # update the __dict__ attribute. To prevent graph break, we directly
        # return a ConstDictVariable for the __dict__attr.
        #
        # However, users can try to add a new attribute to the class using the
        # __dict__ attribute. To catch this, we save the ConstDictVariable for
        # the __dict__ and then lookup into this vt for each attr lookup.
        if name == "get" and type(self.value).get in (
            collections.abc.Mapping.get,
            dict.get,
        ):
            return variables.UserMethodVariable(polyfills.mapping_get, self)
        elif name == "__dict__" and self.source:
            self.generic_dict_vt = variables.LazyVariableTracker.create(
                self.value.__dict__, AttrSource(self.source, "__dict__")
            )
            return self.generic_dict_vt
        elif out := self.generic_dict_vt.maybe_getitem_const(
            variables.ConstantVariable(name)
        ):
            return out
        else:
            return super().var_getattr(tx, name)


class RandomVariable(UserDefinedObjectVariable):
    pass<|MERGE_RESOLUTION|>--- conflicted
+++ resolved
@@ -1042,16 +1042,10 @@
         # has side-effect free __getattribute__ and the attribute is not visible without a dynamic lookup.
         if not object_has_getattribute(self.value) and (
             subobj is NO_SUCH_SUBOBJ  # e.g., threading.local
-<<<<<<< HEAD
-            or (
-                inspect.ismemberdescriptor(subobj) and self.is_slot_attr(name)
-            )  # handle memberdecriptor and slots
-=======
             or isinstance(
                 subobj, _collections._tuplegetter
             )  # namedtuple fields are represented by _tuplegetter
             or inspect.ismemberdescriptor(subobj)  # handle memberdecriptor
->>>>>>> 7197deb4
             or self._is_c_defined_property(subobj)
             or inspect.isgetsetdescriptor(
                 subobj
@@ -1070,20 +1064,12 @@
 
         return subobj
 
-<<<<<<< HEAD
-    def is_slot_attr(self, attr_name):
-        return attr_name in inspect.getattr_static(self.value, "__slots__", [])
-
-    def is_set_descriptor(self, attr_name):
-        attr = inspect.getattr_static(self.value, attr_name, NO_SUCH_SUBOBJ)
-=======
     def is_member_descriptor(self, attr_name):
         attr = inspect.getattr_static(type(self.value), attr_name, NO_SUCH_SUBOBJ)
         return inspect.ismemberdescriptor(attr)
 
     def is_set_descriptor(self, attr_name):
         attr = inspect.getattr_static(type(self.value), attr_name, NO_SUCH_SUBOBJ)
->>>>>>> 7197deb4
         if attr is NO_SUCH_SUBOBJ:
             return False
         setter = inspect.getattr_static(attr, "__set__", NO_SUCH_SUBOBJ)
