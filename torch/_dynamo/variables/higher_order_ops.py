--- conflicted
+++ resolved
@@ -1855,12 +1855,9 @@
 
 
 class MapHigherOrderVariable(TorchHigherOrderOperatorVariable):
-<<<<<<< HEAD
-=======
     supports_input_mutation = False
     supports_aliasing = False
 
->>>>>>> 3eb8fa08
     @raise_hard_error_if_graph_break(
         reason="map doesn't work unless it is captured completely with torch.compile."
     )
