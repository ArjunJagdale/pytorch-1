from __future__ import annotations

import sympy
from sympy import S

from torch._prims_common import BoolLike, FloatLike, IntLike


"""
``torch.fx.experimental.symbolic_shapes`` provides interfaces for interacting with
our symbolic shapes reasoning system that is used heavily in torch.compile.  Although
this is not generally considered public API, when writing framework code in PyTorch
as well as extensions to PyTorch (e.g., in custom operator implementations), you may
need to make use of these APIs to setup dynamic shapes support appropriately.
"""

import abc
import atexit
import collections
import dis
import functools
import hashlib
import inspect
import itertools
import logging
import math
import operator
import os
import re
import sys
import threading
import traceback
from collections import Counter, defaultdict
from collections.abc import Generator, Iterator, Mapping, Sequence
from contextlib import _GeneratorContextManager, contextmanager
from dataclasses import asdict, dataclass, field
from enum import Enum
from typing import (
    Any,
    Callable,
    cast,
    Generic,
    NamedTuple,
    NoReturn,
    Optional,
    TYPE_CHECKING,
    TypeVar,
    Union,
)
from typing_extensions import deprecated, ParamSpec, TypeAlias, TypeGuard

import torch
import torch.fx
import torch.fx.traceback as fx_traceback
import torch.utils._pytree as pytree

# NB: The sym_* functions are used via getattr() and must be imported here.
from torch import SymBool, SymFloat, SymInt
from torch._guards import ShapeGuard, SLoc, Source, TracingContext
from torch._logging import dtrace_structured, LazyString, structured, trace_structured
from torch._subclasses.meta_utils import is_sparse_any
from torch._utils_internal import signpost_event
from torch.fx.experimental import _config as config
from torch.fx.experimental.recording import (
    FakeTensorMeta,
    record_shapeenv_event,
    replay_shape_env_events,
    shape_env_check_state_equal,
    ShapeEnvEvent,
)
from torch.fx.experimental.sym_node import SymNode, SymTypes
from torch.types import py_sym_types
from torch.utils._ordered_set import OrderedSet
from torch.utils._python_dispatch import is_traceable_wrapper_subclass
from torch.utils._sympy.functions import (
    Application,
    CeilToInt,
    CleanDiv,
    FloorDiv,
    FloorToInt,
    IntTrueDiv,
    IsNonOverlappingAndDenseIndicator,
    Max,
    Min,
    Mod,
    PythonMod,
    TruncToInt,
)
from torch.utils._sympy.numbers import int_oo
from torch.utils._sympy.printers import CppPrinter, PythonPrinter
from torch.utils._sympy.singleton_int import SingletonInt
from torch.utils._sympy.solve import try_solve
from torch.utils._sympy.symbol import make_symbol, symbol_is_type, SymT
from torch.utils._sympy.value_ranges import (
    bound_sympy,
    SymPyValueRangeAnalysis,
    ValueRangeError,
    ValueRanges,
)
from torch.utils._traceback import CapturedTraceback, format_frame


if TYPE_CHECKING:
    import types

    from torch import Tensor
    from torch._dynamo.source import TensorPropertySource
    from torch._subclasses.fake_tensor import FakeTensor
    from torch.types import BoolLikeType, FloatLikeType, IntLikeType


InputList = list
DimList = list

log = logging.getLogger(__name__)


class GuardOnDataDependentSymNode(RuntimeError):
    cond: sympy.Basic

    def __init__(self, cond: sympy.Basic, *args: Any) -> None:
        super().__init__(*args)
        self.cond = cond


class PendingUnbackedSymbolNotFound(RuntimeError):
    pass


aten = torch._ops.ops.aten  # type: ignore[has-type]

__all__ = [
    "guard_or_false",
    "guard_or_true",
    "has_symbolic_sizes_strides",
    "create_contiguous",
    "ShapeEnv",
    "is_concrete_int",
    "is_concrete_float",
    "is_concrete_bool",
    "has_static_value",
    "guard_int",
    "guard_float",
    "guard_scalar",
    "canonicalize_bool_expr",
    "hint_int",
    "SYMPY_INTERP",
    "free_symbols",
    "is_symbol_binding_fx_node",
    "is_nested_int",
    "SHAPEENV_EVENT_KEY",
    "CURRENT_NODE_KEY",
    "has_free_symbols",
    "has_free_unbacked_symbols",
    "sym_and",
    "sym_eq",
    "sym_or",
    "SymbolicContext",
    "StatelessSymbolicContext",
    "StatefulSymbolicContext",
    "SubclassSymbolicContext",
    "SymIntSymbolicContext",
    "TrackedFake",
    "statically_known_true",
    "statically_known_false",
    "guard_size_oblivious",
    "check_consistent",
    "compute_unbacked_bindings",
    "ConvertIntKey",
    "rebind_unbacked",
    "resolve_unbacked_bindings",
    "is_accessor_node",
    "ValueRangesSLoc",
    "SymIntEqByExpr",
    "Specialization",
]

# FX node metadata keys for symbolic shape FX graph.
SHAPEENV_EVENT_KEY = "shapeenv_event"
CURRENT_NODE_KEY = "current_node"


def log_lru_cache_stats(wrapped_f: functools._lru_cache_wrapper[object]) -> None:
    log.debug(
        "lru_cache_stats %s: %s",
        wrapped_f.__name__,  # type: ignore[attr-defined]
        wrapped_f.cumulative_cache_info(),  # type: ignore[attr-defined]
    )


# Note about Sympy Expr/SympyBoolean/Basic typing: the Sympy hierarchy is
#
#   Basic
#       Expr
#       SympyBoolean
#           Relational
#
# Notably, Expr and SympyBoolean are not related.  So use Basic when the
# expression could denote int, float OR bool, and otherwise use the more
# specific Expr for int/float and SympyBoolean for bool.
#
# In obscure Meta only situations, sympy.logic.boolalg doesn't exist at runtime.
# So make sure only type checker evaluates this alias.
# Xref: https://www.internalfb.com/diff/D53324783
SympyBoolean: TypeAlias = "sympy.logic.boolalg.Boolean"


_T = TypeVar("_T")
_SympyT = TypeVar("_SympyT", sympy.Expr, SympyBoolean, sympy.Basic)


class SymIntEqByExpr:
    """
    This is a wrapper around SymInt which has alternative semantics for
    equality.  Specifically, instead of erroring or guarding, we
    instead will hash/compare equality based on the underlying sympy
    expression; e.g., s0 and s1 will always compare as False.

    NB: This does NOT do fancy analysis that maybe_evaluate_static does;
    we can only reason through equalities that occur because to expressions
    canonicalize to the same expression via regular simplification.
    """

    val: Union[torch.SymInt, int]

    def __init__(self, val: Union[torch.SymInt, int]) -> None:
        self.val = val

    def __repr__(self) -> str:
        return repr(self.val)

    def _extract(self) -> sympy.Expr:
        if isinstance(self.val, torch.SymInt):
            return self.val.node.expr
        else:
            return sympy.Integer(self.val)

    def __eq__(self, other: object) -> bool:
        assert isinstance(other, SymIntEqByExpr)

        # int equality fastpath
        if type(self.val) is int and type(other.val) is int:
            return self.val == other.val

        return self._extract() == other._extract()

    def __hash__(self) -> int:
        return hash(self._extract())


def _nested_int_aware_sort(
    tup: tuple[IntLikeType, int],
) -> tuple[int, IntLikeType, int]:
    return (
        # Order nested ints by their coefficients.
        # 1 here to order nested ints after non-nested-ints.
        (1, tup[0].node.nested_int_coeff(), tup[1])
        if is_nested_int(tup[0])
        else (0, *tup)
    )


# Wrapper on lru_cache that reports statistics at process end
def lru_cache(
    maxsize: Optional[int],
) -> Callable[[Callable[..., _T]], functools._lru_cache_wrapper[_T]]:
    def inner(f: Callable[..., _T]) -> functools._lru_cache_wrapper[_T]:
        wrapped_f = functools.lru_cache(maxsize)(f)
        old_cache_clear = wrapped_f.cache_clear
        prev_hits = 0
        prev_misses = 0

        # TODO: There's a ref-cycle here (wrapped_f -> cumulative_cache_info
        # -> wrapped_f) but cannot be solved with weakref as wrapped_f is not
        # weakref'able on some versions of Python

        def cumulative_cache_info() -> functools._CacheInfo:
            cur = wrapped_f.cache_info()
            return functools._CacheInfo(
                prev_hits + cur.hits,
                prev_misses + cur.misses,
                cur.maxsize,
                cur.currsize,
            )

        def new_cache_clear() -> None:
            nonlocal prev_hits, prev_misses
            cur = wrapped_f.cache_info()
            prev_hits += cur.hits
            prev_misses += cur.misses
            old_cache_clear()

        wrapped_f.cache_clear = new_cache_clear  # type: ignore[attr-defined, method-assign]
        wrapped_f.cumulative_cache_info = cumulative_cache_info  # type: ignore[attr-defined, method-assign]
        if log.isEnabledFor(logging.DEBUG):
            atexit.register(log_lru_cache_stats, wrapped_f)  # type: ignore[arg-type]
        return wrapped_f

    return inner


# These are modules that contain generic code for interacting with ShapeEnv
# which are unlikely to identify a particular interesting guard statement
@lru_cache(None)
def uninteresting_files() -> set[str]:
    import torch._compile
    import torch._dynamo.eval_frame
    import torch._inductor.sizevars
    import torch._library.custom_ops
    import torch._library.fake_impl
    import torch._logging
    import torch._subclasses.fake_tensor
    import torch._subclasses.meta_utils

    mods = [
        sys.modules[__name__],
        torch.fx.experimental.recording,
        torch.fx.experimental.sym_node,
        torch.fx.interpreter,
        torch,
        torch._compile,
        torch._dynamo.eval_frame,
        torch._inductor.sizevars,
        torch._library.custom_ops,
        torch._library.fake_impl,
        torch._subclasses.meta_utils,
        torch._subclasses.fake_tensor,
        torch._logging._internal,
        torch._logging.structured,
    ]
    import torch._dynamo.guards

    return (
        {inspect.getfile(m) for m in mods}
        | torch._dynamo.guards.uninteresting_files()
        | {"<string>"}
    )


class ConstraintViolationError(RuntimeError):
    pass


def has_symbolic_sizes_strides(elem: torch.Tensor) -> bool:
    return elem._has_symbolic_sizes_strides


Int: TypeAlias = Union[torch.SymInt, int]


def create_contiguous(shape: Sequence[Int]) -> list[Int]:
    strides: list[Int] = [1]
    for dim in reversed(shape[:-1]):
        strides.append(dim * strides[-1])  # type: ignore[operator]
    return list(reversed(strides))


def hint_int(a: Union[torch.SymInt, int], fallback: Optional[int] = None) -> int:
    """
    Retrieve the hint for an int (based on the underlying real values as observed
    at runtime).  If no hint is available (e.g., because data dependent shapes),
    if fallback is not None, use that instead (otherwise raise an error).
    """
    if isinstance(a, torch.SymInt):
        return a.node.require_hint(fallback)
    assert type(a) is int, a
    return a


Scalar: TypeAlias = Union[torch.SymInt, torch.SymFloat, torch.SymBool, int, float, bool]


def has_hint(a: Scalar) -> bool:
    if isinstance(a, SymTypes):
        return a.node.has_hint()
    return True


def is_concrete_int(a: IntLikeType) -> bool:
    """
    Utility to check if underlying object
    in SymInt is concrete value. Also returns
    true if integer is passed in.

    Args:
        a (SymInt or int): Object to test if it int
    """
    assert isinstance(a, (SymInt, int))

    if isinstance(a, int):
        return True

    if isinstance(a.node.expr, sympy.core.numbers.Integer):
        return True

    return False


def is_concrete_float(a: FloatLikeType) -> bool:
    r"""Utility to check if underlying object
    in SymInt is concrete value. Also returns
    true if integer is passed in.

    Args:
        a (SymInt or float): Object to test if it float
    """
    assert isinstance(a, (SymFloat, float))

    if isinstance(a, float):
        return True

    if isinstance(a.node.expr, sympy.core.numbers.Float):
        return True

    return False


def is_concrete_bool(a: BoolLikeType) -> bool:
    """
    Utility to check if underlying object
    in SymBool is concrete value. Also returns
    true if integer is passed in.

    Args:
        a (SymBool or bool): Object to test if it bool
    """
    assert isinstance(a, (SymBool, bool))

    if isinstance(a, bool):
        return True

    if isinstance(
        a.node.expr, (sympy.logic.boolalg.BooleanTrue, sympy.logic.boolalg.BooleanFalse)
    ):
        return True

    return False


def has_static_value(a: Union[SymBool, SymFloat, SymInt, bool, float, int]) -> bool:
    """
    User-code friendly utility to check if a value is static or dynamic.
    Returns true if given a constant, or a symbolic expression with a fixed value.

    Args:
        a (Union[SymBool, SymFloat, SymInt, bool, float, int]): Object to test
    """
    assert isinstance(a, BoolLike + FloatLike + IntLike)
    if (
        isinstance(a, BoolLike)
        and is_concrete_bool(a)  # type: ignore[arg-type]
        or isinstance(a, FloatLike)
        and is_concrete_float(a)  # type: ignore[arg-type]
        or isinstance(a, IntLike)
        and is_concrete_int(a)  # type: ignore[arg-type]
    ):
        return True

    assert isinstance(a, py_sym_types)
    return a.node.shape_env.bound_sympy(a.node.expr).is_singleton()  # type: ignore[union-attr]


def guard_size_oblivious(expr: Union[torch.SymBool, bool]) -> bool:
    """
    Perform a guard on a symbolic boolean expression in a size oblivious way.
    This is typically used when a non-oblivious test would result in a guard
    on a data dependent value of which we don't know the value of at compile time.
    When a guard is tested this way, we may diverge in behavior from how regular
    PyTorch semantics would treat it.  For more information, see
    https://github.com/pytorch/pytorch/pull/118579
    """
    if isinstance(expr, torch.SymBool):
        return expr.node.guard_size_oblivious("", 0)
    else:
        assert isinstance(expr, bool), expr
        return expr


def check_consistent(new: _T, old: _T) -> None:
    """
    Test that two "meta" values (typically either Tensor or SymInt) have
    the same values, e.g., after retracing.  If we don't understand the
    quantities in question, we'll just skip the consistency check.
    """
    # TODO: do boolean equality test too, see
    # https://github.com/pytorch/pytorch/issues/124110
    scalar_types = (torch.SymInt, torch.SymFloat, int, float)

    if isinstance(new, torch.Tensor):
        assert isinstance(old, torch.Tensor)
        torch._check(
            old.dim() == new.dim(), lambda: f"{old.shape} != {new.shape} (old != new)"
        )
        # Do this manually so that each individual test is irrefutable
        # (TODO: should be a helper for this, maybe sym_eq?  That
        # gives us a compound expression and I'm not sure it
        # simplifies right now)
        for i, j in zip(old.shape, new.shape):
            torch._check(i == j, lambda: f"{old.shape} != {new.shape} (old != new)")
    # NB: bool is subclass of int
    elif isinstance(new, scalar_types) and not isinstance(new, bool):
        assert isinstance(old, scalar_types) and not isinstance(old, bool), (
            f"{old} != {new}"
        )
        torch._check(old == new, lambda: f"{old} != {new} (old != new)")


def resolve_unbacked_bindings(
    shape_env: Optional[ShapeEnv],
    bindings: Optional[dict[sympy.Symbol, pytree.KeyPath]],
) -> Optional[dict[sympy.Symbol, pytree.KeyPath]]:
    """
    When we do fake tensor prop, we oftentimes will allocate new unbacked symints.
    We then run proxy tensor mode, which populates node.meta["unbacked_bindings"]
    with these new symints. To ensure consistency we use PropagateUnbackedSymInts
    to rename unbacked bindings to their old ones. But all of the node metas are
    still using the old bindings from before the renaming. This function helps to
    post facto apply any renamings discovered in the PropogateUnbackedSymInts pass.
    """
    if bindings is None:
        return None
    assert shape_env is not None
    return {shape_env.unbacked_renamings.get(k, k): v for k, v in bindings.items()}


Result: TypeAlias = Union[torch.Tensor, tuple[torch.Tensor, ...]]


def rebind_unbacked(
    shape_env: Optional[ShapeEnv], n: torch.fx.Node, result: Result
) -> None:
    """
    Suppose we are retracing a pre-existing FX graph that previously had
    fake tensor propagation (and therefore unbacked SymInts).  When we retrace,
    we re-propagate fake tensors, which results in new unbacked SymInts.
    When this happens, we need to tell the shape environment about the equivalence
    of the old and new unbacked SymInts.  Pass us the old torch.fx.Node (which
    has the old binding information) and the new result (which we can extract the
    new unbacked SymInts out from).
    """

    # Inputs never need rebinding
    if n.op == "placeholder":
        return

    if bindings := resolve_unbacked_bindings(
        shape_env, n.meta.get("unbacked_bindings")
    ):
        assert shape_env is not None
        for raw_u0, path in bindings.items():
            u1 = pytree.key_get(result, path)
            # Sometimes, things were previously unbacked bindings become constants.
            # There are two situations this can happen.
            #
            # First, you might have a runtime assert that causes the
            # constant-ification.  In this case, the /binding/ itself will
            # still be an unbacked symbol (because we will only force it
            # to be a constant later in fake tensor propagation).  In this
            # case, u1 is a SymInt and we still do all our work as normal.
            #
            # But second, it might be that fake tensor propagation DIRECTLY
            # converted the unbacked SymInt into a constant.  This happens
            # more rarely, but we have identified two situations it can
            # validly occur:
            #
            # - If you have a tensor_version operator, these are initially
            #   allocated as unbacked SymInts, but after AOTAutograd they
            #   get forced specialized to specific values.  In this case,
            #   there is no reason to do runtime asserts on them, this is
            #   just a hack to properly keep track of them to start.
            #
            # - If you have an item() call on a constant tensor, the result
            #   of the item() call is constant and we do not need runtime
            #   asserts on this symbol.  In
            #   https://github.com/pytorch/pytorch/issues/140625 we have a
            #   case where in the initial trace of the program we are unable
            #   to determine that torch.tensor is constant, but then
            #   subsequent passes cause torch.tensor to become a constant and
            #   then the unbacked symbol goes poof.
            #
            # In all of these cases, it is no longer necessary to generate
            # deferred runtime asserts, since other subsystems (e.g., the
            # constant-ification pass) ensure that the quantity is now truly
            # static and cannot change at runtime.  So it's OK to discard
            # in these situations.
            #
            # There is one more hazard (re
            # https://github.com/pytorch/pytorch/issues/141248), the problem
            # is that you can end up with "dangling" unbacked symbols that
            # exist in the ShapeEnv but are never bound anywhere.  You might
            # like an invariant that unbacked symbols never get lost.  But
            # we do not have this invariant, so do not try to enforce it.
            if isinstance(u1, int):
                log.info(
                    "rebind_unbacked: discard %s %s %s -> %s",
                    n.target,
                    raw_u0,
                    path,
                    u1,
                )
                continue

            # We only care about rebinding unbacked things
            if u1.node.hint is not None:
                continue

            raw_u1 = u1.node.expr
            # Simplify SymBool binding
            if (
                isinstance(raw_u1, sympy.Piecewise)
                and len(raw_u1.args) == 2
                and (
                    raw_u1_args0 := cast(
                        tuple[sympy.Basic, sympy.Basic], raw_u1.args[0]
                    )
                )
                and raw_u1_args0[0] == 1
                and isinstance(eq := raw_u1_args0[1], sympy.Eq)
                and isinstance(new_raw_u1 := eq.lhs, sympy.Symbol)
                and shape_env.var_to_range[new_raw_u1].issubset(ValueRanges(0, 1))
                and eq.rhs == 1
                and cast(tuple[sympy.Basic, sympy.Basic], raw_u1.args[1]) == (0, True)
            ):
                # This is what the pattern match above is testing
                repacked = _sympy_cast_symbool_to_symint_guardless(
                    sympy.Eq(new_raw_u1, 1)
                )
                assert repacked == raw_u1, f"{repacked} != {raw_u1}"
                # Cancel the to_int(to_bool(x)). This is sound because x in
                # [0, 1]
                raw_u1 = new_raw_u1

            if not isinstance(raw_u1, sympy.Symbol):
                assert not raw_u1.free_symbols, (
                    f"should have been constant, but got {raw_u1}"
                )
                continue

            # The old and new could be the same if you improperly hit the memo
            # while retracing.  Make sure you updated FakeTensorMode.epoch
            assert raw_u0 != raw_u1, f"{raw_u0} possible memo disaster"
            # Reuse the OLD symbol name
            shape_env._rename_unbacked_to(raw_u1, raw_u0)


# NB: You could try to expand this to cover more cases by simply
# detecting whenever you have an int output, but this is a bit
# dangerous in case someone adds a function that returns an int but is
# mutating.  So manually whitelist for now.
def is_accessor_node(node: torch.fx.Node) -> bool:
    """
    Helper function to determine if a node is trying to access
    a symbolic integer such as size, stride, offset or item. Currently
    primarily only used in a DCE pass to figure out purity.
    """

    # Dynamo only exercised condition
    if (
        node.op == "call_method"
        and isinstance(node.args[0], torch.fx.Node)
        and isinstance(node.args[0].meta.get("example_value"), torch.Tensor)
        and node.target in ["size", "stride", "storage_offset", "item"]
    ):
        return True

    if node.op == "call_function" and node.target in [
        torch.ops.aten.sym_size,
        torch.ops.aten.sym_size.default,
        torch.ops.aten.sym_size.int,
        torch.ops.aten.sym_stride,
        torch.ops.aten.sym_stride.default,
        torch.ops.aten.sym_stride.int,
        torch.ops.aten.sym_storage_offset,
        torch.ops.aten.sym_storage_offset.default,
        torch.ops.aten.sym_numel.default,
    ]:
        return True

    return False


def canonicalize_bool_expr(expr: _T) -> _T:
    """
    Canonicalize a boolean expression by transforming it into a lt / le
    inequality and moving all the non-constant terms to the rhs.
    We canonicalize And / Ors / Not via cnf and then canonicalize their subexpr
    recursively
    nb. sympy.Rel.canonical is not good enough https://github.com/sympy/sympy/issues/25924

    Args:
        expr (sympy.Expr): Expression to canonicalize
    """
    # Canonicalise an inequality by transforming it into a lt / le
    # inequality and moving all the non-constant terms to the rhs
    # We canonicalise And / Ors / Not via cnf
    # nb. Relational.canonical in sympy is broken
    # https://github.com/sympy/sympy/issues/25924

    if not isinstance(
        expr, (sympy.Rel, sympy.And, sympy.Or, sympy.Not, sympy.Eq, sympy.Ne)
    ):
        return expr

    if isinstance(expr, (sympy.And, sympy.Or, sympy.Not)):
        expr = sympy.logic.boolalg.to_cnf(expr)
    return _canonicalize_bool_expr_impl(expr)  # type: ignore[arg-type, return-value]


def _sympy_from_args(
    cls: type[Union[sympy.Add, sympy.Mul]],
    args: list[sympy.Expr],
    sort: bool = True,
    is_commutative: Optional[bool] = None,
) -> sympy.Expr:
    """
    Create a sympy expression from a list of arguments, optimizing for performance.

    This function creates a sympy Add or Mul expression from a list of arguments
    while avoiding expensive operations like flattening. It handles sorting the
    arguments appropriately based on the expression type.

    Args:
        cls: The sympy class to create (Add or Mul)
        args: List of sympy expressions to combine
        sort: Whether to sort the arguments (default: True)
        is_commutative: Whether the operation is commutative (default: None)

    Returns:
        A sympy expression of type cls combining all arguments

    Raises:
        ValueError: If cls is not sympy.Add or sympy.Mul
    """

    if not args:
        return cls.identity  # type: ignore[union-attr]

    # These args are already in canonical form, so we avoid calling
    # Add(*args) to avoid expensive Add.flatten operation
    if sort:
        if cls is sympy.Add:
            sort_fn = sympy.core.add._addsort
        elif cls is sympy.Mul:
            sort_fn = sympy.core.mul._mulsort
        else:
            raise ValueError(f"Unknown cls: {cls}")

        # we don't support non commutative with sort
        assert is_commutative is True
        if args[0].is_Number:
            rest = args[1:]
            sort_fn(rest)
            return cls._from_args([args[0]] + rest, is_commutative=is_commutative)  # type: ignore[attr-defined]
        else:
            args = args.copy()
            sort_fn(args)
            return cls._from_args(args, is_commutative=is_commutative)  # type: ignore[attr-defined]
    else:
        # if the args are already sorted, we create directly
        return cls._from_args(args, is_commutative=is_commutative)  # type: ignore[attr-defined]


def _canonicalize_bool_expr_impl(expr: SympyBoolean) -> SympyBoolean:
    """
    After canonicalization, we are guaranteed to have eliminated Ge/Gt relations
    (rewriting them to Le/Lt, respectively).
    """
    if isinstance(expr, (sympy.And, sympy.Or)):
        return type(expr)(*map(canonicalize_bool_expr, expr.args))

    opposite = {sympy.Gt: sympy.Lt, sympy.Ge: sympy.Le}
    t: Union[type[Any]]
    if isinstance(expr, tuple(opposite.keys())):
        rhs = expr.lhs - expr.rhs  # type: ignore[attr-defined]
        t = opposite[type(expr)]  # type: ignore[index]
    else:
        assert isinstance(expr, (sympy.Lt, sympy.Le, sympy.Eq, sympy.Ne))
        rhs = expr.rhs - expr.lhs
        t = type(expr)

    def is_neg(t: sympy.Expr) -> bool:
        return (t.is_Number and t.is_negative) or (
            isinstance(t, sympy.Mul) and t.args[0].is_Number and t.args[0].is_negative
        )

    lhs = S.Zero
    rhs = _reduce_to_lowest_terms(rhs)
    if isinstance(rhs, sympy.Add):
        pos = []
        neg = []
        for term in rhs.args:
            if is_neg(term):
                neg.append(-term)
            else:
                pos.append(term)
        # these are already sorted
        rhs = _sympy_from_args(sympy.Add, pos, sort=False, is_commutative=True)
        # the terms were changed, so needs a sorting
        lhs = _sympy_from_args(sympy.Add, neg, sort=True, is_commutative=True)
    elif is_neg(rhs):
        # lhs == 0
        lhs, rhs = -rhs, S.Zero
    # We don't have to evaluate here because lhs, rhs came from a Boolean
    # and it was already simplified
    return t(lhs, rhs, evaluate=False)


def _reduce_to_lowest_terms(expr: sympy.Expr) -> sympy.Expr:
    """
    Eliminates any integer factor from a given expression.
    E.g., 6x + 4y reduces to 3x + 2y.

    Useful when an expression is == or != to 0.
    """

    def integer_coefficient(x: sympy.Expr) -> int:
        if x.is_Integer:
            return abs(int(x))
        elif x.is_Mul:
            # If one of the args of a Mul is an Integer, it is the
            # first arg. eg: args(2*x*3*y) == (6, x, y)
            return abs(int(x.args[0])) if x.args[0].is_Integer else 1  # type: ignore[call-overload]
        else:
            return 1

    def div_by_factor(x: sympy.Expr, factor: int) -> sympy.Expr:
        if x.is_Integer:
            return x / factor
        elif x.is_Mul:
            if x.args[0] != factor:
                args = [x.args[0] / sympy.Integer(factor), *x.args[1:]]
            else:
                # Mul._from_args require a canonical list of args
                # so we remove the first arg (x.args[0] / factor) if it was 1
                args = list(x.args[1:])
            return _sympy_from_args(sympy.Mul, args, is_commutative=x.is_commutative)
        else:
            raise AssertionError(f"illegal arg to div_by_factor: {x}")

    if expr.is_Add:
        atoms = cast(Sequence[sympy.Expr], expr.args)
        factor = functools.reduce(math.gcd, map(integer_coefficient, atoms))
        if factor == 1:
            return expr
        atoms = [div_by_factor(x, factor) for x in atoms]
        return _sympy_from_args(
            sympy.Add, atoms, sort=True, is_commutative=expr.is_commutative
        )
    elif expr.is_Integer:
        return S.One
    elif expr.is_Mul:
        return div_by_factor(expr, integer_coefficient(expr))
    return expr


def is_nested_int(s: IntLikeType) -> TypeGuard[SymInt]:
    return isinstance(s, torch.SymInt) and s.node.is_nested_int()


IterateExprsAtom: TypeAlias = Union[
    SymInt, SymFloat, SymBool, int, float, bool, sympy.Basic, torch.Tensor
]
IterateExprs: TypeAlias = Union[IterateExprsAtom, Sequence[IterateExprsAtom]]


def _iterate_exprs(val: IterateExprs) -> Iterator[sympy.Basic]:
    """
    Recursively iterate through a value and yield all sympy expressions contained within it.

    This function traverses various data structures (tensors, lists, tuples, etc.) and extracts
    any symbolic expressions they contain. It's used for operations like finding free symbols
    in complex nested structures.

    Args:
        val: The value to extract sympy expressions from. Can be a symbolic type (SymInt, SymFloat, SymBool),
             a sympy expression, a primitive type (int, float, bool), a container (tuple, list),
             a sparse tensor, a regular tensor, None, or a torch.Generator.

    Yields:
        sympy.Basic: Each sympy expression found in the value.

    Raises:
        AssertionError: If the value is of an unsupported type.
    """
    if isinstance(val, SymTypes):
        # This allow applies to the jagged layout NestedTensor case as
        # nested ints are not symbolic
        if is_symbolic(val):
            yield val.node.expr
    elif isinstance(val, sympy.Basic):
        yield val
    elif isinstance(val, (int, float, bool)):
        pass
    elif isinstance(val, (tuple, list)):
        for s in val:
            yield from _iterate_exprs(s)
    elif is_sparse_any(val):
        yield from _iterate_exprs(val.size())
    elif isinstance(val, torch.Tensor):
        yield from _iterate_exprs(val.size())
        yield from _iterate_exprs(val.stride())
        yield from _iterate_exprs(val.storage_offset())
    elif val is None:
        pass
    # see Note: [Generator arguments in AOTDispatcher]
    elif isinstance(val, torch.Generator):
        pass
    else:
        raise AssertionError(f"cannot extract sympy expressions from {val} {type(val)}")


def free_symbols(val: IterateExprs) -> OrderedSet[sympy.Symbol]:
    """
    Recursively collect all free symbols from a value.

    This function traverses various data structures (tensors, lists, tuples, etc.) and extracts
    all sympy symbols contained within them. It's useful for finding all symbolic variables
    that a complex nested structure depends on.

    Args:
        val: The value to extract symbols from. Can be a symbolic type (SymInt, SymFloat, SymBool),
             a container (tuple, list), a tensor, or None.

    Returns:
        OrderedSet[sympy.Symbol]: An ordered set of all free symbols found in the value.
    """
    if val is None:
        return OrderedSet()

    itr = _iterate_exprs(val)

    # we need at least 1 to call union, so we hand code the identity
    try:
        first_expr = next(itr)
    except StopIteration:
        return OrderedSet()

    # TODO: Apparently, returning an OrderedSet here breaks
    # python test/distributed/tensor/test_dtensor_compile.py TestDTensorCompile.test_dtensor_dynamic
    return first_expr.free_symbols.union(*(e.free_symbols for e in itr))  # type: ignore[return-value]


def has_free_symbols(val: IterateExprs) -> bool:
    """Faster version of bool(free_symbols(val))"""
    return not all((e.is_number or e.is_Boolean) for e in _iterate_exprs(val))


def has_free_unbacked_symbols(x: IterateExprs) -> bool:
    """Faster version of bool(free_unbacked_symbols(val))"""
    from sympy.core.traversal import iterargs

    for s in _iterate_exprs(x):
        for arg in iterargs(s):
            if arg.is_Symbol and symbol_is_type(
                arg, (SymT.UNBACKED_INT, SymT.UNBACKED_FLOAT)
            ):
                return True
    return False


def free_unbacked_symbols(x: IterateExprs) -> OrderedSet[sympy.Symbol]:
    """Like free_symbols, but filtered to only report unbacked symbols"""

    # NB: keep synced with is_unbacked_symint
    return OrderedSet(
        s
        for s in free_symbols(x)
        if symbol_is_type(s, (SymT.UNBACKED_INT, SymT.UNBACKED_FLOAT))
    )


# WARNING: Don't use this on Dynamo produced graphs, they don't have meta
# setup!
def is_symbol_binding_fx_node(node: torch.fx.Node) -> Optional[sympy.Symbol]:
    """
    Check if a given FX node is a symbol binding node.

    A symbol binding node is one that has a SymInt value in its meta that contains
    a sympy Symbol expression, and is either a placeholder node or contains unbacked symbols.

    Args:
        node (torch.fx.Node): The FX node to check

    Returns:
        Optional[sympy.Symbol]: The sympy Symbol if the node is a symbol binding node, None otherwise
    """
    if (
        "val" in node.meta
        and isinstance(node.meta["val"], torch.SymInt)
        and isinstance(node.meta["val"].node.expr, sympy.Symbol)
        and (
            node.op == "placeholder"
            or free_unbacked_symbols(node.meta["val"].node.expr)
        )
    ):
        return node.meta["val"].node.expr
    return None


def find_symbol_binding_fx_nodes(
    graph: torch.fx.Graph,
) -> dict[sympy.Symbol, torch.fx.Node]:
    """
    Find all nodes in an FX graph that bind sympy Symbols.

    This function scans through all nodes in the given FX graph and identifies
    nodes that bind sympy Symbols (typically placeholder nodes with SymInt values).
    When multiple nodes bind the same symbol, only the first occurrence is kept.

    Args:
        graph: The FX graph to search for symbol binding nodes

    Returns:
        A dictionary mapping from sympy Symbols to their binding FX nodes
    """
    r = {}
    # NB: Prefer first occurrence of symbol
    for node in graph.nodes:
        if (s := is_symbol_binding_fx_node(node)) is not None and s not in r:
            r[s] = node
    return r


@dataclass(frozen=True)
class Specialization:
    """
    This class is used in multi-graph compilation contexts where we generate
    multiple specialized graphs and dispatch to the appropriate one at runtime.
    This allows us to optimize the trade-off between performance and generality
    by creating specialized versions for common patterns (e.g., x.shape[0] % 16 == 0)
    while maintaining a general fallback.
    """

    source: TensorPropertySource
    check_fn: Callable


# Analogous to ConvertIntSource
@dataclass(frozen=True)
class ConvertIntKey:
    def __str__(self) -> str:
        return ".cast_symbool_to_symint_guardless()"

    def get(self, b: bool) -> IntLikeType:
        """Get the int value from bool"""
        return cast_symbool_to_symint_guardless(b)


@dataclass(frozen=True)
class CallMethodKey:
    name: str

    def __str__(self) -> str:
        return f".{self.name}()"

    def get(self, o: Any) -> Any:
        """Call the method on object"""
        return getattr(o, self.name)()


@dataclass(frozen=True)
class InnerTensorKey:
    inner_name: str

    def __str__(self) -> str:
        return f".{self.inner_name}"

    def get(self, o: Any) -> Any:
        """Get the inner tensor attribute"""
        return getattr(o, self.inner_name)


@dataclass(frozen=True)
class DivideByKey:
    divisor: IntLikeType

    def __str__(self) -> str:
        return f".__floordiv__({self.divisor})"

    def get(self, o: int) -> int:
        """Divide object by divisor"""
        return o // self.divisor


def _free_unbacked_symbols_with_path(
    a: object,
    path: pytree.KeyPath,
    real: Optional[object] = None,
    shape_env: Optional[ShapeEnv] = None,
    pending: Optional[set[sympy.Symbol]] = None,
    simplify: bool = False,
) -> dict[sympy.Symbol, pytree.KeyPath]:
    """
    Recursively traverses a structure to find unbacked symbols and their access paths.

    This function walks through tensors, lists, tuples, and symbolic values to locate
    unbacked symbols that are in the pending set, and returns a mapping from those
    symbols to their access paths in the structure.

    Args:
        a: The object to traverse (tensor, list, tuple, SymInt, etc.)
        path: The current path in the object tree
        real: Optional real tensor corresponding to the fake tensor being traversed
        shape_env: Optional ShapeEnv to register unbacked values with
        pending: Set of unbacked symbols to look for (will be modified in-place)
        simplify: Whether to use simplified expressions

    Returns:
        A dictionary mapping unbacked symbols to their access paths
    """
    go = functools.partial(
        _free_unbacked_symbols_with_path,
        shape_env=shape_env,
        pending=pending,
        simplify=simplify,
    )

    def expr(s: Union[SymInt, SymFloat, SymBool]) -> sympy.Expr:
        if simplify:
            return s.node.expr
        # (When called from compute_unbacked_bindings)
        # NB: Intentionally access _expr, not expr, do not want
        # simplification!
        return s.node._expr

    if pending is None:
        pending = set()
    r = {}
    if isinstance(a, (tuple, list)):
        # NB: real is apparently not always a tuple/list here
        # python test/inductor/test_torchinductor.py CpuTests.test_index_propagation_nested_indirect_indexing_cpu
        for i in range(len(a)):
            r.update(
                go(
                    a[i],
                    path + (pytree.SequenceKey(i),),
                    real=real[i] if real is not None else None,  # type: ignore[index]
                )
            )
    elif is_traceable_wrapper_subclass(a):
        # TODO: Determine if this is correct
        attrs, _ = a.__tensor_flatten__()
        for attr in attrs:
            sub = getattr(a, attr)
            r.update(go(sub, path + (InnerTensorKey(attr),)))
    elif isinstance(a, torch.Tensor):
        from torch._subclasses.fake_tensor import FakeTensor

        assert isinstance(a, FakeTensor)
        r.update(
            go(
                a.size(),
                path + (CallMethodKey("size"),),
                real=a.real_tensor.size() if a.real_tensor is not None else None,
            )
        )
        if a.layout not in [
            torch.sparse_csr,
            torch.sparse_csc,
            torch.sparse_bsr,
            torch.sparse_bsc,
        ]:
            r.update(
                go(
                    a.stride(),
                    path + (CallMethodKey("stride"),),
                    real=a.real_tensor.stride() if a.real_tensor is not None else None,
                )
            )
        r.update(
            go(
                a.storage_offset(),
                path + (CallMethodKey("storage_offset"),),
                real=(
                    a.real_tensor.storage_offset()
                    if a.real_tensor is not None
                    else None
                ),
            )
        )

    elif (
        isinstance(a, (torch.SymInt, torch.SymFloat))
        and isinstance(s := expr(a), sympy.Symbol)
        and s in pending
    ):
        r[s] = path
        if shape_env and real is not None:
            assert isinstance(real, (int, float))
            shape_env.set_unbacked_var_to_val(s, real)
        pending.remove(s)
    # When an unbacked SymInt is perfectly divisible by an integer
    # constant, we replace it with the integer constant to improve
    # reasoning capabilities.  However, in synthetic examples, it is
    # then possible that the factor never is explicitly allocated.
    # Fortunately, we can compute it by division.
    elif (
        isinstance(a, torch.SymInt)
        and isinstance(s := expr(a), sympy.Mul)
        and len(s.args) == 2
        and isinstance(lhs := s.args[0], (sympy.Integer, sympy.Symbol))
        and isinstance(rhs := s.args[1], sympy.Symbol)
        # support exactly one unbacked for now
        and ((rhs in pending) ^ (lhs in pending))
        # support constant coefficient or backed symbolic coefficient
        and (
            isinstance(coeff := lhs if lhs not in pending else rhs, sympy.Integer)
            or shape_env
            and coeff in shape_env.var_to_val
        )
    ):

        def _symint_wrap(s: sympy.Symbol) -> SymInt:
            return shape_env.create_symintnode(  # type: ignore[union-attr]
                s,
                hint=int(shape_env.var_to_val[s]),  # type: ignore[union-attr]
                source=shape_env.var_to_sources.get(s, [None])[0],  # type: ignore[union-attr]
            )

        unbacked = lhs if lhs in pending else rhs
        divisor: IntLikeType = (
            int(coeff)
            if shape_env and isinstance(coeff, sympy.Integer)
            else _symint_wrap(coeff)
        )
        # TODO: DivideByKey needs to test divisibility at runtime!
        r[unbacked] = path + (DivideByKey(divisor),)
        if real is not None:
            assert isinstance(real, int)
            val = (
                real // int(coeff)
                if isinstance(coeff, sympy.Integer)
                else CleanDiv(real, coeff)
            )
            if shape_env:
                shape_env.set_unbacked_var_to_val(unbacked, val)
        pending.remove(unbacked)
    # The annoyance here arises from the fact that SymBool is
    # allocated by allocating a SymInt and then testing if it's equal
    # to one.  So you have a complicated binding site logic for this.
    elif (
        isinstance(a, torch.SymBool)
        and isinstance(s := expr(a), sympy.Eq)
        # This must match create_unbacked_symbool EXACTLY
        and isinstance(s.lhs, sympy.Symbol)
        and s.rhs == 1
        and s.lhs in pending
    ):
        r[s.lhs] = path + (ConvertIntKey(),)
        if real is not None:
            assert type(real) is bool
            if shape_env:
                shape_env.set_unbacked_var_to_val(s, int(real))
        pending.remove(s.lhs)

    return r


def compute_unbacked_bindings(
    shape_env: Optional[ShapeEnv],
    example_value: object,
    old_example_value: Optional[object] = None,
    peek: bool = False,
) -> Optional[dict[sympy.Symbol, pytree.KeyPath]]:
    """
    After having run fake tensor propagation and producing example_value
    result, traverse example_value looking for freshly bound unbacked
    symbols and record their paths for later.  It is an error if
    we have allocated an unbacked SymInt but it cannot be found in
    example_value.  (NB: this means if you have a multi-output
    function, you must call this on the tuple of tensor output, you
    cannot wait!)

    The peek parameter lets you check out what the bindings are without
    changing the affected list.  This is primarily useful for ensuring
    unbacked_var_to_val is promptly populated when propagate_real_tensors is on.
    """
    if shape_env is None:
        return None

    fs = shape_env.pending_fresh_unbacked_symbols
    pending = set(fs)
    if not pending:
        return None

    if not peek:
        log.info("compute_unbacked_bindings %s", fs)
        fs.clear()

    symbol_to_path = _free_unbacked_symbols_with_path(
        example_value, (), shape_env=shape_env, pending=pending, simplify=False
    )
    if not peek and pending:
        extra = (
            repr((example_value.stride(), example_value.storage_offset()))
            if isinstance(example_value, torch.Tensor)
            else ""
        )
        raise PendingUnbackedSymbolNotFound(
            f"Pending unbacked symbols {pending} not in returned outputs {example_value} {extra}.\n"
            "Did you accidentally call new_dynamic_size() or item() more times "
            "than you needed to in your fake implementation?\n"
            "For more help, see https://docs.google.com/document/d/1RWrH-3wLEpzR9kCS6gGBNen_-Fs-8PVbWWFE5AcgeWE/edit"
        )

    # Why do we have to do some rebinding here?  If the original FX node
    # wasn't a binding site because you had a memo hit, but post
    # translation you aren't a memo hit anymore, there's now a new binding
    # site... but we know (because it's the same FX node) that the value
    # is actually the same, they're just not obviously equal anymore.
    #
    # The logic here is written carefully, because unlike the
    # bind_unbacked case, we are not guaranteed to have a symbol for
    # old_sym.  If we have a symbol, do regular rename unbacked to; but if
    # we don't, we need to specially eliminate the fresh unbacked symbol
    # (NB: we are /trusting/ that the memoization is correct, and that we
    # don't need to generate a new runtime assert.  This is load bearing,
    # as repropagation can happen after we've frozen runtime asserts.)
    if old_example_value is not None:
        for keypath in symbol_to_path.values():
            old_sym = pytree.key_get(old_example_value, keypath)
            new_sym = pytree.key_get(example_value, keypath)
            if isinstance(new_sym, SymTypes) and isinstance(
                new_s := new_sym.node.expr, sympy.Symbol
            ):
                if (
                    isinstance(old_sym, SymTypes)
                    and (old_s := old_sym.node.expr) != new_s
                ):
                    if isinstance(old_s, sympy.Symbol):
                        shape_env._rename_unbacked_to(new_s, old_s)
                    else:
                        shape_env._eliminate_unbacked(new_s, old_s)
                elif not isinstance(old_sym, SymTypes):
                    shape_env._eliminate_unbacked(new_s, sympy.sympify(old_sym))

    return symbol_to_path


# Note [guard_or_]
# The following two functions are common utilities used while defining unbacked semantics
# of various framework code. Those would be used in situations you prefer to guard and know
# the result of the expression over not guarding, but in case you hit a data dependent error
# you are ok with just returning true or false.
#
# When to use this?
# (1) If you can use a higher level combinator prefer using those instead, they are definitely safe (modulo short-circuiting).
#
# (2) It can be used if the program would behave equivalently if _guard_or returned true or false.
# Many inductor optimizations fall in this bracket for example.
#
# (3) Finally, it's even be OK if the program wouldn't behave equivalently, so long as the
# change is semantics preserving.  It can be semantics preserving if the program errors in more
# cases than it did previously (but otherwise behaves identically), or if it changes some quantity
# in a way that doesn't matter (e.g., strides often fall in this bucket.)
#
# (4) Specialize for the general case and add a runtime assertion that would fail during
#     runtime if the conditions for the general case are not satisfied. Examples for this are;
#      assuming expand/reshape inputs are not -1. or assuming the non-broadcasting path.
#
def _guard_or(a: BoolLikeType, default: bool) -> bool:
    """
    Try to guard a, if data dependent error encountered just return default.
    """
    if not isinstance(a, SymBool):
        assert isinstance(a, bool)
        return a

    # xla nodes do not support sym_max, remove after this get merged.
    # https://github.com/pytorch/xla/pull/9291
    if torch.fx.experimental._config.backed_size_oblivious:
        result = _static_eval_sym_bool(a)
        return result if result is not None else default

    shape_env = getattr(a.node, "shape_env", None)

    # xla symnode path.
    if shape_env is None:
        return guard_bool(a)

    sym_node = a.node
    r = sym_node.shape_env.evaluate_sym_node(
        sym_node, size_oblivious=False, fallback_value=default
    )
    return bool(r)


def guard_or_false(a: BoolLikeType) -> bool:
    """
    Try to guard a, if data dependent error encountered just return false.
    """
    return _guard_or(a, False)


def guard_or_true(a: BoolLikeType) -> bool:
    """
    Try to guard a, if data dependent error encountered just return true.
    """
    return _guard_or(a, True)


def _static_eval_sym_bool(x: SymBool) -> Optional[bool]:
    assert isinstance(x, SymBool)
    expr = x.node.expr

    try:
        # Shape env access is inside the try on purpose. xla symnode does not
        # have it on its attributes.
        shape_env = x.node.shape_env
        simplified = shape_env._maybe_evaluate_static(expr)
        if simplified is not None:
            return bool(simplified)
        else:
            return None
    except Exception:
        log.debug("Could not simplify %s", expr)
        return None


def statically_known_false(x: BoolLikeType) -> bool:
    """
    Returns True if x can be simplified to a constant and is False.
    If x cannot be evaluated from static, we return False

    .. note::
        This function doesn't introduce new guards, so the expression may end
        up evaluating to False at runtime even if this function returns False.

    Args:
        x (bool, SymBool): The expression to try statically evaluating
    """
    if not isinstance(x, SymBool):
        assert isinstance(x, bool)
        return not x

    result = _static_eval_sym_bool(x)
    if result is None:
        return False

    return not result


def statically_known_true(x: BoolLikeType) -> bool:
    """
    Returns True if x can be simplified to a constant and is true.

    .. note::
        This function doesn't introduce new guards, so the expression may end
        up evaluating to true at runtime even if this function returns False.

    Args:
        x (bool, SymBool): The expression to try statically evaluating
    """
    if not isinstance(x, SymBool):
        assert isinstance(x, bool)
        return x

    result = _static_eval_sym_bool(x)
    if result is None:
        return False

    return result


def sym_and(x: BoolLikeType, *others: BoolLikeType) -> BoolLikeType:
    """
    and, but for symbolic expressions, without bool casting.
    """
    if len(others) == 0:
        return x
    for y in others:
        x = operator.and_(x, y)
    return x


def sym_eq(x: _T, y: _T) -> BoolLikeType:
    """
    Like ==, but when run on list/tuple, it will recursively test equality
    and use sym_and to join the results together, without guarding.
    """
    if isinstance(x, (tuple, list)) and isinstance(y, (list, tuple)):
        if len(x) != len(y):
            return False
        return functools.reduce(operator.and_, map(sym_eq, x, y), True)
    elif isinstance(x, (int, torch.SymInt)) and isinstance(y, (int, torch.SymInt)):
        return x == y
    else:
        raise AssertionError(f"unexpected sym_eq between {type(x)} {type(y)}")


def sym_or(x: BoolLikeType, *others: BoolLikeType) -> BoolLikeType:
    """
    or, but for symbolic expressions, without bool casting.
    """
    if len(others) == 0:
        return x
    for y in others:
        x = operator.or_(x, y)
    return x


def guard_scalar(
    a: Union[SymBool, SymInt, SymFloat, int, bool, float],
) -> Union[bool, int, float]:
    """
    Guard a scalar value, which can be a symbolic or concrete boolean, integer, or float.

    This function dispatches to the appropriate guard function based on the type of the input.

    Args:
        a: A symbolic or concrete scalar value (bool, int, or float)

    Returns:
        The concrete value after guarding

    Raises:
        AssertionError: If the input is not a recognized scalar type
    """
    if isinstance(a, (SymBool, bool)):
        return guard_bool(a)
    elif isinstance(a, (SymInt, int)):
        return guard_int(a)
    elif isinstance(a, (SymFloat, float)):
        return guard_float(a)
    else:
        raise AssertionError(f"unrecognized scalar {a}")


def _advise_is_size(a: SymInt) -> None:
    """
    Don't use this directly; use torch._check_is_size instead.

    This is a softer version of _constrain_range_for_size (with min=0,
    max=Inf).  Instead of forcibly constraining a variable (and erroring if we
    failed to constrain it), it will simply advise us that a size is
    constrained in some way.  We will always defer a runtime assert for this
    constraint if we cannot prove it at compile-time, but we we only
    *sometimes* learn useful extra information at compile-time with this
    information.  This is in contrast to constrain_range_for_size, where if
    you don't call that on a fresh unbacked symint, chances are we will choke.

    TODO: Make Dynamo handle this appropriately if this is seen in Dynamo-ed
    code.  Right now this is only really used in code with AOTAutograd trace
    through, so it is not a big problem that this isn't supported, but in
    principle all of this code should be Dynamo'able too.

    TODO: I didn't support min/max because I didn't have a use case where this
    actually helped.  In principle we can support it, it just makes the
    implementation below more complicated.
    """

    # This must always succeed, because the sole allowed caller _check_is_size
    # was responsible for expect_true'ing this
    # This assert triggers expensive sym compute, do not do it until its cheap.
    # assert a >= 0

    # NB: it's important not to constrain range for size for *hinted* SymInts,
    # because it is not only unsound, it will immediately trip our asserts
    # that hints have to be consistent with static analysis!  If you somehow
    # have an unbounded SymInt that later constrains to 1, this will be
    # inconsistent with the range
    if (
        isinstance(a, SymInt)
        and isinstance(a.node, SymNode)
        and isinstance(a.node.expr, sympy.Symbol)
        and a.node.shape_env.is_unbacked_symint(a.node.expr)
    ):
        _constrain_range_for_size(a)


def _advise_is_bounded(a: SymInt, upper_bound: IntLikeType) -> None:
    if (
        isinstance(a, SymInt)
        and isinstance(a.node, SymNode)
        and isinstance(a.node.expr, sympy.Symbol)
        and a.node.shape_env.is_unbacked_symint(a.node.expr)
        and isinstance(upper_bound, int)  # TODO: relax
    ):
        a.node.shape_env._constrain_is_bounded(a.node.expr, upper_bound)


def _constrain_range_for_size(
    a: SymInt, min: Optional[int] = None, max: Optional[int] = None
) -> None:
    """
    This function is NOT INTENDED to be used by itself.
    """

    if isinstance(a, (SymFloat, SymBool)):
        raise ValueError("Constraining SymFloat/SymBool is nyi")

    assert isinstance(a, SymInt), "can only constrain range for SymInt"
    assert isinstance(a.node.expr, sympy.Symbol), f"constraining non-Symbols NYI: {a}"

    a.node.shape_env._constrain_range_for_size(a.node.expr, min, max)


# inclusive both ways
def constrain_range(
    a: SymInt, *, min: Optional[int], max: Optional[int] = None
) -> None:
    """
    Applies a constraint that the passed in SymInt must lie between min-max
    inclusive-inclusive, WITHOUT introducing a guard on the SymInt (meaning
    that it can be used on unbacked SymInts).  If min/max are None, we assume
    that the dimension is unbounded in that direction.  Repeated application
    of constrain_range intersects the ranges.  This is a fairly low level API
    that doesn't have a lot of safety guarantees (TODO: provide higher level
    APIs).

    Currently, we use this API in the following circumstance: when we allocate
    an unbacked SymInt, denoting an integer quantity which is data dependent,
    we ordinarily do not know anything about what values it may take.  This
    means that any sort of guard on it will immediately fail.  However, in
    many cases, we know something about the unbacked SymInt: for example, we
    know that nonzero(x).size(0) must be >= 0.  We use constrain_range to
    narrow the possible range, declaring that negative symbols are impossible.
    This permits to definitely answer True to queries like 'nnz >= 0', even if
    we don't know what the actual (hinted) value of 'nnz' is.  In fact, we
    actually use constrain_range to unsoundly discharge common guards: for an
    unbacked SymInt produced by nonzero, we will also assume that it is not
    equal to 0/1 (even though these are perfectly possible values at runtime),
    because we generally expect graphs that are valid for N=2 to also be valid
    for N=1.
    """
    if min is None:
        min = -int_oo
    if max is None:
        max = int_oo

    if max < min:
        raise ValueError(
            "Maximum value to constrain_as_size can't be less than the specified min value, "
            "received min={min} and max={max}"
        )

    if isinstance(a, int):
        if not (min <= a <= max):
            raise ValueError(f"Invalid value {a} for range [{min}:{max}]")
        return

    a.node.shape_env._constrain_range(a.node.expr, min, max)


def constrain_unify(a: torch.SymInt, b: torch.SymInt) -> None:
    """
    Given two SymInts, constrain them so that they must be equal.  NB:
    this will not work with SymInts that represent nontrivial expressions
    (yet!)
    """
    if not isinstance(a, SymInt):
        if not isinstance(b, SymInt):
            assert a == b
            return
        else:
            shape_env = b.node.shape_env
    else:
        shape_env = a.node.shape_env

    shape_env._constrain_unify(a, b)


# Assume that a boolean is true for the purposes of subsequent symbolic
# reasoning.  This will keep track of corresponding runtime checks to verify
# that the result is upheld: either as a regular guard, or as a special set
# of asserts which are triggered when an unbacked SymInt is allocated.
#
# DO NOT use this function for these cases:
#
#  - This is inappropriate for "branching" conditions (where both
#    true and false result in valid programs).  We will always assume
#    the condition evaluates true, and so it will never be possible
#    to trace the false condition when you use it.  For true branching
#    on unbacked SymInts, you must use torch.cond; if you incorrectly
#    use expect_true in this case, you will make the false branch
#    unreachable (as we will simply assume that only the true branch
#    is ever exercised).
#
#  - This is inappropriate for situations where you know some other system
#    invariant guarantees that this property holds, since you don't
#    really need to insert a runtime check in that case.  Use something
#    like constrain_range in that case.
#
# This API has a hitch.  To avoid having to reimplement error reporting
# capabilities, this function CAN return False.  The invariant is that
# the surrounding code must raise an error when this function returns
# False.  This is quite low level, so we recommend using other functions
# like check() which enforce this in a more intuitive way.
#
# By the way, this name is a nod to the __builtin_expect macro,
# which is used similarly (but unlike __builtin_expect, you MUST fail
# in the unlikely branch.)  (I think expect is a good name; in recent
# versions of C++, this is replaced with [[likely]], which is weaker
# and not accurate for this function!)
def expect_true(a: BoolLikeType, skip: int = 0) -> bool:
    if isinstance(a, SymBool):
        # TODO: check perf implications of this
        frame = inspect.currentframe()
        for _ in range(skip + 1):  # always run this loop at least once
            if frame is None:
                break
            frame = frame.f_back
        return a.node.expect_true(
            frame.f_code.co_filename if frame else "", frame.f_lineno if frame else 0
        )
    assert type(a) is bool, a
    return a


def guard_bool(a: BoolLikeType) -> bool:
    if isinstance(a, SymBool):
        return a.node.guard_bool("", 0)  # NB: uses Python backtrace
    assert type(a) is bool, a
    return a


def guard_int(a: IntLikeType) -> int:
    if isinstance(a, SymInt):
        return a.node.guard_int("", 0)  # NB: uses Python backtrace
    assert type(a) is int, a
    return a


def guard_float(a: FloatLikeType) -> float:
    if isinstance(a, SymFloat):
        return a.node.guard_float("", 0)  # NB: uses Python backtrace
    assert isinstance(a, float), a
    return a


# Given a GraphModule, return all the FakeTensors for all the placeholders
def fx_placeholder_vals(gm: torch.fx.GraphModule) -> list[object]:
    return [n.meta["val"] for n in gm.graph.nodes if n.op == "placeholder"]


def fx_placeholder_targets(gm: torch.fx.GraphModule) -> list[str]:
    return [n.target for n in gm.graph.nodes if n.op == "placeholder"]


# Given a GraphModule and arguments to run it with, evaluate that the guards
# for its associated ShapeEnv are satisfied by the passed arguments.  This
# WILL check for duck sizing.
def eval_guards(
    gm: torch.fx.GraphModule, *args: Tensor, ignore_static: bool = True
) -> bool:
    return gm.shape_env.evaluate_guards_for_args(  # type: ignore[operator, union-attr]
        fx_placeholder_vals(gm), args, ignore_static=ignore_static
    )


def bind_symbols(gm: torch.fx.GraphModule, *args: Tensor) -> dict[sympy.Symbol, int]:
    return gm.shape_env.bind_symbols(fx_placeholder_vals(gm), args)  # type: ignore[operator, union-attr]


class DimDynamic(Enum):
    """
    Controls how to perform symbol allocation for a dimension.  It is always
    sound to default this to DYNAMIC, but the policies DUCK and STATIC can
    result in better trace-time and compile-time performance, as they reduce
    the number of allocated symbols and generally make your graph more static.

    NB: If we notice you've applied a constraint to the dimension, we will
    force it to DYNAMIC for simplicity.

    DimDynamic is controlled by a variety of higher level UX features.
    Currently:

    - In eager mode, the default policy is DUCK.
        - The default is changed to STATIC with assume_static_by_default.
        - An individual dim is marked DYNAMIC if you mark_dynamic_dim.
    - In export mode, the default policy is STATIC.
        - An individual dim is marked DYNAMIC if you specify it in
          dynamic_shapes passed to export.
    """

    # Treat the dimension symbolically
    DYNAMIC = 0
    # Treat the dimension symbolically, but if its hint matches another
    # dynamic dimension, unify the two symbols ("duck sizing")
    DUCK = 1
    # Treat the dimension statically based on its hint
    STATIC = 2
    # Treat the dimension as a size-like unbacked
    SIZE_LIKE_UNBACKED = 3
    # Infer the strides from stride. If size is static, strides will be static as well.
    INFER_STRIDE = 4
    # Like SIZE_LIKE_UNBACKED, but there's a hint
    OBLIVIOUS_SIZE = 5


# NB: These constraints affect both clients and backends: given some
# constraint C, the client must pass inputs that satisfy the constraint,
# while a backend must not introduce guards BEYOND this constraint.
# For clarity, we document the implications on both sides for both the client
# and the backend.
#
# NB: These constraints are on a *single* dimension.  In principle, we could
# also have multi-dimension constraints, but our guess is that this is not
# actually useful and so we are not supporting it right now.
#
# NB: Strict constraints are typically only suitable for export, as in eager
# a backend like inductor may validly introduce extra, discretionary guards
# to improve performance of code.  A StrictMinMaxConstraint would be brittle
# under future optimizations performed by inductor; we don't guarantee
# eager code with StrictMinMaxConstraint will keep working in the future!


@dataclass(frozen=True)
class Constraint:
    warn_only: bool


@dataclass(frozen=True)
class StrictMinMaxConstraint(Constraint):
    """
    For clients: the size at this dimension must be within 'vr' (which
    specifies a lower and upper bound, inclusive-inclusive) AND it
    must be non-negative and should not be 0 or 1 (but see NB below).

    For backends: there must not be any guards on this dimension which
    are not implied by the given lower and upper bound.  Regardless of
    the lower bound, the backend can assume the size is non-negative
    and that it is not 0 or 1.

    An unbounded StrictMinMaxConstraint can be thought of as a strict version
    of "RelaxedUnspecConstraint".

    NB: Export will often unsoundly assume that a graph works for 0/1, even
    though at trace time we assumed size is not 0 or 1.  The idea is that
    if we produce a graph that works for a range of values, it will be OK
    for N=0/1 too.
    """

    vr: ValueRanges

    def render(self, source: Source) -> str:
        """Format the constrain equation"""
        # TODO: better printing for -oo and oo
        return f"{self.vr.lower} <= {source.name()} <= {self.vr.upper}"


@dataclass(frozen=True)
class RelaxedUnspecConstraint(Constraint):
    """
    For clients: no explicit constraint; constraint is whatever is implicitly
    inferred by guards from tracing.

    For backends: there must exist at least TWO possible values for the
    size at this dimension which satisfy the guards for this dimension.

    In other words, this constraint helps us distinguish between "we don't
    care if this dimension specializes or not" versus "this dimension must be
    unspecialized."  However, this constraint doesn't say very much about what
    specialization is permitted; for example, if we guard on a size being
    even, this would still be acceptable under an unspec constraint.  This
    makes RelaxedUnspecConstraint useful for eager mode, where your backend compiler
    may add constraints to otherwise dynamic dimensions; we can't assert that
    there are NO guards as this is brittle because compilers should be able to
    add extra constraints.  If you want to assert that there are no guards,
    use StrictMinMaxConstraint with an unbounded ValueRanges.
    """

    def render(self, source: Source) -> str:
        return f"RelaxedUnspecConstraint({source.name()})"


# NB: None here indicates the client constraint is whatever is implicitly
# inferred by guards from tracing, and that a backend can add whatever guards
# it wants (including fully specializing the value).
DimConstraint = Union[StrictMinMaxConstraint, RelaxedUnspecConstraint, None]


@dataclass(frozen=True)
class EqualityConstraint(Constraint):
    """
    Represent and decide various kinds of equality constraints between input sources.

    A "source pair" is a pair of input sources for dynamic dimensions that
    are specified equal. We represent `source_pairs` in a union-find forest
    so that we can efficiently check whether two such sources are transitively equal.

    A "derived equality" relates an input source to an expression over a root.
    The root can be another input source, corresponding to some dynamic dimension,
    or a phantom symbol that does not directly represent any dynamic dimension. We
    represent `derived_equalities` involving input sources in a transitively-closed map
    so that we can efficiently check whether an input source is transitively equal to
    a given expression over another input source.
    (NOTE: In contrast, it is easy to decide whether an input source is transitively equal
    to a given expression over a phantom symbol; such expressions are already in canonical
    form and so the problem reduces to symbolic expression equality.)
    """

    source_pairs: list[tuple[Source, Source]]
    derived_equalities: list[
        tuple[Source, Union[Source, sympy.Symbol], Callable[[sympy.Expr], sympy.Expr]]
    ]
    phantom_symbols: list[sympy.Symbol]
    relaxed_sources: set[Source]

    _parents: dict[Source, Source] = field(init=False)
    _defs: dict[Source, sympy.Expr] = field(init=False)

    def __post_init__(self) -> None:
        """
        Pre-processing to answer queries `is_equal` and `is_derived` below.

        Example: Suppose we are given:
          source_pairs [a = b, b = c]
          derived_equalities [d = c + 1, e = d - 1]
        We first construct a union find with source_pairs:
          _parents = {a: a, b: a, c: a}
        Then we compute canonical symbolic expressions, recursively applying derived_equalities
        until we bottom out:
          _defs = {d: c + 1, e: (c + 1) - 1 aka c}
        """

        # self._parents is a map from input sources to input sources where, conceptually,
        # these are directed edges in a union-find forest
        _parents: dict[Source, Source] = {}
        object.__setattr__(self, "_parents", _parents)
        # self._defs is a map from input sources to "canonical" symbolic expressions,
        # i.e., unary expressions with symbols that corresponds to regular Dims (i.e.,
        # not derived Dims)
        _defs: dict[Source, sympy.Expr] = {}
        object.__setattr__(self, "_defs", _defs)

        for source1, source2 in self.source_pairs:
            # preprocess into a union-find forest
            self._union(self._find(source1), self._find(source2))
        for source, root, fn in self.derived_equalities:
            # preprocess into a transitively-closed map
            # NOTE(avik): we reuse the union-find forest for canonicalizing input sources
            if isinstance(root, sympy.Symbol):
                self._defs[self._find(source)] = fn(root)
            else:
                self._defs[self._find(source)] = fn(self._rewrite(root))

    def _find(self, source: Source) -> Source:
        # chase edges to find the root of this equivalence class
        if source in self._parents:
            return self._find(self._parents[source])
        else:
            return source

    def _union(self, root1: Source, root2: Source) -> None:
        # merge two equivalence classes by adding an edge from one root to the other
        if root1 != root2:
            self._parents[root1] = root2

    def _rewrite(self, src: Source) -> sympy.Expr:
        # always represent the given source by the root of its equivalence class
        src = self._find(src)
        if src in self._defs:
            # simply look up the definition if it exists
            # NOTE(avik): This works because definitions are always transitively-closed;
            # otherwise we would have to do recursive rewriting.
            return self._defs[src]
        else:
            # otherwise, create a symbol representing the source
            return sympy.Symbol(src.name())

    def is_equal(self, source1: Source, source2: Source) -> bool:
        return (
            # check whether source1 and source2 have the same root
            # or are relaxed
            (src1 := self._find(source1)) in self.relaxed_sources
            or (src2 := self._find(source2)) in self.relaxed_sources
            or src1 == src2
            # check whether source1 is derived equal to source2
            or self.is_derived(source1, source2, lambda x: x)
        )

    def is_derived(
        self, src: Source, symbol_src: Source, fn: Callable[[sympy.Expr], sympy.Expr]
    ) -> bool:
        # check whether both src and symbol_src have the same definition
        return self._rewrite(src) == fn(self._rewrite(symbol_src))


def _assert_symbol_context(symbolic_context: object) -> TypeGuard[SymbolicContext]:
    assert isinstance(symbolic_context, SymbolicContext), (
        "Invalid symbolic_context object"
    )
    assert type(symbolic_context) is not SymbolicContext, (
        "Illegal usage of symbolic_context ABC"
    )
    return True


def _is_supported_equivalence(expr: sympy.Expr) -> bool:
    # Currently supported Dim ops are linear expressions with integer coefficients.
    # So check that expr only contains +, *, ints, and a single occurrence of a symbol.
    # (See also documentation of dynamic_shapes._DerivedDim.)
    if isinstance(expr, (sympy.Add, sympy.Mul)):
        if len(expr.args) > 2:
            return False
        lhs, rhs = expr.args
        return (_is_supported_equivalence(lhs) and isinstance(rhs, sympy.Integer)) or (
            isinstance(lhs, sympy.Integer) and _is_supported_equivalence(rhs)
        )
    return isinstance(expr, sympy.Symbol)


def _has_uninterpretable_sympy_function(expr: sympy.Basic) -> bool:
    """
    Add functions that our sympy interpreter can't reify into FX nodes
    """
    return expr.has(
        torch.utils._sympy.functions.ToFloat,
        torch.utils._sympy.functions.TruncToInt,
        torch.utils._sympy.functions.CeilToInt,
    )


@dataclass(frozen=True)
class SymbolicContext:
    """
    Data structure specifying how we should create symbols in
    ``create_symbolic_sizes_strides_storage_offset``; e.g., should
    they be static or dynamic.

    This is an abstract base class because we are probably going to add
    another version of this that says "use exactly these SymInts, don't
    allocate fresh symbols."
    """


@dataclass(frozen=True)
class SymIntSymbolicContext(SymbolicContext):
    """
    Data structure specifying any constraints on a SymInt input
    """

    constraint: DimConstraint


_P1 = ParamSpec("_P1")
_T1 = TypeVar("_T1")


@dataclass(frozen=True)
class StatelessSymbolicContext(Generic[_P1, _T1], SymbolicContext):
    """
    Create symbols in ``create_symbolic_sizes_strides_storage_offset`` via
    a symbolic_context determination as given by ``DimDynamic`` and ``DimConstraint``.
    This will cause fresh symbols to be allocated
    """

    dynamic_sizes: DimList[DimDynamic]
    dynamic_strides: DimList[DimDynamic] = None  # type: ignore[assignment]
    constraint_sizes: DimList[DimConstraint] = None  # type: ignore[assignment]
    constraint_strides: DimList[DimConstraint] = None  # type: ignore[assignment]
    specialize_on: Optional[list[list[Callable[_P1, _T1]]]] = None
    # If the tensor is a view, this should be populated for the base. It contains
    # information on how to allocate symbols when recursively fakeifying the base
    # during view fake-ification.
    view_base_context: Optional[SymbolicContext] = None
    # TODO: add storage offset and stride symbolic_context

    def __post_init__(self) -> None:
        if self.specialize_on is None:
            object.__setattr__(
                self,
                "specialize_on",
                [[]] * len(self.dynamic_sizes),
            )
        if self.dynamic_strides is None:
            object.__setattr__(
                self,
                "dynamic_strides",
                [DimDynamic.INFER_STRIDE] * len(self.dynamic_sizes),
            )
        if self.constraint_sizes is None:
            object.__setattr__(
                self, "constraint_sizes", [None] * len(self.dynamic_sizes)
            )
        if self.constraint_strides is None:
            object.__setattr__(
                self, "constraint_strides", [None] * len(self.dynamic_sizes)
            )
        assert all(
            stride in (DimDynamic.INFER_STRIDE, DimDynamic.DYNAMIC, DimDynamic.DUCK)
            for stride in self.dynamic_strides
        )


# note [Tensor Fakification and Symbol Caching]
#
# As of the time of this note, dynamo creates a fresh fake tensor mode for backends.
# The reason we do this is because there are certain classes of operations, namely,
# metadata mutations, that change tensor size, stride, etc. This means that the fake tensor
# state at the end of a dynamo trace is different than the fake tensor state at the beginning
# of a trace. Backends like aot_autograd need a fresh fake tensor to correctly track metadata mutation,
# view relationships, etc.
#
# As we create a new fake mode, we also lose the memoization that comes with it. Rather than
# transfer the memoization cache, we instead transfer the shape env. However, with this
# comes nuance - as dynamo is selective in how it makes symbolic shapes. Due to strategies in
# automatic dynamic and constraints, the policy for which dims are dynamic is nuanced and varies across
# recompilations.
#
# In order to preserve the symbolic decisions made during dynamo tensor fakification, we pass
# a StatefulSymbolicContext at creation time. This object is tracked, per tensor, on the TracingContext.
# The lifecycle of this object should match the lifecycle of the original dynamo tracked tensor, and it is
# safe to reuse this object as many times as necessary to create a fake tensor. Fake tensors
# created with new fake modes should produce the same exact symbols as the original, providing the same shape_env
# is used.
# TODO(voz): Shape env validation
@dataclass(frozen=True)
class StatefulSymbolicContext(StatelessSymbolicContext):
    """
    Create symbols in ``create_symbolic_sizes_strides_storage_offset`` via
    a symbolic_context determination as given by a cache of Source:Symbol. A cache hit
    will reuse a stored symbol, and a cache miss will write to this cache.

    This behaves like StatelessSymbolicContext, except the cache supersedes the
    other values - dynamic_sizes and constraint_sizes will not be read if we cache
    hit.

    It is the cache owner's responsibility to maintain the lifecycle of the cache
    with respect to different shape_envs, clearing, etc.
    """

    tensor_source: Source = None  # type: ignore[assignment]
    # Why is this keyed on int first?
    # That integer is actually the id of the shape_env. This cache short-circuits symbol
    # creation, and we must store it per shape env. Now, while tracing invariants are a single
    # shape env per tracing context, and every new frame gets a new shape_env. So where would we have
    # multiple shape envs? The answer lies in recording. When we are replaying, replay_shape_env_events
    # is invoked, and creates a new shape_env. Replaying events against this new shape_env will
    # cause it to fail with unknown symbols, as the symbols cached here will skip creation, and never
    # get recorded in var_to_val, etc.
    # TODO(voz): consider a weakref to the shape_env here
    shape_env_to_source_to_symbol_cache: dict[int, dict[str, sympy.Expr]] = None  # type: ignore[assignment]

    def __post_init__(self) -> None:
        super().__post_init__()
        # The None default is annoying, but required because of dataclass limitations
        assert self.tensor_source is not None
        if not self.shape_env_to_source_to_symbol_cache:
            object.__setattr__(self, "shape_env_to_source_to_symbol_cache", {})


@dataclass(frozen=True)
class SubclassSymbolicContext(StatefulSymbolicContext):
    """
    The correct symbolic context for a given inner tensor of a traceable tensor subclass
    may differ from that of the outer symbolic context. This structure allows for this
    flexibility, with inner symbolic contexts mapped via attr -> symbolic context.
    """

    inner_contexts: dict[str, SymbolicContext] = None  # type: ignore[assignment]

    def __post_init__(self) -> None:
        super().__post_init__()
        if self.inner_contexts is None:
            self.inner_contexts = {}


@dataclass
class TrackedFake:
    """
    Tracks the sources of all fake tensors we wrap in Dynamo.
    Used by shape guard computation.
    """

    fake: Union[FakeTensor, SymInt]
    source: Source
    symbolic_context: Optional[SymbolicContext]

    def __hash__(self) -> int:
        return hash((self.fake, self.source.name()))

    def __eq__(self, other: object) -> bool:
        if isinstance(other, TrackedFake):
            return self.fake is other.fake and self.source.name() == other.source.name()
        return False


def is_symbolic(
    val: Union[int, SymInt, float, SymFloat, bool, SymBool],
) -> TypeGuard[Union[SymInt, SymFloat, SymBool]]:
    if isinstance(val, (int, float, bool)):
        return False
    return val.node.is_symbolic()


IndicatorTypes = (IsNonOverlappingAndDenseIndicator,)


def _expandsums(args: list[sympy.Expr]) -> tuple[sympy.Expr, bool]:
    """
    Expand products of sums into sums of products.

    This function takes a list of sympy expressions and separates them into
    additive expressions (those with is_Add=True) and other expressions.
    It then computes the distributive product, expanding (a+b)*(c+d) into a*c + a*d + b*c + b*d.

    Args:
        args: A list of sympy expressions to expand

    Returns:
        A tuple containing:
        - The expanded expression as a sympy.Expr
        - A boolean indicating whether expansion occurred (True if multiple additive
          expressions were present or if there was at least one additive and one other expression)
    """
    adds, other = [], []
    for arg in args:
        if arg.is_Add:
            adds.append(arg)
        else:
            other.append(arg)

    result = [sympy.Mul(*other)]
    for add in adds:
        result = [a * b for a, b in itertools.product(result, add.args)]

    result = sympy.Add(*result)
    return result, len(adds) > 1 or (len(adds) > 0 and len(other) > 0)


def _fast_expand(expr: _SympyT) -> _SympyT:
    """
    A faster implementation of sympy's expand function for common cases.

    This function expands expressions like (a+b)^n or (a+b)*(c+d) into sums of products,
    but avoids the expensive checks and features of sympy's full expand implementation.
    It only recreates objects when necessary to avoid expensive operations.

    Args:
        expr: A sympy expression to expand

    Returns:
        The expanded expression
    """

    # The expand algorithm in sympy is slow due to all the features is supports
    # For eg: e^(-x)*(x-1)/(x+1) is expanded to (x-1)/(e^x + e^x*x) if x is
    # positive and (e^(-x)*x-e^(-x))/(x+1) if x is negative. We do not implement
    # such features here to avoid expensive checks. We also make sure that we
    # only re-create the objects if any of the args changed to avoid expensive
    # checks when re-creating objects.
    new_args = [_fast_expand(arg) for arg in expr.args]  # type: ignore[arg-type]
    if any(arg is not new_arg for arg, new_arg in zip(expr.args, new_args)):
        return _fast_expand(expr.func(*new_args))

    if expr.is_Pow:
        base: sympy.Expr
        exp: sympy.Expr
        base, exp = expr.args  # type: ignore[assignment]
        if exp.is_Integer and base.is_Add:
            if exp > 1:
                return sympy.expand_multinomial(expr, deep=False)
            elif exp < 0:
                return S.One / sympy.expand_multinomial(S.One / expr, deep=False)
    elif expr.is_Mul:
        num: list[sympy.Expr] = []
        den: list[sympy.Expr] = []
        for arg in expr.args:
            if arg.is_Pow and arg.args[1] == -1:
                den.append(S.One / arg)  # type: ignore[operator, arg-type]
            else:
                num.append(arg)  # type: ignore[arg-type]

        num, num_changed = _expandsums(num)
        den, den_changed = _expandsums(den)
        if num_changed or den_changed:
            return num / den

    return expr


@lru_cache(256)
def safe_expand(r: _SympyT) -> _SympyT:
    """
    Expand the given symbolic expression by recursively rewriting product of
    sums into sum of products (with the product being either a multiplication or
    exponentiation).

    NOTE: using this on an intermediate expression may prevent simplification
    down the line, e.g., if we eagerly expand `(a + b)^2` into `a^2 + 2ab + b^2`,
    we won't be able to simplify `(a^2 + 2ab + b^2) / (a + b)` as easily.
    """
    if hasattr(r, "expand"):
        try:
            return _fast_expand(r)
        except RecursionError:
            log.warning("RecursionError in _fast_expand(%s)", r)
            return r
    else:
        return r


class _SymbolInfo(NamedTuple):
    k: sympy.Symbol
    vr: Optional[ValueRanges]
    val: Optional[sympy.Integer]
    is_size_like: bool


@lru_cache(None)
def _maybe_evaluate_static_worker(
    expr: _SympyT,
    # NB: this is a tuple to ensure it can be LRU cached
    symbol_info: tuple[_SymbolInfo, ...],
    unbacked_only: bool,
    size_oblivious: bool,
) -> Optional[_SympyT]:
    """
    This variant of ShapeEnv._maybe_evaluate_static has no dependence on
    ShapeEnv and thus can be cached indefinitely.  It does the "heavy" lifting
    for static evaluation, including nontrivial reliance on Sympy simplification
    that occurs when we reallocate the symbols
    """

    # Simplify making use of value range lower bound
    new_shape_env = {}
    new_range_env = {}
    for idx, sinfo in enumerate(symbol_info):
        k, vr, val, is_size_like = sinfo
        if isinstance(val, SingletonInt):
            # Skip var_ranges logic for SingletonInt which is only used
            # for jagged layout NestedTensors today
            continue
        assert vr is not None
        if size_oblivious and is_size_like:
            lower = max(2, vr.lower)
            # Clamping size-oblivious to some quantity below sys.maxsize
            # helps us determine that f(u0) != sys.maxsize, which is a
            # test that is looking for sys.maxsize as a sentinel, but you
            # don't really want to worry about it for unbacked SymInts.
            # This is similar to the flavor where size oblivious omits
            # 0/1, it changes semantics but in a benign way.
            upper = min(2**48, vr.upper)
            # Excluding the very upper bound can be helpful
            if upper > lower:
                upper = upper - 1
            # This is a bit dodgy: what this means is that there was a
            # size-like unbacked symbol whose upper bound < 2.  This
            # causes... problems.
            if lower <= upper:
                vr = ValueRanges(lower, upper)
        else:
            lower = vr.lower
        # Don't do anything if we don't have a nontrivial lower bound
        # Also don't do anything if we asked only to simplify unbacked
        # SymInt
        if lower is -int_oo or (unbacked_only and val is not None) or not vr.is_int:
            new_range_env[k] = vr
            continue
        # The goal is to take our symbols which have various lower bounds
        # and reallocate them into new symbols which are exactly positive;
        # e.g., if we have s0 in [2, inf], we want to turn it into ess0 in
        # [1, inf], where s0 = ess0 + 1.  This gives the most information
        # to sympy for subsequent simplifications.
        #
        # Positive means >= 1
        # Positive - 1 means >= 0
        # Positive + lower - 1 means >= lower
        # The new symbol 's' is "too low", so when we substitute it in
        # we have to increase it by offset (and conversely, the new
        # variables have to have their value range bounds adjusted as
        # well)
        s = sympy.Symbol(f"evaluate_static_shape_{idx}", positive=True, integer=True)

        # Note:
        #   Offset might be a fraction(e.g. aten.split.Tensor), but shapes are always integers.
        #   Sympy might give unexepected results when comparing an integer with a non-integer
        #   Therefore, we cast offset to int here.
        #   For example:
        #       shape_0 = sympy.Symbol("shape_0", positive=True, integer=True)
        #       expr = sympy.Eq(shape_0 - 1/3, 4)
        #       expr.xreplace({}) # False
        offset = int(lower - 1)
        new_shape_env[k] = s + offset
        new_range_env[s] = SymPyValueRangeAnalysis.add(vr, -offset)

    # TODO: remove this try catch (esp for unbacked_only)
    try:
        new_expr = expr.xreplace(new_shape_env)
    except RecursionError:
        log.warning("RecursionError in sympy.xreplace(%s, %s)", expr, new_shape_env)
        return None

    # We need to canonicalize, as after expand we may have something like `a + b = a` and
    # sympy will not simplify the a. The two appeareances of the a will then make value ranges
    # analysis give lose bounds
    new_expr = canonicalize_bool_expr(safe_expand(new_expr))
    if new_expr.is_number:
        return new_expr

    # Check if the range can solve it statically
    out = bound_sympy(new_expr, new_range_env)
    if out.is_singleton():
        return out.lower

    return new_expr if unbacked_only else None


def error() -> NoReturn:
    raise AssertionError("shouldn't be hit")


# TODO: Deduplicate this with torch/_prims_common/__init__.py
def eval_is_non_overlapping_and_dense(
    sizes: Sequence[int], strides: Sequence[int]
) -> int:
    return int(guard_bool(_eval_is_non_overlapping_and_dense(sizes, strides)))


def _eval_is_non_overlapping_and_dense(
    sizes: Sequence[int], strides: Sequence[int]
) -> bool:
    """
    Evaluates whether a tensor with the given sizes and strides is non-overlapping and dense.

    A tensor is non-overlapping if there's no memory location that belongs to more than one element.
    A tensor is dense if all elements are stored in memory without gaps.

    Args:
        sizes: Sequence of dimension sizes for the tensor
        strides: Sequence of strides for the tensor

    Returns:
        True if the tensor is non-overlapping and dense, False otherwise
    """
    dim = len(sizes)

    # Short-circuits for tensors of rank one, which are
    # non-overlapping and "dense" if their stride is one
    # or it is a 0/1 element tensor
    if dim == 1:
        return strides[0] == 1 or sizes[0] < 2

    # Checks that there exists a permutation of the strides s.t. the tensor would be contiguous
    # Sorts (length, stride) pairs by stride
    lengths_and_strides = sorted(zip(sizes, strides), key=operator.itemgetter(1))

    # Unlike the C++ code, we don't move the 0/1 size dimensions to the
    # end.  So we have to keep going for this code.
    expected_stride = 1
    for length, stride in lengths_and_strides:
        if length == 1:
            continue

        if stride != expected_stride:
            return False

        expected_stride *= length

    return True


def _sympy_cast_symbool_to_symint_guardless(x: SympyBoolean) -> sympy.Expr:
    return sympy.Piecewise((1, x), (0, True))


def cast_symbool_to_symint_guardless(
    symbool: Union[bool, torch.SymBool],
) -> Union[int, torch.SymInt]:
    """
    Converts a SymBool or bool to a SymInt or int without introducing guards.

    This function maps True to 1 and False to 0, preserving the symbolic nature
    of the input when it's a SymBool. Unlike regular casting which might introduce
    guards, this function performs the conversion without adding any guards.

    Args:
        symbool: A boolean value, either a concrete bool or symbolic SymBool

    Returns:
        The corresponding integer value (1 for True, 0 for False) as either
        a concrete int or symbolic SymInt
    """
    if isinstance(symbool, bool):
        return 1 if symbool else 0
    int_sym = _sympy_cast_symbool_to_symint_guardless(symbool.node.expr)
    return symbool.node.shape_env.create_symintnode(
        int_sym, hint=int(symbool.node.require_hint()) if has_hint(symbool) else None
    )


SYMPY_INTERP = {
    "IsNonOverlappingAndDenseIndicator": eval_is_non_overlapping_and_dense,
    "cast_symbool_to_symint_guardless": cast_symbool_to_symint_guardless,
    "math": math,
    "torch": torch,
}


def _lru_cache(
    fn: Callable[..., _T], maxsize: Optional[int] = None
) -> functools._lru_cache_wrapper[_T]:
    """
    Wrapper around lru_cache that clears when new info about shapes has been
    updated.

    Use lru_cache if the output is always the same, regardless of the
    constraints we know now (i.e. evaluate_expr)

    Use _lru_cache otherwise.

    Also note that this depends on _update_version_counter being called on the
    shape environment whenever the constraints are updated, otherwise the cache
    will not be cleared.
    """
    fn_cache = lru_cache(maxsize)(fn)
    prior_version = 0

    if config.validate_shape_env_version_key:
        prior_key = None

        @functools.wraps(fn)
        def wrapper(self: ShapeEnv, *args: Any, **kwargs: Any) -> _T:
            nonlocal prior_version, prior_key
            if prior_key is None:
                prior_key = self._get_key()

            if prior_version != self._version_counter:
                fn_cache.cache_clear()
                prior_version = self._version_counter
                prior_key = self._get_key()
            else:
                assert prior_key == self._get_key(), (
                    "ShapeEnv cache key changed without version being updated!"
                )

            return fn_cache(self, *args, **kwargs)

    else:

        @functools.wraps(fn)
        def wrapper(self: ShapeEnv, *args: Any, **kwargs: Any) -> _T:  # type: ignore[misc]
            nonlocal prior_version
            if prior_version != self._version_counter:
                fn_cache.cache_clear()
                prior_version = self._version_counter

            return fn_cache(self, *args, **kwargs)

    wrapper.cache_clear = fn_cache.cache_clear  # type: ignore[attr-defined]
    wrapper.cache_info = fn_cache.cache_info  # type: ignore[attr-defined]
    return wrapper  # type: ignore[return-value]


@dataclass(frozen=True)
class RuntimeAssert:
    """
    This is pretty similar to ShapeGuard but it also comes with a message,
    and is exclusively used for things that MUST be true (unlike guards,
    which can evaluate False, in which case you just choose not to use
    a particular specialization)
    """

    expr: SympyBoolean
    msg: str = field(repr=False)
    stack: CapturedTraceback = field(repr=False)


# Used for printing SymExprs in compile_fx
class SymExprPrinter(PythonPrinter):
    def _print_Float(self, expr: sympy.Float) -> str:
        return str(float(expr))


class _ShapeGuardPrinter(abc.ABC):
    """
    Abstract base class for printers that convert symbolic expressions to string representations.

    This class provides common functionality for printing symbolic expressions with
    special handling for symbols that represent tensor shapes, strides, etc.
    Subclasses implement specific formatting for different output languages.

    Args:
        symbol_to_source: Mapping from sympy symbols to their source objects
        source_ref: Function to convert a source to its string representation
        var_to_sources: Mapping from sympy symbols to their source objects (for error reporting)
    """

    def __init__(
        self,
        symbol_to_source: Mapping[sympy.Symbol, list[Source]],
        source_ref: Callable[[Source], str],
        var_to_sources: Mapping[sympy.Symbol, list[Source]],
    ) -> None:
        self.symbol_to_source = symbol_to_source
        self.source_ref = source_ref
        self.var_to_sources = var_to_sources
        super().__init__()

    def _print_Float(self, expr: sympy.Float) -> str:
        """Convert a sympy Float to a Python float string representation."""
        return str(float(expr))

    def _print_Symbol(self, expr: sympy.Symbol) -> str:
        """
        Convert a sympy Symbol to its source representation.

        This method looks up the symbol in symbol_to_source mapping and returns
        the string representation of its first source.

        Args:
            expr: The sympy Symbol to convert

        Returns:
            String representation of the symbol's source

        Raises:
            AssertionError: If the symbol is not found in symbol_to_source
        """
        assert isinstance(expr, sympy.Symbol), str(type(expr))

        def repr_symbol_to_source() -> str:
            return repr(
                {
                    symbol: [s.name() for s in sources]
                    for symbol, sources in self.symbol_to_source.items()
                }
            )

        assert self.symbol_to_source.get(expr), (
            f"{expr} (could be from {[s.name() for s in self.var_to_sources[expr]]}) "
            f"not in {repr_symbol_to_source()}.  If this assert is failing, it could be "
            "due to the issue described in https://github.com/pytorch/pytorch/pull/90665"
        )
        return self.print_source(self.symbol_to_source[expr][0])

    @abc.abstractmethod
<<<<<<< HEAD
    def print_source(self, source: Source) -> str: ...

    @abc.abstractmethod
    def doprint(self, expr: sympy.Expr) -> str: ...
=======
    def print_source(self, source: Source) -> str:
        """
        Convert a source object to its string representation.

        Args:
            source: The source object to convert

        Returns:
            String representation of the source
        """
        ...

    @abc.abstractmethod
    def doprint(self, expr: sympy.Expr) -> str:
        """
        Convert a sympy expression to its string representation.

        Args:
            expr: The sympy expression to convert

        Returns:
            String representation of the expression
        """
        ...
>>>>>>> e98a5315


class ShapeGuardPythonPrinter(_ShapeGuardPrinter, PythonPrinter):
    """
    Python printer for shape guards that extends the base ShapeGuardPrinter.

    This class provides functionality to print symbolic expressions as Python code,
    with caching to improve performance when printing the same expressions multiple times.
    It handles printing of sources and expressions according to Python syntax.

    Args:
        *args: Arguments passed to the parent classes.
    """

    def __init__(self, *args: Any) -> None:
        super().__init__(*args)
        self._print_cache: dict[sympy.Expr, str] = {}

    def print_source(self, source: Source) -> str:
        """
        Convert a source object to its string representation using the source_ref function.

        Args:
            source: The source object to convert

        Returns:
            String representation of the source
        """
        return self.source_ref(source)

    def doprint(self, expr: sympy.Expr) -> str:
        """
        Convert a sympy expression to its Python string representation with caching.

        This method first checks if the expression is already in the cache.
        If found, it returns the cached result; otherwise, it delegates to
        PythonPrinter's doprint method and caches the result.

        Args:
            expr: The sympy expression to convert

        Returns:
            String representation of the expression in Python syntax
        """
        val = self._print_cache.get(expr, None)
        if val is not None:
            return val
        else:
            res = PythonPrinter.doprint(self, expr)
            self._print_cache[expr] = res
            return res


@deprecated(
    "`torch.fx.experimental.symbolic_shapes.ShapeGuardPrinter` is deprecated, "
    "please use `torch.fx.experimental.symbolic_shapes.ShapeGuardPythonPrinter` instead.",
    category=FutureWarning,
)
class ShapeGuardPrinter(ShapeGuardPythonPrinter):
    pass


class _ShapeGuardCppPrinter(_ShapeGuardPrinter, CppPrinter):
    def __init__(self, *args: Any) -> None:
        self.all_symbols: set[str] = set()
        self.source_to_symbol: dict[Source, sympy.Symbol] = {}
        super().__init__(*args)

    def print_source(self, source: Source) -> str:
        if source in self.source_to_symbol:
            return self.source_to_symbol[source].name

        source_name = source.name()
        mangled_name = re.sub("[^0-9a-zA-Z_]+", "_", source_name)
        old_mangled_name = mangled_name
        count = 0
        while mangled_name in self.all_symbols:
            mangled_name = f"{old_mangled_name}_{count}"
            count += 1
        self.source_to_symbol[source] = sympy.Symbol(mangled_name)
        self.all_symbols.add(mangled_name)
        return mangled_name

    def doprint(self, expr: sympy.Expr) -> str:
        return CppPrinter.doprint(self, expr)


# A dataclass for storing shape guards
@dataclass(frozen=True)
class _ShapeGuardsHelper:
    exprs: list[str]


# A dataclass for storing C++ expressions and helper variables
@dataclass(frozen=True)
class _CppShapeGuardsHelper(_ShapeGuardsHelper):
    source_to_symbol: dict[Source, sympy.Symbol]


class LoggingShapeGuardPrinter(ShapeGuardPythonPrinter):
    def __init__(self, var_to_sources: Mapping[sympy.Symbol, list[Source]]):
        super().__init__(var_to_sources, lambda n: n.name(), var_to_sources)


class DynamicDimConstraintPrinter(PythonPrinter):
    """
    Printer for dynamic dim constraints.
    - Instead of symbol s_k it prints its source t.size()[i]
    - Instead of Eq(_, _), Mod(_, _), etc. it prints _ == _, _ % _, etc.

    We use this to suggest code for specifying dynamic dim constraints.
    """

    def __init__(
        self,
        symbol_to_source: dict[sympy.Symbol, list[Source]],
        source_name_to_debug_name: Mapping[str, str],
    ):
        super().__init__()
        self.symbol_to_source = symbol_to_source
        self.source_name_to_debug_name = source_name_to_debug_name

    def _print_Symbol(self, expr: sympy.Symbol) -> str:
        assert isinstance(expr, sympy.Symbol), str(type(expr))
        assert self.symbol_to_source.get(expr), (
            f"Unknown symbol {expr} created by constraints solver"
        )
        return self.symbol_to_source[expr][0].name()


class DimConstraints:
    """
    Custom solver for a system of constraints on symbolic dimensions.
    Solutions are "static" values or simplified "dynamic" constraints.
    """

    def __init__(
        self,
        symbol_to_source: dict[sympy.Symbol, list[Source]],
        var_to_val: Mapping[sympy.Symbol, sympy.Integer],
        marked_dynamic: set[sympy.Symbol],
        source_name_to_debug_name: Mapping[str, str],
    ) -> None:
        # We try to solve systems of inequalities with 1 free variable.
        self._univariate_inequalities: dict[sympy.Symbol, set[SympyBoolean]] = (
            defaultdict(set)
        )
        # Among them, we prioritize solving for a free variable that has equalities.
        # NOTE: _symbols_with_equalities is always a subset of _univariate_inequalities.keys()
        # and removing a symbol from the former => removing it from the latter.
        self._symbols_with_equalities: set[sympy.Symbol] = set()
        # A solution of a free variable with equalities becomes a substitution.
        # We use these substitutions to simplify other constraints.
        # NOTE: removing a symbol from _symbols_with_equalities => adding it to _substitutions.
        self._substitutions: dict[sympy.Symbol, sympy.Integer] = {}

        # In general, constraints may have // and % operations.
        # Of course, // can be expressed in terms of / and %.
        # Our inequality solver can handle / but not %. So we need to transform them away.
        # We do so by using the values of variables as hints to evaluate %.
        # For soundness we record additional congruence guards and solve them separately.
        self._var_to_val: Mapping[sympy.Symbol, sympy.Integer] = var_to_val
        self._congruences: defaultdict[sympy.Symbol, set[sympy.Expr]] = defaultdict(set)

        # We do not try to (directly) solve inequalities with > 1 free variables.
        # NOTE: free variables in these inequalities cannot also be in _substitutions.
        self._multivariate_inequalities: set[SympyBoolean] = set()

        # We park external equalities between free variables here.
        self._symbolic_equivalences: list[tuple[Source, sympy.Expr]] = []

        # Solutions come in two forms:
        # - (static) specializations
        # - (dynamic) inequalities / congruences
        self._static_results: set[str] = set()
        self._dynamic_results: set[str] = set()

        # printer for solutions
        self._dcp = DynamicDimConstraintPrinter(
            symbol_to_source, source_name_to_debug_name
        )

        # inconsistencies found on substituting with concrete values / static solutions
        self._inconsistencies: list[str] = []

        # symbols that are marked dynamic
        self._marked_dynamic = marked_dynamic

        # track supported sympy functions and subtract from list of all sympy functions
        self._supported_sympy_functions: set[sympy.Function] = {
            Application,
            Mod,
            PythonMod,
            FloorDiv,
        }
        self._enumerate_sympy_functions()

    def rewrite_with_congruences(self, s: sympy.Symbol, expr: _SympyT) -> _SympyT:
        """
        Eliminate expressions of the form b // d and b % d while adding congruences of the form b % d == k.
        This leaves rational operators (in particular of the form b / d) that our inequality solver can handle.
        We solve the added congruences separately (using our congruence solver, see below).
        """

        def mod_handler(*args: sympy.Expr) -> sympy.Expr:
            # Suppose that we have an expression of the form b % d with free variable s.
            # Using the value of s as a "hint," we can evaluate b % d to a value k.
            # Then we can rewrite b % d to k while adding the guard b % d == k.

            # NOTE(avik): This abstraction is provably sound but, in general, incomplete. It is complete IFF
            # the original expression always evaluates to a constant value (i.e., it does not vary with s).
            # In other words,
            # - solutions of s with the rewritten expression are guaranteed to also be solutions of s with
            #   the original expression;
            # - while it may be possible to find solutions of s with the original expression that are not
            #   solutions with the rewritten expression, in that case the original expression cannot evaluate
            #   to the same value for all solutions of s.
            #
            # Should we be worried about this incompleteness? No, because of the following reasons:
            # 1. It unblocks dramatic simplification that would not be otherwise possible with current tech
            #    (i.e., "don't let perfect be the enemy of the good").
            # 2. We already have a tradition of using hints to add guards in the compiler for making progress.
            # 3. We have not yet seen a counterexample arise in practice! In particular, any congruence guards
            #    we generate (or simplify to) seem to be of the form b % d == k where k is a constant.
            #
            # Here's a theoretical counterexample: 3*s % (s + 1) == s - 2, that is satisfied by all s >= 2.
            # With any hint (say) s = k, we'd rewrite this to: 3*s % (s + 1) == k - 2. But, substituting, we
            # would then get k - 2 == s - 2, and thus s = k as the (only, constant) solution!
            base, divisor = args
            base, divisor = (
                self.rewrite_with_congruences(s, base),
                self.rewrite_with_congruences(s, divisor),
            )
            mod_reduced = base.xreplace(self._var_to_val) % divisor.xreplace(
                self._var_to_val
            )
            congruence = (base - mod_reduced) % divisor
            if congruence != 0:
                self._congruences[s].add(congruence)
            return mod_reduced

        def floor_div_handler(*args: sympy.Expr) -> sympy.Expr:
            # Suppose that we have an expression of the form b // d with free variable s.
            # Using the value of s, we can evaluate b % d to a value k.
            # Then we can rewrite b // d to (b - k) / d, while adding the guard b % d == k.

            # NOTE(avik): This is exactly equivalent to rewriting b // d as (b - (b % d)) / d
            # and eliminating b % d as above.
            base, divisor = args
            base, divisor = (
                self.rewrite_with_congruences(s, base),
                self.rewrite_with_congruences(s, divisor),
            )
            mod_reduced = base.xreplace(self._var_to_val) % divisor.xreplace(
                self._var_to_val
            )
            congruence = (base - mod_reduced) % divisor
            if congruence != 0:
                self._congruences[s].add(congruence)
            # NB: Must not be CleanDiv, it needs to be regular sympy division
            # so inequality solver works.  This is sort of problematic for
            # is_integer tests though haha
            return (base - mod_reduced) / divisor

        if expr.has(Mod):
            expr = expr.replace(Mod, mod_handler)
        # 7 // -3 is -3, 7 % -3 is -2, and 7 - (-2) / -3 is -3.0 so negative
        # arguments should be OK.
        if expr.has(PythonMod):
            expr = expr.replace(PythonMod, mod_handler)
        if expr.has(FloorDiv):
            expr = expr.replace(FloorDiv, floor_div_handler)
        return expr

    def _enumerate_sympy_functions(self) -> None:
        module = torch.utils._sympy.functions
        all_functions = set()
        for attr in dir(module):
            if isinstance(func := getattr(module, attr), sympy.FunctionClass):
                all_functions.add(func)
        self._unsupported_sympy_functions = all_functions.difference(
            self._supported_sympy_functions
        )

    def _has_unsupported_sympy_function(self, expr: sympy.Basic) -> bool:
        """
        Tracks list of sympy.Functions the export solver doesn't know how to handle.
        """
        return expr.has(*self._unsupported_sympy_functions)

    def add(self, expr: SympyBoolean) -> bool:
        """Add an expression to the set of constraints.

        Return whether the expression is a trivial constraint (i.e., an obvious tautology).
        """
        if expr == sympy.true:
            return True
        orig_expr = expr
        orig_reduced = orig_expr.xreplace(self._var_to_val)
        # TODO(avik): https://github.com/pytorch/pytorch/issues/101093
        # It is possible that `expr` will fail the consistency check because of
        # precision errors. Specifically, on substituting its free symbols with
        # their concrete values, we might end up comparing floats. Until we have
        # a fix for this issue, we delay raising such failures. See solve().
        if orig_reduced == sympy.false:
            self._inconsistencies.append(f"{orig_expr} is inconsistent!")
        if isinstance(
            expr, (sympy.Ne, sympy.Or, sympy.And)
        ) or self._has_unsupported_sympy_function(expr):
            # we're not going to do anything useful with these, so drop them
            return False
        free_symbols = expr.free_symbols
        assert free_symbols, f"Did not expect constraint with no free variables: {expr}"
        if len(free_symbols) > 1:
            # multivariate: record and move on
            self._multivariate_inequalities.add(expr)
        else:
            # univariate: can solve these immediately
            s = next(iter(free_symbols))
            # eliminate // and % (see documentation of `rewrite_with_congruences` above)
            old_n_congruences = len(self._congruences[s])
            expr = self.rewrite_with_congruences(s, expr)
            new_n_congruences = len(self._congruences[s])
            if expr == sympy.true:
                return old_n_congruences == new_n_congruences
            reduced = expr.xreplace(self._var_to_val)
            if reduced == sympy.false:
                self._inconsistencies.append(
                    f"{expr}, obtained by rewriting {orig_expr} with congruences, "
                    "is inconsistent!"
                )
            if isinstance(expr, sympy.Eq):
                # special status for symbols that have equalities (see `solve` below)
                self._symbols_with_equalities.add(s)
            self._univariate_inequalities[s].add(expr)
        return False

    def add_equality(self, source: Source, expr: sympy.Expr) -> None:
        """Add an equality constraint"""
        if expr.is_number:
            # specialization, right here
            self._static_results.add(f"{source.name()} == {expr}")
        else:
            # these will resolve to either specializations or dynamic equality constraints
            self._symbolic_equivalences.append((source, expr))

    def _reduce_congruences(self) -> dict[sympy.Symbol, set[sympy.Expr]]:
        reduced_congruences: dict[sympy.Symbol, set[sympy.Expr]] = {}
        for s, congruences in self._congruences.items():
            remainder_modulus_pairs = []
            congruences_to_check = set()
            for congruence in congruences:
                base, divisor = congruence.args
                # We are given a congruence of the form base % divisor == 0 with a free variable s. So:
                # - we transform this into an equation of the form base = divisor * tmp;
                # - we solve this equation for s to get a linear solution with free variable tmp.
                tmp = sympy.Symbol("reduce_congruences_tmp", integer=True)
                symbol, solution = sympy.solve_linear(base - divisor * tmp, symbols=[s])
                # See https://docs.sympy.org/latest/modules/solvers/solvers.html#sympy.solvers.solvers.solve_linear
                # for how to interpret the results.
                if s == symbol:
                    # This means the solution is of the form s = modulus*tmp + remainder.
                    modulus, remainder = sympy.polys.polytools.div(solution, tmp)
                    if isinstance(modulus, sympy.Integer) and isinstance(
                        remainder, sympy.Integer
                    ):
                        # Make sure 0 <= remainder <= modulus.
                        remainder = remainder % modulus
                        remainder_modulus_pairs.append((remainder, modulus))
                        continue
                # This means that we did not get a unique solution to the equation.
                # No problem, we will check it.
                congruences_to_check.add(congruence)
            # Finally we solve for a congruence s such that s = r_i mod m_i for each (r_i, m_i).
            # The solution will be a congruence of the form s = r mod m.
            # NOTE(avik): Since the given m_i may not be pairwise coprime, we can't just use CRT.
            if remainder_modulus_pairs:
                remainder, modulus = sympy.ntheory.modular.solve_congruence(
                    *remainder_modulus_pairs
                )
                reduced_congruences[s] = {(s - remainder) % modulus}
                substitution = {
                    s: modulus * sympy.Symbol("tmp", integer=True) + remainder
                }
                reduced_congruences[s].update(
                    congruence
                    for congruence in congruences_to_check
                    if not sympy.checksol(congruence, substitution)
                )
            else:
                reduced_congruences[s] = congruences_to_check

        return reduced_congruences

    def _raise_inconsistencies(self) -> None:
        if self._inconsistencies:
            msg = "\n".join(self._inconsistencies)
            self._inconsistencies.clear()
            raise ValueError(f"The following inconsistencies were found:\n{msg}")

    def solve(self) -> None:
        """Solve the system of constraint equations to find simplified constraints"""
        self._raise_inconsistencies()
        # as long as there are symbols with equalities, solve for them
        # NOTE(avik): this is guaranteed to terminate (#iterations <= #symbols)
        while self._symbols_with_equalities:
            s = self._symbols_with_equalities.pop()
            exprs = self._univariate_inequalities.pop(s)
            solution = sympy.solvers.inequalities.reduce_inequalities(exprs, s)
            if isinstance(solution, sympy.And):
                solution = next(
                    (arg for arg in solution.args if isinstance(arg, sympy.Eq)),
                    solution,
                )
            assert isinstance(solution, sympy.Eq), (
                f"Expected an equality constraint for {s}, got {solution}"
            )
            symbol, val = solution.args
            assert symbol == s, f"Expected a constraint on {s} instead of on {symbol}"
            # because this is univariate, the solution is a specialization
            self._static_results.add(
                f"{self._dcp.symbol_to_source[s][0].name()} == {val}"
            )
            # add this as a substitution to simplify other constraints
            self._substitutions[s] = val  # type: ignore[assignment]

            # simplify multivariate inequalities: some of them will now become univariate!
            multivariate_inequalities = self._multivariate_inequalities
            self._multivariate_inequalities = set()
            for expr in multivariate_inequalities:
                self.add(expr.xreplace({s: self._substitutions[s]}))
            self._raise_inconsistencies()

        # solve linear congruences
        # NOTE(avik): We do not need to solve them for symbols that have already been specialized.
        reduced_congruences = self._reduce_congruences()
        for s, congruences in reduced_congruences.items():
            for congruence in congruences:
                # any congruence that cannot be checked becomes a dynamic constraint as well
                if s not in self._substitutions or not sympy.checksol(
                    congruence, {s: self._substitutions[s]}
                ):
                    if self._is_supported_congruence(congruence):
                        base, divisor = congruence.args
                        tmp_name = "_" + str(
                            self._dcp.source_name_to_debug_name.get(
                                self._dcp.symbol_to_source[s][0].name(),
                                self._dcp.symbol_to_source[s][0].name(),
                            )
                        )
                        tmp = sympy.Symbol(tmp_name, integer=True)
                        from torch._dynamo.source import ConstantSource

                        self._dcp.symbol_to_source[tmp] = [ConstantSource(tmp_name)]
                        r = try_solve(sympy.Eq(base, divisor * tmp), s)
                        assert r is not None
                        self._dynamic_results.add(self._dcp.doprint(sympy.Eq(s, r[1])))

        # remaining symbols have only pure inequalities (no equalities)
        for s, exprs in self._univariate_inequalities.items():
            try:
                solution = sympy.solvers.inequalities.reduce_inequalities(exprs, s)
                # because this is univariate, the solution is a dynamic (range) constraint
                if isinstance(solution, sympy.Or):
                    solution = next(
                        iter(
                            arg
                            for arg in solution.args
                            if arg.xreplace(self._var_to_val)
                        )
                    )
                if isinstance(solution, sympy.And):
                    for arg in solution.args:
                        self._dynamic_results.add(self._dcp.doprint(arg))
                else:
                    self._dynamic_results.add(self._dcp.doprint(solution))
            except (NotImplementedError, AssertionError) as e:
                log.warning("Failed to reduce inequalities: %s", e)
                for expr2 in exprs:
                    self._dynamic_results.add(self._dcp.doprint(expr2))

        # simplify symbolic equivalences: some of them will now become specializations!
        symbolic_equivalences = self._symbolic_equivalences
        self._symbolic_equivalences = []
        for source, expr3 in symbolic_equivalences:
            self.add_equality(source, expr3.xreplace(self._substitutions))

        # remaining symbolic equivalences become dynamic equality constraints
        for source, expr3 in self._symbolic_equivalences:
            self._dynamic_results.add(f"{source.name()} == {self._dcp.doprint(expr3)}")

    @classmethod
    def _is_supported_congruence(cls, congruence: sympy.Expr) -> bool:
        base, divisor = congruence.args
        # Congruences that can be currently expressed with supported Dim ops are
        # of the form (x + a) % b == 0, where x is a Dim and a and b are constants.
        # This allows us to derive x as b*y - a for some Dim y.
        # (See also documentation of dynamic_shapes._DerivedDim.)
        if isinstance(base, sympy.Add):
            lhs, rhs = base.args
            cond = (
                isinstance(lhs, sympy.Symbol) and isinstance(rhs, sympy.Integer)
            ) or (isinstance(lhs, sympy.Integer) and isinstance(rhs, sympy.Symbol))
        else:
            cond = isinstance(base, sympy.Symbol)
        cond = cond and isinstance(divisor, sympy.Integer)
        return cond

    def forced_specializations(self) -> dict[str, sympy.Expr]:
        """Returns a dictionary of the names of symbols to their specialized value"""

        def debug_name(src: Source) -> str:
            name = src.name()
            if self._dcp.source_name_to_debug_name:
                return f"{self._dcp.source_name_to_debug_name[name]} = {name}"
            else:
                return name

        return {
            debug_name(self._dcp.symbol_to_source[s][0]): val
            for s, val in self._substitutions.items()
            if s in self._marked_dynamic
        }

    def _is_derived_dim(
        self, dim: object
    ) -> TypeGuard[torch.export.dynamic_shapes._DerivedDim]:
        return isinstance(dim, torch.export.dynamic_shapes._DerivedDim)

    def _is_dim(self, dim: object) -> TypeGuard[torch.export.dynamic_shapes.Dim]:
        return isinstance(dim, torch.export.dynamic_shapes.Dim) and not isinstance(
            dim, torch.export.dynamic_shapes._DerivedDim
        )

    def _process_derived_dim_roots(
        self,
        results: dict[str, dict[str, Any]],
        name_to_dim: dict[str, Any],
    ) -> None:
        """
        Here we resolve 2 concerns with derived dims suggested fixes: 1) newly introduced roots,
        and 2) root swapping.

        1) Newly introduced roots appear with modulo guards, e.g. Mod(dx, 2) = 0 suggests
        dx is a derived dim equal to 2 * _dx, introducing a new root _dx. Currently the final
        suggested fixes handle this correctly, but we can get intermediate results that look like
        {"dy": {"eq": "dx + 1"}, "dx": {"eq": "2 * _dx + 1, "min": 3, "max": 15}}
        and this routine prettifies this by unifying to a single root, and making each suggestion
        either a derived dim or min/max range, not both.

        2) With suggested fixes for derived dims, roots can be swapped,
        e.g. dx, dx - 1 -> dy + 1, dy. Here we don't want to print out the attached name,
        since this leads to messages like "dx - 1 = Dim("dx - 1", ...)".
        Instead we evaluate the new root value, and remove results for its derivations.

        First we find all the original roots (specified in dynamic_shapes), that are found in the
        values of results (i.e. used for computing suggesting fix values). These original roots
        (suppose `dx`) are either specialized, unchanged, refined, or swapped
        (expressed as a derived dim). If any of the first 3 cases happen, we suggest `dx`'s value
        in results, and remove suggestions for derivations of `dx`, assuming the derived relation
        is valid. If swapped, we find the new root, and use the fix to evaluate `dx`'s new value,
        and then do the same with `dx`'s derivations.

        Assuming the originally specified derived relations are correct is valid, because:
            1) if the relations are plain wrong (e.g. input shape = (6, 4) with spec (dx, dx - 1))
               produce_guards() will catch this and crash before hand.
            2) if the relations are numerically correct but do not match the emitted guard,
               for example:

                    def forward(self, x, y):
                        return x.reshape([-1]) + y  # guard: s0 * 2 = s1
                    inputs = (torch.randn(6, 2), torch.randn(12))
                    dx = Dim("dx", min=2, max=32)
                    dynamic_shapes={"x": (dx, 2), "y": (dx + 6, )}  # this matches values but not op

               then this leads to 2 linear equations, and a) produce_guards() is able to solve for
               the unique solution of dx = 6 and specialize, and b) the export constraint solver will
               raise an issue due to range constraints (a unique solution means not all values in a
               range satisfy a guard) and also force specializations.
        """
        from torch.export.dynamic_shapes import Dim

        def _check_same_range(c: Mapping[str, int], dim: object) -> bool:
            # returns True if c & dim are both min/max ranges with same values
            return (
                self._is_dim(dim)
                and ("min" in c or "max" in c)
                and (
                    (dim.min < 2 and c.get("min", 2) == 2) or dim.min == c.get("min", 2)  # type: ignore[attr-defined]
                )  # let pass if analysis min = 2 and specified min = 0/1
                and dim.max == c.get("max", int_oo)  # type: ignore[attr-defined]
            )

        # 1) newly introduced roots
        # this part we handle adding newly introduced roots
        # these arise from guards like "x.shape[0] % 3 == 0"
        # leading to suggested fixes like "dx = 3*_dx"
        # extract _dx, and find appropriate min/max values
        #
        # before, we have something like:
        # {"dx": {"eq": 3*_dx+1, "min": 4, "max": 10}, "dy": dx+1, "dz": dx+2}
        # we want instead:
        # {"_dx": {"min": 1, "max": 4}, "dx": 3*_dx+1, "dy": 3*_dx+2, "dz": 3*_dx+3}
        introduced_roots: dict[str, str] = {}  # map new root -> old root
        for k, c in list(results.items()):
            if "eq" in c and isinstance(c["eq"], sympy.Expr):  # derived dim
                root = next(iter(c["eq"].free_symbols))
                if str(root) not in name_to_dim:
                    introduced_roots[str(root)] = k
                    # calculate necessary min & max
                    modulus, remainder = sympy.polys.polytools.div(c["eq"], root)
                    c_min = c.get("min", 2)
                    min_ = math.ceil((c_min - remainder) / modulus)
                    c_max = c.get("max", int_oo)
                    max_ = math.floor((c_max - remainder) / modulus)
                    # create result & dim
                    results[str(root)] = {"min": min_, "max": max_}
                    name_to_dim[str(root)] = Dim(str(root), min=min_, max=max_)
                    # remove old root min/max bounds
                    c.pop("min", None)
                    c.pop("max", None)

        # alter derivations that depend on old root, to unify to new root
        # e.g. dx=3*_dx+1, dy=dx+1 -> dy=3*_dx+2
        for old_root in introduced_roots.values():
            for k, c in list(results.items()):
                if (
                    "eq" in c
                    and isinstance(c["eq"], sympy.Expr)
                    and str(symbol := next(iter(c["eq"].free_symbols))) == old_root
                ):  # derived dim with root = old_root
                    new_root_expr = results[str(old_root)]["eq"]  # dx=3*_dx+1
                    new_expr = c["eq"].subs({symbol: new_root_expr})  # dy=(3*_dx+1)+1
                    c["eq"] = new_expr

        # 2) root swapping
        # collect all the original roots that are used for calculating values of suggested fixes
        # this consists of:
        # 1) {"dx": {"min": ..., "max": ...}} -> dx: refined root dim
        # 2) {"dy": "dx + 1"} -> dx: root for suggested fix
        modified_roots: set[str] = set()
        for k, c in results.items():
            if k not in name_to_dim:  # _dynamo.export() may handle source directly
                continue
            if self._is_dim(name_to_dim[k]) and ("min" in c or "max" in c):  # case 1)
                modified_roots.add(k)
            elif "eq" in c and isinstance(c["eq"], sympy.Expr):  # case 2)
                root = next(iter(c["eq"].free_symbols))
                assert root is not None
                modified_roots.add(str(root))

        # exclude newly introduced roots, we've already processed these
        modified_roots = modified_roots.difference(introduced_roots)

        # evaluate the new value for each root
        # this is now either 1) unchanged, 2) refined with a new range,
        # or 3) specialized to a concrete value
        modified_root_values: dict[str, dict[str, Any]] = {}
        for mroot in modified_roots:
            swapped_root = True
            if mroot in results:
                c = results[mroot]
                if ("min" in c or "max" in c) or isinstance(  # range
                    c["eq"], int
                ):  # specialized
                    # here, the original root is a root Dim or concrete value in results.
                    # if it is a derived dim, it is swapped, and we handle that below.
                    if not _check_same_range(
                        c, name_to_dim[mroot]
                    ):  # ignore if unchanged
                        modified_root_values[mroot] = c
                    swapped_root = False

            if swapped_root:
                # if the original root has been swapped in results, that means the new root
                # is a range (if it had specialized, the original root would have too).
                # find this new root, and solve for the original root's range.
                for k, c in results.items():
                    if k not in name_to_dim:
                        continue
                    dim = name_to_dim[k]
                    if (
                        dim.__class__.__name__ == "_DerivedDim"
                        and dim.root.__name__ == mroot
                    ):
                        # only look for min/max root, otherwise root would have specialized
                        if "min" in c or "max" in c:
                            expr = sympy.sympify(k)
                            s = next(iter(expr.free_symbols))
                            result = {
                                "min": try_solve(sympy.Eq(expr, c["min"]), s)[1],  # type: ignore[arg-type, index]
                                "max": try_solve(sympy.Eq(expr, c["max"]), s)[1],  # type: ignore[arg-type, index]
                            }
                            if not _check_same_range(
                                result,
                                name_to_dim[mroot],  # type: ignore[index, arg-type]
                            ):  # ignore if unchanged
                                modified_root_values[mroot] = result  # type: ignore[index]
                                break

        # filter out results where the key is a derived dim (e.g. {"dx - 1" : 4})
        # we only want to suggest fixes for the root, to avoid derived names.
        # also, remove anything in modified_roots, since we either add new modified values after this,
        # or have decided they are unchanged.
        for k in list(results.keys()):
            if k not in name_to_dim:
                continue
            if self._is_derived_dim(name_to_dim[k]) or k in modified_roots:
                del results[k]

        # update results with modified root values
        # now results has the following properties:
        # - only contains original roots as keys
        # - each root is now either specialized, refined, or derived from another original root
        results.update(modified_root_values)

    def prettify_results(
        self,
        original_signature: inspect.Signature,
        dynamic_shapes: Union[dict[str, Any], tuple[Any], list[Any]],
        constraint_violation_error: object,
        forced_specializations: dict[str, str],
    ) -> str:
        """Format a message for constraint violation erros"""
        from torch.export.dynamic_shapes import _get_dim_name_mapping

        if not self._dcp.source_name_to_debug_name:
            # nothing to do
            return ""

        def transform(s: str, inverse: bool = False) -> str:
            for k, v in self._dcp.source_name_to_debug_name.items():
                s = s.replace(k, v) if not inverse else s.replace(v, k)
            return s

        results: defaultdict[str, dict[str, Any]] = defaultdict(dict)
        if dynamic_shapes is None:
            dynamic_shapes = {}

        def flip(op: str) -> str:
            if op == "<=":
                return ">="
            if op == ">=":
                return "<="
            if op == "<":
                return ">"
            if op == ">":
                return "<"
            assert op == "=="
            return op

        def relation_with_digit(expr: str, op: str, digit: int) -> None:
            if op == "<=":
                results[expr]["max"] = digit
            elif op == "<":
                results[expr]["max"] = digit - 1
            elif op == ">=":
                results[expr]["min"] = digit
            elif op == ">":
                results[expr]["min"] = digit + 1
            else:
                assert op == "=="
                results[expr]["eq"] = digit

        # retrieve dynamic shapes
        name_to_dim = _get_dim_name_mapping(dynamic_shapes)

        for s in self._static_results.union(self._dynamic_results):
            t = transform(s)
            if t == s:
                continue
            left, op, right = re.split(r"( == | <= | >= | < | > )", t)
            op = op.strip()
            if op == "==" and left == right:
                continue
            if right.isdigit():
                relation_with_digit(left, op, int(right))
            elif left.isdigit():
                relation_with_digit(right, flip(op), int(left))
            else:
                assert op == "==", t
                try:
                    results[left]["eq"] = sympy.sympify(right)
                except TypeError:  # rhs source is not linked to Dim name
                    pass

        # order forced specializations based on name
        forced_specializations = {
            k: forced_specializations[k]
            for k in sorted(
                forced_specializations.keys(),
                key=lambda x: x.split(" = ")[1],
            )
        }

        buf = ""
        if forced_specializations:
            debug_names = set()
            for k in forced_specializations:
                dim = name_to_dim[k.split(" = ")[0]]
                if self._is_derived_dim(dim):
                    debug_names.add(dim.root.__name__)  # type: ignore[attr-defined]
                else:
                    debug_names.add(dim.__name__)

            buf += (
                f"Specializations unexpectedly required ({', '.join(sorted(debug_names))})! "
                'For more information, run with TORCH_LOGS="+dynamic".\n'
            )
            for s, val in forced_specializations.items():
                buf += f"  - solving the guards generated for {s} resulted in a specialized value of {val}.\n"

        self._process_derived_dim_roots(results, name_to_dim)

        dims = []
        others = []

        # order results by source name
        results2 = {
            k: results[k]
            for k in sorted(
                results.keys(),
                key=lambda x: transform(x, inverse=True),
            )
        }
        for k, c in results2.items():
            if "eq" in c:
                other = c["eq"]
                if isinstance(other, int):
                    others.append(f"{k} = {other}")
                elif _is_supported_equivalence(other):
                    others.append(f"{k} = {other}")
            else:
                min_ = c.get("min", None)
                if min_ == 2:
                    min_ = None
                max_ = c.get("max", None)
                if min_ is not None and max_ is not None:
                    dims.append(f"{k} = Dim('{k}', min={min_}, max={max_})")
                elif min_ is not None:
                    dims.append(f"{k} = Dim('{k}', min={min_})")
                elif max_ is not None:
                    dims.append(f"{k} = Dim('{k}', max={max_})")
                else:
                    dims.append(f"{k} = Dim('{k}')")

        # results2 will get filtered out if no new suggestions,
        # this can happen if guards are too complex.
        # in that case don't suggest fix
        if dims or others:
            buf += "\nSuggested fixes:\n  "
            buf += "\n  ".join(dims + others)

        return buf


TLS = threading.local()


@dataclass(frozen=True)
class ShapeEnvSettings:
    """
    Encapsulates all shape env settings that could potentially affect
    FakeTensor dispatch. Used when creating dispatch cache keys.
    """

    allow_scalar_outputs: bool
    allow_dynamic_output_shape_ops: bool
    assume_static_by_default: bool
    specialize_zero_one: bool
    duck_shape: bool
    prefer_deferred_runtime_asserts_over_guards: bool
    allow_complex_guards_as_runtime_asserts: bool
    trace_asserts: bool


@dataclass
class ValueRangesSLoc:
    """
    Locations of the guards that triggered lower and upper bound.
    """

    lower: SLoc
    upper: SLoc


@contextmanager
def _suppress_guards(shape_env: ShapeEnv) -> Iterator[None]:
    shape_env._suppress_guards_enter()
    try:
        yield
    finally:
        shape_env._suppress_guards_exit()


@dataclass
class _FrameLocalResult:
    loc: Optional[str] = None
    locals: dict[str, Any] = field(default_factory=dict)
    symbols: dict[str, str] = field(default_factory=dict)


class ShapeEnv:
    # This is a wrapper over the actual __init__ function.
    #
    # Where to add a new constructor parameter to ShapeEnv?
    # =====================================================
    # This __init__ function should be used only for parameters related to event recording.
    # These are parameters that we don't wish to pass down the road to new ShapeEnv instances
    # created from replaying events.
    #
    # If you wish to add a parameter to the constructor of ShapeEnv, unrelated to event
    # recording, do so in the _init function.
    def __init__(
        self,
        *,
        should_record_events: Optional[bool] = None,
        tracked_fakes: Optional[list[Any]] = None,
        **kwargs: Any,
    ) -> None:
        self._init(**kwargs)

        # Disable event recording when replaying.
        kwargs["should_record_events"] = False

        from torch.fx.experimental.validator import translation_validation_enabled

        self._translation_validation_enabled = translation_validation_enabled()

        # If not specified, enable event recording if both:
        #   - Translation validation is on
        #   - Translation validation bisection is not disabled
        self.should_record_events = (
            should_record_events
            if should_record_events is not None
            else (
                self._translation_validation_enabled
                and not config.translation_validation_no_bisect
            )
        )

        # Enable event recording check if both:
        #   - It should record events
        #   - The recording check is enabled
        self.check_recorded_events = (
            self.should_record_events and config.check_shape_env_recorded_events
        )

        # This will make sure we only record the top-level function call.
        self.is_recording = False
        # Keep track of the list of tracked fakes.
        self.tracked_fakes = tracked_fakes
        # List of events for reconstructing ShapeEnv at arbitrary points in time.
        self.events: list[ShapeEnvEvent] = (
            [ShapeEnvEvent(ShapeEnv, kwargs=kwargs)]
            if self.should_record_events
            else []
        )

        # FakeTensor per-ShapeEnv operation cache. This is used for caching
        # operations that contain symbolic shapes which have guards on the
        # ShapeEnv (so are ShapeEnv-dependent).
        #
        # NOTE: It's important that SymNodes in this cache have their ShapeEnv
        # stripped otherwise you end up with cycles which can only be cleaned
        # with the GC.
        self.fake_tensor_cache: dict[
            torch._subclasses.fake_tensor._DispatchCacheKey,
            torch._subclasses.fake_tensor._DispatchCacheEntry,
        ] = {}

    # Pro-tip: if you add new field to ShapeEnv, this affects some accept
    # tests.  Accept their output with:
    #
    #   EXPECTTEST_ACCEPT=1 python test/dynamo/test_dynamic_shapes.py -k test_shape_env_equal
    #
    def _init(
        self,
        *,
        allow_scalar_outputs: bool = True,
        allow_dynamic_output_shape_ops: bool = True,
        # NB: These are legacy configuration that help us make good choices
        # when the constraint/dynamic dims are not explicitly passed to us.
        # Ideally we will fix all call sites to be explicit and not have
        # implicit choices, but this apparently was pretty involved.
        assume_static_by_default: bool = False,
        # Note - On 0/1 specialization
        #
        # The following options affect decisions we make about eager
        # specialization.  Disabling them will increase trace time (as we do
        # more symbolic reasoning) and can also harm the quality of generated
        # code (because inductor may not be able to specialize for bounds
        # being equal--although if we later respecialize because of a guard,
        # your code may be just as good as it was before.)
        #
        # When True, eagerly specialize input sizes which have 0/1.
        specialize_zero_one: bool = True,
        # When True, assume input sizes which have the same size are
        # symbolically equal.
        duck_shape: Optional[bool] = None,
        # For debugging
        co_fields: Optional[dict[str, str]] = None,
        # When True, whenever safe, we will generate a deferred runtime assert
        # instead of a guard whenever we know that an expression must be True,
        # otherwise it would be an error, even for backed SymInts (where we
        # could ostensibly unconditionally generate guards).  This is useful
        # for export, where preventing "error checking" sizes from showing up
        # in guards is helpful, since these guards in some sense are overly
        # pedantic.  See also https://github.com/pytorch/pytorch/issues/121749
        prefer_deferred_runtime_asserts_over_guards: bool = False,
        # When True, does not emit or raise constraint violation errors on
        # implicit guards generated by ops, and defers to runtime assertions
        # in the graph instead. For export.
        allow_complex_guards_as_runtime_asserts: bool = False,
        # XXX Add any new settings that could affect FakeTensor evaluation
        # to: torch._subclasses.fake_tensor._ShapeEnvSettings
        trace_asserts: bool = False,
    ) -> None:
        if duck_shape is None:
            duck_shape = config.use_duck_shape

        self.settings = ShapeEnvSettings(
            # Not directly used by ShapeEnv; indirectly used by FakeTensor
            allow_scalar_outputs=allow_scalar_outputs,
            allow_dynamic_output_shape_ops=allow_dynamic_output_shape_ops,
            # End
            assume_static_by_default=assume_static_by_default,
            specialize_zero_one=specialize_zero_one,
            duck_shape=duck_shape,
            prefer_deferred_runtime_asserts_over_guards=prefer_deferred_runtime_asserts_over_guards,
            allow_complex_guards_as_runtime_asserts=allow_complex_guards_as_runtime_asserts,
            trace_asserts=trace_asserts,
        )

        self.guards: list[ShapeGuard] = []
        self.axioms: dict[sympy.Expr, sympy.Expr] = {}

        # A set of ids that have already been allocated. This is used
        # for when we allocate symbol ids using the hash of the source
        # names to ensure we don't have collisions via linear probing
        self.unique_ids: set[int] = set()
        # Maps symbolic ints to their original concrete values
        # Currently populated from tensors
        self.var_to_val: dict[sympy.Symbol, sympy.Integer] = {}
        # Like var_to_val, but only set when propagate_real_tensors is on.
        # Used as last resort to avoid GuardOnDataDependent error
        self.unbacked_var_to_val: dict[sympy.Symbol, sympy.Integer] = {}
        # Like above, but used exclusively for OBLIVIOUS_SIZE.  These
        # potentially could be put together but I am not sure, writing out
        # the logic individually before abstracting.
        self.oblivious_var_to_val: dict[sympy.Symbol, sympy.Integer] = {}
        # Maps symbolic ints to their min/max range.  These ranges
        # are conservative: the int MUST fall in the range, but the
        # range may contain ints which may not actually appear in
        # practice
        self.var_to_range: dict[sympy.Symbol, ValueRanges] = {}
        self.var_to_range_sloc: dict[sympy.Symbol, ValueRangesSLoc] = {}
        self.source_name_to_debug_name: dict[str, str] = {}
        self.var_to_sources: dict[sympy.Symbol, list[Source]] = {}
        self.var_to_stack: dict[sympy.Symbol, CapturedTraceback] = {}
        # Maps a source to the *original* symbol that was assigned to it
        self.source_to_var: dict[str, sympy.Symbol] = {}
        # Maps from sympy ints to expressions representing them
        # Populated from equality guards (i.e. a.shape[0] == b.shape[0])
        self.replacements: dict[sympy.Symbol, sympy.Expr] = {}
        # The sloc of the guard that triggered this replacement to be added
        self.replacements_slocs: dict[sympy.Symbol, SLoc] = {}
        self.unbacked_renamings: dict[sympy.Symbol, sympy.Symbol] = {}
        # Set holds a % b expressions that evaluate to 0.
        self.divisible: set[sympy.Expr] = set()
        # Set that holds "size-like" symbols.  When we perform
        # "size-oblivious" tests, these can be assumed to be >= 2.
        self.size_like: set[sympy.Symbol] = set()
        # Duck-shaping says that if two input tensors have the same size,
        # they get assigned the same symbolic variable
        self.val_to_var: dict[int, sympy.Symbol] = {}
        self.unbacked_symfloat_counter = itertools.count()
        self.unbacked_symint_counter = itertools.count()
        # Similar to guards, but these MUST evaluate to true and can
        # only be evaluated at runtime midway through (i.e., they always
        # involve unbacked symints)
        #
        # For efficiency reasons, we index in the following way.  Suppose you have
        # a runtime assert i0 + i1 <= s1.  We pick the most recently allocated
        # symbol in the source expression and add the assert to the list for
        # that symbol e.g., {i1: [i0 + i1 <= s1]}.
        #
        # We access the runtime asserts in two situations:
        #
        #   - When we are guarding on an expression, we will attempt to
        #     statically evaluate it, in case the unbacked SymInts can
        #     simplify away.  If we have a runtime assert, we may be able
        #     to discharge the guard entirely.  We only need to attempt
        #     runtime asserts that mention freevars of the expression in
        #     question.
        #
        #   - When we are performing codegen (in Inductor for eager, or
        #     when finalizing the export FX graph), we need to know what
        #     extra runtime asserts to insert.  Whenever an unbacked
        #     SymInt comes into scope, all runtime asserts involving it
        #     become eligible for insertion (so long as all of their other
        #     free unbacked symbols are also in scope).  We technically
        #     can handle any choice of key by kicking inexpressible asserts
        #     to the next unbacked symbol to wait on, but if we choose the
        #     latest key, an assert will only show up at the moment when
        #     we can actually codegen it.
        self.deferred_runtime_asserts: dict[
            Optional[sympy.Symbol], list[RuntimeAssert]
        ] = {}
        # This exists so we can efficiently invalidate the cache (it's used as
        # part of the cache key); otherwise we'd have to iterate through
        # deferred_runtime_asserts to compute its length
        self.num_deferred_runtime_asserts = 0
        self.log = log
        self.log.info("create_env")
        self.frozen = False
        self.runtime_asserts_frozen = False
        self.dim_constraints: Optional[DimConstraints] = None
        self.counter: Counter[str] = collections.Counter()
        # Mapping from sympy.Symbol to the number of guards which mention this
        # symbol
        self.symbol_guard_counter: Counter[sympy.Symbol] = collections.Counter()
        # A selection of important fields on co_field; solely used for
        # signpost_event
        self.co_fields = co_fields if co_fields else {}

        # Whenever we allocate a fresh unbacked Symbol, we add it to this
        # pending list.  Unbacked symbol allocation can occur at unpredictable
        # points during meta tensor propagation, but at some point, we
        # have to know what the binding site for an unbacked symbol is, and
        # this is computed when we actually place the node in the graph. The
        # important thing is that we always actually handle every unaccounted
        # for unbacked symbol, so this list helps us keep track of them and
        # then make sure they are all accounted for.
        #
        # We could potentially give rise to errors earlier by lexically
        # scoping when we do propagation, and only allowing unbacked symbols
        # to be allocated at this point in time.  However this is inconvenient
        # to do in Dynamo, because fake tensor propagation is far from when we
        # analyze binding sites (set_example_value), so we do it in a more
        # mutatey way.
        #
        # NB: fresh unbacked symbols NEVER get substitutions applied to them,
        # they are binding sites!
        self.pending_fresh_unbacked_symbols: list[sympy.Symbol] = []

        # Version counter used to invalidate cached values
        self._prev_cache_key = self._get_key()
        self._version_counter = 0

        # Each time divisible is changed this should be set to True, this is set in _update_version_counter.
        self._resimplify_floor_div_axioms = True

        # Cache for FX nodes.
        # Maps an already built node a tuple of:
        #   1. node's target
        #   2. list of arguments
        # This drastically reduces the size of the FX graph, avoiding
        # duplicated nodes.
        self.fx_node_cache: dict[tuple[Callable, tuple[Any, ...]], torch.fx.Node] = {}
        self.source_to_symbol: dict[str, sympy.Symbol] = {}

        # Suppose you want to replace an unbacked symbol with another
        # unbacked symbol.  This is error prone because you can cause
        # references to unbacked symbols to time travel backwards.  E.g.,
        #
        # u1 = x.item()
        # ... use of u1 ...
        # u2 = y.item()
        # u3 = z.item()
        # torch._check(u1 == u2 + u3)
        #
        # If you replace u1 with u2 + u3, then the use of u1 now
        # references u2 and u3 prior to them actually being bound at
        # runtime.
        #
        # To control for this, we track the order unbacked symbols
        # were allocated, and only allow substitutions if they respect
        # the dependency from this order; an unbacked symbol can only
        # be substituted with unbacked symbols that come before it in the
        # order.
        #
        # This also imposes an ordering on the unbacked symbol binding
        # sites themselves: you are not allowed to reorder unbacked symbol
        # bindings.  At the moment, this is not tracked, but we potentially
        # could track this at the IR level using a higher order operator
        # with something like effect token tracking.
        self.unbacked_alloc_order: dict[sympy.Symbol, int] = {}

        self.user_specialization_stacks: dict[Source, traceback.StackSummary] = {}
        self.framework_specialization_stacks: dict[Source, traceback.StackSummary] = {}

        self.trace_asserts = trace_asserts

        self.specializations: OrderedSet[Specialization] = OrderedSet()

        from torch.fx.experimental.validator import translation_validation_enabled

        self._translation_validation_enabled = translation_validation_enabled()

        if self._translation_validation_enabled:
            from torch.fx.experimental.validator import TranslationValidator

            self.validator = TranslationValidator()
            self.graph = torch.fx.Graph()
            # Create an output graph and start inserting before that.
            # This is needed when 'deepcopy'-ing this object.
            self.graph.inserting_before(self.graph.output(None))

            # Mapping of each node name to the node itself.
            #
            # This is useful for matching an FX node from a recorded ShapeEnv.graph
            # to the FX node of the ShapeEnv we are running the event on.
            #
            # Whenever you add a node to self.graph, you must add a mapping to this
            # variable. Otherwise, the built FX graph on the replayed ShapeEnv will
            # not be valid.
            self.name_to_node: dict[str, torch.fx.Node] = {}

    @property
    def allow_scalar_outputs(self) -> bool:
        return self.settings.allow_scalar_outputs

    @property
    def allow_dynamic_output_shape_ops(self) -> bool:
        return self.settings.allow_dynamic_output_shape_ops

    @property
    def assume_static_by_default(self) -> bool:
        return self.settings.assume_static_by_default

    @property
    def specialize_zero_one(self) -> bool:
        return self.settings.specialize_zero_one

    @property
    def duck_shape(self) -> bool:
        return self.settings.duck_shape

    @property
    def prefer_deferred_runtime_asserts_over_guards(self) -> bool:
        return self.settings.prefer_deferred_runtime_asserts_over_guards

    @property
    def allow_complex_guards_as_runtime_asserts(self) -> bool:
        return self.settings.allow_complex_guards_as_runtime_asserts

    @contextmanager
    def patch_source_specialization(
        self, source: Source, check_fn: Callable[[sympy.Symbol], sympy.Expr]
    ) -> Iterator[None]:
        """
        Temporarily add symbol-level axioms to the ShapeEnv. This is useful when you want to "fork"
        and have parallel universes of ShapeEnvs. For example, we use this when doing multi-graph
        compile so we can support various graphs with varying levels of specializations.

        This context manager allows for temporarily adding constraints to the shape environment
        based on a specialization function applied to a symbol associated with a source.

        Args:
            source: The source of the symbol to specialize
            check_fn: A function that takes a sympy Symbol and returns a sympy expression
                     representing a constraint/specialization to be applied
        """
        name = source.name()
        sym = self.source_to_var[name]
        expr = check_fn(SymInt(SymNode(sym, self, int, None))).node._expr
        new_axioms = dict(self.get_implications(self.simplify(expr)))
        added_replacements = {}

        for axiom in new_axioms:
            if (
                isinstance(axiom, sympy.Eq)
                and isinstance(axiom.lhs, sympy.Symbol)
                and isinstance(axiom.rhs, sympy.Integer)
                and axiom.lhs not in self.replacements
            ):
                self.replacements[axiom.lhs] = axiom.rhs
                added_replacements[axiom.lhs] = axiom.rhs
        self.axioms.update(new_axioms)

        # We need to freeze the ShapeEnv becuase any additional modification of
        # the ShapeEnv will cause unsoundness for subsequent specialization calls.
        self.frozen = True
        try:
            yield
        finally:
            for k in new_axioms:
                self.axioms.pop(k, None)
            for k in added_replacements:
                self.replacements.pop(k, None)
            self.frozen = False

    def check_equal(self, other: ShapeEnv) -> None:
        """Compare another ShapeEnv for equivalence"""
        # ShapeEnv fields that are not relevant for the outcome of
        # ShapeEnv.produce_guards call:
        #   - Debugging variables
        #   - Translation validation related variables
        #   - Events recording related variables
        non_state_variable_names = (
            "counter",
            "log",
            "var_to_stack",
            "fx_node_cache",
            "graph",
            "validator",
            "check_recorded_events",
            "should_record_events",
            "is_recording",
            "tracked_fakes",
            "events",
            "source_name_to_debug_name",
            "_prev_cache_key",
            "_version_counter",
            "dim_constraints",
            # source locations are OK to diverge
            "var_to_range_sloc",
            "replacements_slocs",
            "_resimplify_floor_div_axioms",
            "_expr_sym_node_id",
            "user_specialization_stacks",
            "framework_specialization_stacks",
        )

        # Mapping of the value of each to-be-compared field into the values that
        # should actually be compared.
        #
        # You should modify this if, for example, the field that holds state and
        # debugging information. e.g. ShapeGuard holds the actual guard (sympy.Expr)
        # and the stack when it was added to the set of guards. In order to compare
        # it, we throw away the stack information.
        def map_value(key: str, value: Any) -> Any:
            if key in ("unbacked_symfloat_counter", "unbacked_symint_counter"):
                from copy import copy

                # For itertools.count(), we compare the next integer returned
                # by the count iterators. Not that we need to copy the iterator
                # first. Otherwise we are mutating the object.
                return next(copy(value))
            elif key == "guards":
                # Transform the list of ShapeGuard into a list of expressions.
                return [g.expr for g in value]
            elif key == "deferred_runtime_asserts":
                # Transform the list of RuntimeAsserts into a list of expressions.
                return {s: [ra.expr for ra in ras] for s, ras in value.items()}
            elif key == "name_to_node":
                # Compare just the set of keys is the same.
                return set(value.keys())
            elif key in (
                "symbol_guard_counter",
                "pending_fresh_unbacked_symbols",
                "fake_tensor_cache",
            ):
                # Skip this for comparisons
                return None
            return value

        shape_env_check_state_equal(self, other, non_state_variable_names, map_value)

    def _snapshot_tracked_fakes(self) -> Optional[list[Any]]:
        if self.tracked_fakes is None:
            return None

        from torch._dynamo.variables.builder import TrackedFake

        def maybe_transform_fake(fake: TrackedFake) -> TrackedFake:
            inner_fake = (
                fake.fake
                if isinstance(fake.fake, (torch.SymInt, torch.SymFloat))
                else FakeTensorMeta.from_fake(fake.fake)
            )
            # Even though TrackedFake accepts either a Union[SymInt, FakeTensor], here we give it a
            # FakeTensorMeta for two reasons:
            #   1. this is all the information we need when recording ShapeEnvEvents.
            #   2. it works even if each TrackedFake changes its metadata.
            return TrackedFake(inner_fake, fake.source, fake.symbolic_context)  # type: ignore[arg-type]

        return [maybe_transform_fake(fake) for fake in self.tracked_fakes]

    def _last_event_index(self) -> int:
        return len(self.events) - 1

    @contextmanager
    def _recording(self) -> Iterator[None]:
        self.is_recording = True
        try:
            yield
        finally:
            self.is_recording = False

    @record_shapeenv_event()
    def _eliminate_unbacked(self, orig_s: sympy.Symbol, new_s: sympy.Expr) -> None:
        self._set_replacement(orig_s, new_s, "eliminate_unbacked")

    @record_shapeenv_event()
    def set_unbacked_var_to_val(self, k: sympy.Symbol, v: int) -> None:
        """Used only when propagate_real_tensors; registers a value for an
        unbacked symbol, which can be used last resort to resolve hints."""
        log.info("set_unbacked_var_to_val %s = %s", k, v)
        self.unbacked_var_to_val[k] = sympy.sympify(v)

    # Unlike set_replacement, this records a shapeenv event
    @record_shapeenv_event()
    def _rename_unbacked_to(self, orig_s: sympy.Symbol, new_s: sympy.Symbol) -> None:
        assert isinstance(orig_s, sympy.Symbol), orig_s
        assert isinstance(new_s, sympy.Symbol), new_s
        assert free_unbacked_symbols(new_s), new_s
        assert free_unbacked_symbols(orig_s), orig_s
        dest = self.replacements.get(orig_s)
        if dest is not None:
            assert not free_unbacked_symbols(dest), f"{orig_s} -> {dest}"
        self._set_replacement(orig_s, new_s, "rename_unbacked_to")
        self.unbacked_renamings[orig_s] = new_s
        if dest is not None:
            self._set_replacement(new_s, dest, "rename_unbacked_to_dest")

    @record_shapeenv_event()
    def _constrain_is_bounded(self, a: sympy.Symbol, upper_bound: int) -> None:
        # TODO: Do something nontrivial when upper_bound is expression
        pass

    @record_shapeenv_event()
    def _constrain_range_for_size(
        self, a: sympy.Symbol, min: Optional[int] = None, max: Optional[int] = None
    ) -> None:
        if min is None:
            min = 0
        if max is None:
            max = int_oo

        if max < min:
            raise ValueError(
                "Maximum value to constrain_as_size can't be less than the specified min value, "
                "received min={min} and max={max}"
            )

        self.constrain_symbol_range(
            a,
            compiler_min=min,
            compiler_max=max,
        )
        self.size_like.add(a)

    @record_shapeenv_event()
    def _constrain_range(self, a: sympy.Expr, min: int, max: int) -> None:
        if isinstance(a, sympy.Integer):
            if not (min <= int(a) <= max):
                raise ValueRangeError(f"Invalid value {int(a)} for range [{min}:{max}]")
            return

        # TODO: Shouldn't we install a guard if the symbol is backed?  Or is the
        # semantics that this is an "unchecked" assert (but it this actually
        # something useful?  Might be better to restrict only for unbacked
        # SymInt).
        if isinstance(a, sympy.Symbol):
            self.constrain_symbol_range(
                a,
                compiler_min=min,
                compiler_max=max,
            )

    @record_shapeenv_event()
    def _constrain_unify(self, a: SymInt, b: SymInt) -> None:
        """
        Given two SymInts, constrain them so that they must be equal.  NB:
        this will not work with SymInts that represent nontrivial expressions
        (yet!)
        """
        # TODO: this does not install a deferred runtime assert yet

        # TODO: Maybe dedupe this with _maybe_guard_rel?
        # Update Feb 2024: this is extra important to do, this doesn't handle
        # unbacked replacements properly nor does it generate deferred runtime
        # asserts
        if not isinstance(a, SymInt):
            if not isinstance(b, SymInt):
                assert a == b
            else:
                assert isinstance(b.node.expr, sympy.Symbol), (
                    "constraining non-Symbols NYI"
                )
                assert b.node.shape_env is self
                self.replacements[b.node.expr] = sympy.Integer(a)
        else:
            # TODO: Actually, we can support this as long as one of them is a symbol.
            # NB: We can't actually do "unification" as our operators are not
            # injective
            assert isinstance(a.node.expr, sympy.Symbol), "constraining non-Symbols NYI"
            assert a.node.shape_env is self
            if not isinstance(b, SymInt):
                self.replacements[a.node.expr] = sympy.Integer(b)
            else:
                assert a.node.shape_env is b.node.shape_env
                assert isinstance(b.node.expr, sympy.Symbol), (
                    "constraining non-Symbols NYI"
                )
                new_var = self._find(a.node.expr)
                self.replacements[b.node.expr] = new_var

    def _ignore_fresh_unbacked_symbols_tls(self) -> bool:
        return getattr(TLS, "ignore_fresh_unbacked_symbols", False)

    @record_shapeenv_event()
    def _ignore_fresh_unbacked_symbols_set(self, b: bool) -> bool:
        prev = self._ignore_fresh_unbacked_symbols_tls()
        TLS.ignore_fresh_unbacked_symbols = b
        return prev

    @contextmanager
    def ignore_fresh_unbacked_symbols(self) -> Iterator[None]:
        """
        Indicates that the newly allocated unbacked SymInts are being
        discarded
        """
        prev = self._ignore_fresh_unbacked_symbols_set(True)
        try:
            yield
        finally:
            self._ignore_fresh_unbacked_symbols_set(prev)

    @record_shapeenv_event()
    def freeze(self) -> None:
        """Freeze this ShapeEnv to stop accumulating guards

        A frozen ShapeEnv will ignore any further guards generated on it and
        only emit a warning which may lead to accuracy problems.
        """
        self.frozen = True

    @record_shapeenv_event()
    def freeze_runtime_asserts(self) -> None:
        """Freeze this ShapeEnv to stop adding deferred runtime asserts.

        We will error if you try to install a new runtime assert when it is
        frozen.  This would indicate a lowering violation, or perhaps something
        we know statically is already True but we are checking it again in a way
        that is not clearly dischargeable.
        """
        # self.prefer_deferred_runtime_asserts_over_guards = False
        self.runtime_asserts_frozen = True

    def _create_symbol_for_source(self, source: Source) -> Optional[sympy.Symbol]:
        if not self._translation_validation_enabled:
            return None
        srcname = source.name()
        if source not in self.source_to_symbol:
            self.source_to_symbol[srcname] = sympy.Symbol(srcname, integer=True)
        return self.source_to_symbol[srcname]

    def _add_z3var(self, symbol: sympy.Symbol, type: type) -> None:
        if self._translation_validation_enabled:
            self.validator.add_var(symbol, type)

    def _add_target_expr(self, expr: SympyBoolean) -> None:
        if self._translation_validation_enabled:
            self.validator.add_target_expr(expr)

    def _add_assertion(self, expr: SympyBoolean) -> None:
        if self._translation_validation_enabled:
            self.validator.add_assertion(expr)

    def _check_translation_validate(self) -> None:
        if self._translation_validation_enabled:
            self.validator.validate()

    @record_shapeenv_event()
    def _create_fx_call_function(
        self,
        op: Callable,
        args: tuple,
    ) -> tuple[Optional[torch.fx.Node], bool]:
        # Cache this tuple in order to avoid duplicated nodes.
        node_key = (op, args)
        # Flags whether the returned node was cached or not.
        fresh = False

        if self._translation_validation_enabled and node_key not in self.fx_node_cache:
            # Presence of None in the arguments implies that we should ignore this operation.
            if any(a is None for a in args):
                # We check if we are not mixing SymNode that should not be ignored
                # (fx_node is not None) with those that should (fx_node is None).
                assert all(not isinstance(a, torch.fx.Node) for a in args)
                return None, fresh

            fresh = True

            # If translation validation is enabled, all arguments must have its
            # own FX node.
            assert all(a is not None for a in args), (
                f"missing arg in FX graph ({op.__name__}): {args}"
            )
            node = self.fx_node_cache[node_key] = self.graph.call_function(op, args)
            self.name_to_node[node.name] = node

        return self.fx_node_cache.get(node_key, None), fresh

    def _create_fx_placeholder_and_z3var(
        self,
        symbol: sympy.Symbol,
        type: type,
    ) -> Optional[torch.fx.Node]:
        if not self._translation_validation_enabled:
            return None

        node_key = (self.graph.placeholder, (symbol,))

        # Check if we haven't added this symbol already.
        # If so, skip the placeholder creation, as it
        # generates invalid Python code.
        if node_key not in self.fx_node_cache:
            # Add a Z3 variable according to 'type'.
            self._add_z3var(symbol, type)
            # Create the FX placeholder out of a mangled name.
            mangled_name = re.sub(
                r"[^a-zA-Z0-9]", "_", re.sub(r"[()]", "", symbol.name)
            )
            node = self.fx_node_cache[node_key] = self.graph.placeholder(mangled_name)
            self.name_to_node[node.name] = node
            # Attach the 'symbol' to the placeholder so that we can retrieve
            # the Z3 variable later.
            node.meta["symbol"] = symbol

        return self.fx_node_cache[node_key]

    def _remove_fx_node(self, node: Optional[torch.fx.Node]) -> None:
        if self._translation_validation_enabled and node is not None:
            self.name_to_node.pop(node.name)
            self.graph.erase_node(node)

    def _add_fx_node_metadata(self, node: torch.fx.Node) -> None:
        from torch._dynamo.utils import get_current_node

        if self.should_record_events:
            node.meta[SHAPEENV_EVENT_KEY] = self._last_event_index()
            node.meta[CURRENT_NODE_KEY] = get_current_node()

    @staticmethod
    def _suppress_guards_tls() -> bool:
        return getattr(TLS, "suppress_guards", False)

    @record_shapeenv_event()
    def _suppress_guards_enter(self) -> None:
        if not hasattr(TLS, "suppress_guards_stack"):
            TLS.suppress_guards_stack = []
        old = self._suppress_guards_tls()
        TLS.suppress_guards_stack.append(old)
        TLS.suppress_guards = True

    @record_shapeenv_event()
    def _suppress_guards_exit(self) -> None:
        old = (
            TLS.suppress_guards_stack.pop()
            if len(TLS.suppress_guards_stack) > 0
            else False
        )
        TLS.suppress_guards = old

    def suppress_guards(self) -> _GeneratorContextManager[None]:
        """Context manager to ignore all guards generated inside"""
        return _suppress_guards(self)

    def _get_key(self) -> tuple[int, int, int, int]:
        """
        Defines the current "state" of the guards we've accumulated in this ShapeEnv.
        Determines when we need to invalidate our cache
        """
        return (
            len(self.replacements),
            len(self.divisible),
            self.num_deferred_runtime_asserts,
            len(self.unbacked_var_to_val),
        )

    def _update_version_counter(self) -> None:
        # if the change to shape env effects self.divisible set
        # _resimplify_floor_div_axioms.
        # This is used to trigger a resimplication of FloorDiv to CleanDivs
        # in implication inside the function resimplify_floor_div.
        if len(self.divisible) != self._prev_cache_key[1]:
            self._resimplify_floor_div_axioms = True

        # The shape environment is queried orders of magnitude more often than
        # it is changed, so we summarise the cache key into a linearly
        # increasing version counter which is cheaper to check in _lru_cache

        # Only update version counter if the state actually changed
        cur_key = self._get_key()

        if self._prev_cache_key != cur_key:
            self._prev_cache_key = cur_key
            self._version_counter += 1

    def _produce_dyn_sizes(
        self,
        ex_size: Sequence[IntLikeType],
        source: Source,
        symbolic_context: SymbolicContext,
    ) -> list[sympy.Expr]:
        return self._produce_dyn_sizes_from_int_tuple(
            tuple(ex_size), source, symbolic_context
        )

    def _produce_dyn_sizes_from_int_tuple(
        self,
        tensor_size: Sequence[IntLikeType],
        source: Source,
        symbolic_context: SymbolicContext,
    ) -> list[sympy.Expr]:
        assert all(not is_symbolic(val) for val in tensor_size), (
            f"Expect size to be a plain tuple of ints but got {tensor_size}"
        )
        from torch._dynamo.source import TensorProperty, TensorPropertySource

        _assert_symbol_context(symbolic_context)
        dynamic_dims = symbolic_context.dynamic_sizes  # type: ignore[attr-defined]
        constraint_dims = symbolic_context.constraint_sizes  # type: ignore[attr-defined]
        size = []
        for i, val in enumerate(tensor_size):
            sym = self.create_symbol(
                val,
                TensorPropertySource(source, TensorProperty.SIZE, i),
                dynamic_dims[i],
                constraint_dims[i],
                do_not_specialize_zero_one=config.backed_size_oblivious,
                symbolic_context=symbolic_context,
            )
            if (
                isinstance(symbolic_context, StatelessSymbolicContext)
                and symbolic_context.specialize_on
            ):
                for specialization in symbolic_context.specialize_on[i]:
                    self.specializations.add(
                        Specialization(
                            TensorPropertySource(source, TensorProperty.SIZE, i),
                            specialization,
                        )
                    )
            if (
                config.backed_size_oblivious
                and isinstance(sym, sympy.Symbol)  # could be static
                and symbol_is_type(sym, SymT.SIZE)
            ):
                self.size_like.add(sym)
            size.append(sym)
        return size

    def create_symbolic_sizes_strides_storage_offset(
        self,
        ex: torch.Tensor,
        source: Source,
        *,
        symbolic_context: Optional[SymbolicContext] = None,
    ) -> tuple[
        tuple[IntLikeType, ...],
        tuple[IntLikeType, ...],
        IntLikeType,
    ]:
        """
        Returns a list of symbolic sizes and strides for the given tensor.
        We try our best to express stride in terms of the sizes, so as to not
        introduce new symbolic variables.
        """

        ex_size = tuple(
            self._maybe_specialize_sym_int_with_hint(sz) for sz in ex.size()
        )
        ex_stride = tuple(
            self._maybe_specialize_sym_int_with_hint(sd) for sd in ex.stride()
        )
        ex_storage_offset = self._maybe_specialize_sym_int_with_hint(
            ex.storage_offset()
        )

        return self._create_symbolic_sizes_strides_storage_offset(
            ex_size,
            ex_stride,
            ex_storage_offset,
            [_is_dim_dynamic(ex, i) for i in range(ex.dim())],
            source,
            symbolic_context=symbolic_context,
        )

    # Dynamo may want to wrap FakeTensors with SymInt sizes up e.g. make_fx(opt_f(), tracing_mode="symbolic").
    # We create symbols in shape_env using the backed hints behind SymInt.

    # Case 1: when SymInt is backed, dynamo can proceed with FakeTensors that have concrete shape.
    # produce_guards will trigger specializations on the outer stuff

    # Case 2: when the SymInt is unbacked, we will throw an data dependent error in require_hint().
    #
    # It's probably good for now but it's important to note that this approach has implications for
    # the original shape_env when checking guards in different order.

    # Example:
    # ---------
    # Consider a function "opt_f" as shown below:

    # @torch.compile()
    # def opt_f(x: bool, y: Tensor):
    #   if x == True:
    #     return y + torch.randn([4])
    #   else:
    #     return y
    # Depending on the sequence of calls, we might install two different sets of guards:

    # 1. opt_f(False, y):
    #    - "x == False" (always works for any size y)

    # 2. opt_f(True, y):
    #    - Triggers recompilation and results in guards like:
    #      - "x == True and y.size(0) == 4"
    #      - (or "y.size(0) == 4 and x == True")

    # The order of checking the guards matters. In this specific example:
    # If True branch guard check precedes False branch and for True branch, y.size(0) check precedes x == True,
    # we may have an unnessary shape speciliazation for y.
    def _maybe_specialize_sym_int_with_hint(
        self, maybe_sym: IntLikeType
    ) -> IntLikeType:
        assert isinstance(maybe_sym, (int, torch.SymInt))
        if is_symbolic(maybe_sym):
            assert maybe_sym.node.shape_env is not self, (
                "expect the symbol is created from an shape env other than current one."
            )
            return maybe_sym.node.require_hint()
        return maybe_sym

    @record_shapeenv_event()
    def _create_symbolic_sizes_strides_storage_offset(
        self,
        # NB: SymInt is allowed here due to nested int, normally you don't
        # actually pass true symbolic sizes to this function
        ex_size: Sequence[IntLikeType],
        ex_stride: Sequence[IntLikeType],
        ex_storage_offset: IntLikeType,
        is_dim_dynamic: Sequence[bool],
        source: Source,
        *,
        symbolic_context: Optional[SymbolicContext] = None,
    ) -> tuple[
        tuple[IntLikeType, ...],
        tuple[IntLikeType, ...],
        IntLikeType,
    ]:
        dim = len(ex_size)

        # Reimplement the legacy behavior
        if symbolic_context is None:
            constraint_sizes: list[DimConstraint] = [None] * dim
            constraint_strides: list[DimConstraint] = [None] * dim
            dynamic_dims = []
            dynamic_strides = []
            for i in range(dim):
                # NB: This is encapsulation breaking!  Legacy behavior was
                # bad.
                if is_dim_dynamic[i]:
                    r = DimDynamic.DYNAMIC
                elif self.assume_static_by_default:
                    r = DimDynamic.STATIC
                else:
                    r = DimDynamic.DUCK
                dynamic_dims.append(r)
                dynamic_strides.append(r)
            dynamic_dims = [DimDynamic.DUCK] * dim
            dynamic_strides = [DimDynamic.INFER_STRIDE] * dim
            # symbolic_context is None - set one
            symbolic_context = StatelessSymbolicContext(
                dynamic_sizes=dynamic_dims,
                dynamic_strides=dynamic_strides,
                constraint_sizes=constraint_sizes,
                constraint_strides=constraint_strides,
            )
        # We got a StatelessSymbolicContext
        _assert_symbol_context(symbolic_context)
        constraint_sizes = symbolic_context.constraint_sizes  # type: ignore[attr-defined]
        constraint_strides = symbolic_context.constraint_strides  # type: ignore[attr-defined]
        dynamic_sizes = symbolic_context.dynamic_sizes  # type: ignore[attr-defined]
        dynamic_strides = symbolic_context.dynamic_strides  # type: ignore[attr-defined]

        # TODO: make this configurable from outside symbolic_context; we made a symbolic_context
        # decision here where if all sizes are static, we are going to
        # specialize all of the inner strides/offset too. We don't have to
        # do this, and arguably we should ALWAYS allow for dynamic offset,
        # this is cheap.
        # TODO: This should be DYNAMIC, using DUCK for BC
        dynamic_offset = (
            DimDynamic.STATIC
            if all(r == DimDynamic.STATIC for r in dynamic_sizes)
            else DimDynamic.DUCK
        )
        are_sizes_static = all(r == DimDynamic.STATIC for r in dynamic_sizes)

        assert len(dynamic_sizes) == dim, f"{len(dynamic_sizes)} != {dim}"
        assert len(dynamic_strides) == dim, f"{len(dynamic_sizes)} != {dim}"
        assert len(constraint_sizes) == dim
        assert len(constraint_strides) == dim

        from torch._dynamo.source import TensorProperty, TensorPropertySource

        size: list[sympy.Expr] = self._produce_dyn_sizes_from_int_tuple(
            ex_size, source, symbolic_context
        )
        stride = self._compute_symbolic_stride(
            source,
            size,
            ex_size,
            ex_stride,
            dynamic_strides,
            constraint_strides,
            are_sizes_static,
            symbolic_context,
        )

        sym_sizes = [
            self.create_symintnode(
                sym,
                hint=hint,
                source=TensorPropertySource(source, TensorProperty.SIZE, i),
            )
            for i, (sym, hint) in enumerate(zip(size, ex_size))
        ]
        sym_stride = []
        for i, stride_expr in enumerate(stride):
            # NB: Don't duck size the stride; instead use the expression
            # we computed
            assert stride_expr is not None
            sym_stride.append(
                self.create_symintnode(
                    stride_expr,
                    hint=ex_stride[i],
                    source=TensorPropertySource(source, TensorProperty.STRIDE, i),
                )
            )
        sym_storage_offset = self.create_symintnode(
            self.create_symbol(
                ex_storage_offset,
                TensorPropertySource(source, TensorProperty.STORAGE_OFFSET),
                dynamic_dim=dynamic_offset,
                constraint_dim=None,
                symbolic_context=symbolic_context,
            ),
            hint=ex_storage_offset,
            source=TensorPropertySource(source, TensorProperty.STORAGE_OFFSET),
        )
        return tuple(sym_sizes), tuple(sym_stride), sym_storage_offset

    def _compute_symbolic_stride(
        self,
        source: Source,
        size: Sequence[sympy.Expr],
        ex_size: Sequence[IntLikeType],
        ex_stride: Sequence[IntLikeType],
        dynamic_strides: Sequence[DimDynamic],
        constraint_strides: Sequence[
            Optional[Union[StrictMinMaxConstraint, RelaxedUnspecConstraint]]
        ],
        are_sizes_static: bool,
        symbolic_context: SymbolicContext,
    ) -> list[sympy.Expr]:
        from torch._dynamo.source import TensorProperty, TensorPropertySource

        stride: list[Optional[sympy.Expr]] = [None] * len(size)
        candidates: dict[IntLikeType, sympy.Expr] = {}

        # iterate over unbound strides in val ascending order with
        # index descending as a tie breaker since for cases like
        # [(1, 1), (1, 0)], we want to fill in the right most
        # stride first.
        val_list = [(val, -i) for i, val in enumerate(ex_stride)]
        val_list.sort(key=_nested_int_aware_sort)

        for val, neg_i in val_list:
            i = -neg_i
            contiguous_stride = (
                i != len(ex_stride) - 1
                and ex_stride[i] == ex_size[i + 1] * ex_stride[i + 1]
            )
            if val in (0, 1) and not contiguous_stride:
                out_stride = sympy.Integer(val)
            else:
                dynamic_stride = dynamic_strides[i]
                if dynamic_stride == DimDynamic.INFER_STRIDE and val in candidates:
                    # Set stride to a candidate only for DimDynamic.INFER_STRIDE
                    out_stride = candidates[val]
                else:
                    # Set INFER_STRIDE to STATIC or DUCK depending on sizes
                    dyn_stride = dynamic_stride
                    if dynamic_stride == DimDynamic.INFER_STRIDE:
                        dyn_stride = (
                            DimDynamic.STATIC if are_sizes_static else DimDynamic.DUCK
                        )
                    out_stride = self.create_symbol(
                        val,
                        TensorPropertySource(source, TensorProperty.STRIDE, i),
                        dynamic_dim=dyn_stride,
                        constraint_dim=constraint_strides[i],
                        symbolic_context=symbolic_context,
                    )
            stride[i] = out_stride
            candidates[ex_size[i] * val] = size[i] * out_stride

        assert all(x is not None for x in stride)
        return stride

    @record_shapeenv_event()
    def create_symintnode(
        self,
        sym: sympy.Expr,
        *,
        hint: Optional[int],
        source: Optional[Source] = None,
    ) -> IntLikeType:
        """Create a SymInt value from a symbolic expression

        If you know what the current hint value of the SymInt to be created
        is, pass it into hint.  Otherwise, pass None and we will make our best
        guess

        """
        if self._translation_validation_enabled and source is not None:
            # Create a new symbol for this source.
            symbol = self._create_symbol_for_source(source)
            assert symbol is not None

            # Create a new FX placeholder and Z3 variable for 'symbol'.
            fx_node = self._create_fx_placeholder_and_z3var(symbol, int)

            # Add an equality assertion for the newly created symbol and 'sym'.
            self._add_assertion(sympy.Eq(symbol, sym))
        else:
            fx_node = None

        out: IntLikeType
        if isinstance(sym, sympy.Integer):
            if hint is not None:
                assert int(sym) == hint
            out = int(sym)
        else:
            # How can this occur? When we mark_unbacked, we end up with a real
            # tensor that has hints for all sizes, but we MUST NOT create a
            # SymNode with a hint, because we're hiding the hint from our eyes
            # with the unbacked Symbol.  And in fact, the hint compute may be
            # inconsistent with size oblivious tests.
            if free_unbacked_symbols(sym):
                hint = None
            out = SymInt(SymNode(sym, self, int, hint, fx_node=fx_node))
        return out

    @record_shapeenv_event()
    def create_symfloatnode(
        self,
        sym: sympy.Expr,
        *,
        hint: Optional[int],
        source: Optional[Source] = None,
    ) -> FloatLikeType:
        """Create a SymFloat value from a symbolic expression"""
        if self._translation_validation_enabled and source is not None:
            # Create a new symbol for this source.
            symbol = self._create_symbol_for_source(source)
            assert symbol is not None

            # Create a new FX placeholder and Z3 variable for 'symbol'.
            fx_node = self._create_fx_placeholder_and_z3var(symbol, float)

            # Add an equality assertion for the newly created symbol and 'sym'.
            self._add_assertion(sympy.Eq(symbol, sym))
        else:
            fx_node = None

        out: FloatLikeType
        if isinstance(sym, sympy.Float):
            if hint is not None:
                assert float(sym) == hint
            out = float(sym)
        else:
            # You could give this the same treatment as SymInt above if
            # you supported mark_unbacked on a float, but it's a kind of
            # strange thing to do though because floats don't get 0/1
            # specialization anyway
            if free_unbacked_symbols(sym):
                assert hint is None, sym
            out = SymFloat(SymNode(sym, self, float, hint, fx_node=fx_node))
        return out

    @record_shapeenv_event()
    def create_unspecified_symint_and_symbol(
        self, value: int, source: Source, dynamic_dim: DimDynamic
    ) -> IntLikeType:
        """Create a SymInt wrapping a new unspecified symbol"""
        return self.create_symintnode(
            self.create_unspecified_symbol(
                value,
                source=source,
                dynamic_dim=dynamic_dim,
            ),
            hint=value,
            source=source,
        )

    def create_symboolnode(self, sym: sympy.Expr) -> SymBool:
        """Create a SymBool object from a sympy boolean expression"""
        # This function is only being used in serialization, so we do not track it
        # for validation.
        return SymBool(SymNode(sym, self, bool, None))

    def _log_create_unbacked_symbol(
        self,
        prefix: str,
        symbol: sympy.Symbol,
        vr: ValueRanges,
        source: Optional[Source] = None,
        sym_node: Optional[SymNode] = None,
    ) -> None:
        is_debug = config.extended_debug_create_symbol is not None and str(
            symbol
        ) in config.extended_debug_create_symbol.split(",")
        sloc: Union[str, SLoc]
        if source is None:
            sloc, maybe_extra_debug = self._get_stack_summary(is_debug)
        else:
            sloc, maybe_extra_debug = source.name(), ""
        log.info(
            "%s %s [%s, %s] %s%s",
            prefix,
            symbol,
            vr.lower,
            vr.upper,
            sloc,
            maybe_extra_debug,
            stack_info=is_debug,
        )
        trace_structured(
            "create_unbacked_symbol",
            metadata_fn=lambda: {
                "symbol": str(symbol),
                "node_id": id(sym_node),
                "vr": f"[{vr.lower}, {vr.upper}]",
                "user_stack": structured.get_user_stack(3),
                "stack": structured.get_framework_stack(),
            },
        )

    @record_shapeenv_event()
    def create_unbacked_symfloat(self) -> SymFloat:
        """Create a symbolic float without a hint value"""
        symbol: sympy.Symbol = make_symbol(
            SymT.UNBACKED_FLOAT, next(self.unbacked_symfloat_counter)
        )
        self.counter["create_unbacked_symbol"] += 1
        if not self._ignore_fresh_unbacked_symbols_tls():
            self.pending_fresh_unbacked_symbols.append(symbol)
        self.var_to_stack[symbol] = CapturedTraceback.extract(skip=1)
        vr = self.var_to_range[symbol] = ValueRanges.unknown()
        assert vr.is_float
        sloc = self._get_sloc()
        self.var_to_range_sloc[symbol] = ValueRangesSLoc(sloc, sloc)

        # Create a new FX placeholder and Z3 variable for 'symbol'.
        fx_node = self._create_fx_placeholder_and_z3var(symbol, float)

        sym_node = SymNode(symbol, self, float, None, fx_node=fx_node)
        self._log_create_unbacked_symbol(
            "create_unbacked_symfloat", symbol, vr, sym_node=sym_node
        )

        return SymFloat(sym_node)

    @record_shapeenv_event()
    def create_unbacked_symint(self, source: Optional[Source] = None) -> SymInt:
        """Create a symbolic integer without a hint value"""
        symbol: sympy.Symbol = make_symbol(
            SymT.UNBACKED_INT, next(self.unbacked_symint_counter), integer=True
        )
        if not self._ignore_fresh_unbacked_symbols_tls():
            self.pending_fresh_unbacked_symbols.append(symbol)
        self.counter["create_unbacked_symbol"] += 1
        self.var_to_stack[symbol] = CapturedTraceback.extract(skip=1)
        vr = self.var_to_range[symbol] = self._default_unspecified_value_range()
        assert vr.is_int
        sloc = self._get_sloc()
        self.var_to_range_sloc[symbol] = ValueRangesSLoc(sloc, sloc)

        # Create a new FX placeholder and Z3 variable for 'symbol'.
        fx_node = self._create_fx_placeholder_and_z3var(symbol, int)

        sym_node = SymNode(symbol, self, int, None, fx_node=fx_node)
        self._log_create_unbacked_symbol(
            "create_unbacked_symint", symbol, vr, source, sym_node=sym_node
        )

        return SymInt(sym_node)

    def is_unbacked_symint(self, symbol: sympy.Symbol) -> bool:
        """Check if a sympy symbol matches the naming convention for unbacked symbols"""
        return symbol_is_type(symbol, SymT.UNBACKED_INT)

    @record_shapeenv_event()
    def create_unbacked_symbool(self) -> SymBool:
        """Create a symbolic boolean without a hint value"""
        symbol: sympy.Symbol = make_symbol(
            SymT.UNBACKED_INT, next(self.unbacked_symint_counter), integer=True
        )
        if not self._ignore_fresh_unbacked_symbols_tls():
            self.pending_fresh_unbacked_symbols.append(symbol)
        self.counter["create_unbacked_symbol"] += 1
        self.var_to_stack[symbol] = CapturedTraceback.extract(skip=1)
        vr = self.var_to_range[symbol] = ValueRanges(0, 1)
        assert vr.is_int
        sloc = self._get_sloc("default value range for unbacked SymBool")
        self.var_to_range_sloc[symbol] = ValueRangesSLoc(sloc, sloc)

        # Create a new FX placeholder and Z3 variable for 'symbol'.
        fx_node = self._create_fx_placeholder_and_z3var(symbol, bool)

        sym_node = SymNode(sympy.Eq(symbol, 1), self, bool, None, fx_node=fx_node)
        self._log_create_unbacked_symbol(
            "create_unbacked_symbool", symbol, vr, sym_node=sym_node
        )

        return SymBool(sym_node)

    @record_shapeenv_event()
    def create_unspecified_symbol(
        self,
        val: Union[int, SymInt, float, SymFloat],
        source: Source,
        dynamic_dim: DimDynamic = DimDynamic.DUCK,
        constraint_dim: DimConstraint = None,  # NB: includes None
        symbolic_context: Optional[StatelessSymbolicContext] = None,
    ) -> sympy.Expr:
        """
        Create a symbol with an unspecified value

        Compared to standard symbols we do not assume the value is positive,
        nor do we specialze on zero or one values.
        """
        # 'positive' is None for unspecified symbols, since we can't
        # assume that it will be neither positive nor negative.

        # We don't want to specialize zero one val for unspecified symbol
        # so that we can always get a new symbol despite val.
        return self.create_symbol(
            val,
            source,
            dynamic_dim,
            constraint_dim,
            positive=None,
            do_not_specialize_zero_one=True,
            symbolic_context=symbolic_context,
        )

    @record_shapeenv_event()
    def create_symbol(
        self,
        val: int,
        source: Source,
        dynamic_dim: DimDynamic = DimDynamic.DUCK,
        constraint_dim: DimConstraint = None,  # NB: includes None
        positive: Optional[bool] = True,
        do_not_specialize_zero_one: bool = False,
        symbolic_context: Optional[StatelessSymbolicContext] = None,
    ) -> sympy.Expr:
        """Create a new symbol which is tracked by this ShapeEnv"""
        # check if constraint_dim is actually static integer
        if (
            isinstance(constraint_dim, StrictMinMaxConstraint)
            and constraint_dim.vr.lower == constraint_dim.vr.upper
        ):
            dynamic_dim = DimDynamic.STATIC
            if constraint_dim.vr.lower != val:
                raise ConstraintViolationError(
                    f"Static shape constraint of {constraint_dim.vr.lower} does not match input size of {val}, "
                    f"for {source.name()}"
                )
            if symbolic_context:
                from torch._dynamo.source import TensorPropertySource

                assert isinstance(source, TensorPropertySource)
                # TODO: storage_offset handling?
                assert source.idx is not None
                symbolic_context.dynamic_sizes[source.idx] = dynamic_dim
                symbolic_context.constraint_sizes[source.idx] = None
            constraint_dim = None

        # see note [Tensor Fakification and Symbol Caching]
        source_name = source.name()
        if (
            isinstance(symbolic_context, StatefulSymbolicContext)
            and id(self) not in symbolic_context.shape_env_to_source_to_symbol_cache
        ):
            symbolic_context.shape_env_to_source_to_symbol_cache[id(self)] = {}

        if (
            isinstance(symbolic_context, StatefulSymbolicContext)
            and source_name
            and (
                source_name
                in symbolic_context.shape_env_to_source_to_symbol_cache[id(self)]
            )
        ):
            return symbolic_context.shape_env_to_source_to_symbol_cache[id(self)][
                source_name
            ]

        if dynamic_dim in (DimDynamic.SIZE_LIKE_UNBACKED, DimDynamic.OBLIVIOUS_SIZE):
            out = self.create_unbacked_symint(source).node.expr
            self._constrain_range_for_size(out)
            if isinstance(symbolic_context, StatefulSymbolicContext) and source_name:
                symbolic_context.shape_env_to_source_to_symbol_cache[id(self)][
                    source_name
                ] = out
            if dynamic_dim is DimDynamic.OBLIVIOUS_SIZE:
                self.oblivious_var_to_val[out] = val
            return out

        if do_not_specialize_zero_one:
            specialize_zero_one = False
        else:
            specialize_zero_one = self.specialize_zero_one

        assert isinstance(source, Source), f"{type(source)} {source}"
        assert not (positive and val < 0), f"positive set for negative value: {val}"
        # It's always sound to allocate a symbol as DYNAMIC.  If the user
        # constrained the symbol, force the symbolic_context to DYNAMIC, because our
        # constraint code will do weird stuff if, e.g., it's duck shaped
        if constraint_dim is not None:
            dynamic_dim = DimDynamic.DYNAMIC

        if dynamic_dim is DimDynamic.STATIC:
            out = sympy.Integer(val)
            if isinstance(symbolic_context, StatefulSymbolicContext) and source_name:
                symbolic_context.shape_env_to_source_to_symbol_cache[id(self)][
                    source_name
                ] = out
            return out

        elif dynamic_dim is DimDynamic.DUCK:
            # duck_shape can be used to globally turn off duck shaping, even
            # if it was requested
            duck = self.duck_shape
        elif dynamic_dim is DimDynamic.DYNAMIC:
            duck = False
        else:
            raise AssertionError(f"unhandled dynamic_dim {dynamic_dim}")

        sloc = self._get_sloc()

        if val in (0, 1) and specialize_zero_one:
            if val == 0:
                return sympy.S.Zero
            else:
                return sympy.S.One
        elif not duck or val not in self.val_to_var:
            # If we're not duck shaping, we always create a new symbol
            # Even if we're duck shaping, if we haven't seen this particular
            # value before, we also create a new symbol
            symbol_id = self._generate_unique_id(source.name())
            if type(val) is int or is_nested_int(val):
                sympy_expr = make_symbol(
                    SymT.SIZE, symbol_id, positive=positive, integer=True
                )
            else:
                sympy_expr = make_symbol(
                    SymT.FLOAT, symbol_id, positive=positive, real=True
                )
            self.source_to_var[source_name] = sympy_expr
            # We always associate vars to vals
            if isinstance(val, int):
                self.var_to_val[sympy_expr] = sympy.Integer(val)
            elif isinstance(val, float):
                self.var_to_val[sympy_expr] = sympy.Float(val)
            else:
                # Only used for jagged layout nested tensors
                self.var_to_val[sympy_expr] = SingletonInt(
                    val.node.nested_int(), coeff=val.node.nested_int_coeff()
                )

            # Do the appending later, because we always want to populate this
            self.var_to_sources[sympy_expr] = []
            # Create a Z3 variable for the new symbol.
            self._add_z3var(sympy_expr, int)

            if duck:
                # Make sure to reuse this symbol for subsequent duck shaping
                self.val_to_var[val] = sympy_expr

            if isinstance(val, int):
                if positive:
                    # Add assertions for the newly created symbols
                    self._add_assertion(sympy_expr > 1)

                    # Apply default range, which assumes not zero-one
                    self.var_to_range[sympy_expr] = self._default_value_range(
                        do_not_specialize_zero_one
                    )
                    self.var_to_range_sloc[sympy_expr] = ValueRangesSLoc(
                        self._get_sloc(
                            "user code shown is first use of this value--the guard itself is not "
                            "due user code but due to 0/1 specialization in the framework; to "
                            "avoid specialization try torch._dynamo.mark_unbacked(tensor, dim)"
                            if self.specialize_zero_one
                            else None
                        ),
                        sloc,
                    )
                else:
                    self.var_to_range[sympy_expr] = (
                        self._default_unspecified_value_range()
                    )
                    self.var_to_range_sloc[sympy_expr] = ValueRangesSLoc(sloc, sloc)

                # Small performance optimization: if we have a min-max constraint,
                # we can proactively narrow to that range
                if isinstance(constraint_dim, StrictMinMaxConstraint):
                    assert not duck
                    self._update_var_to_range(
                        sympy_expr, constraint_dim.vr, is_constraint=True
                    )

                vr = self.var_to_range[sympy_expr]
                assert vr.is_int

                if val not in vr:
                    raise ConstraintViolationError(
                        f"{val} not in range [{vr.lower}, {vr.upper}]"
                    )

                range_str = f"[{vr.lower}, {vr.upper}]"
            elif isinstance(val, float):
                self.var_to_range[sympy_expr] = vr = ValueRanges(-sympy.oo, sympy.oo)
                self.var_to_range_sloc[sympy_expr] = ValueRangesSLoc(sloc, sloc)
                range_str = f"[{vr.lower}, {vr.upper}]"
                assert vr.is_float
            else:
                # Skip var_range logic for SingletonInt
                # Only used for jagged layout nested tensors
                range_str = ""

            r = sympy_expr

            is_debug = config.extended_debug_create_symbol is not None and str(
                sympy_expr
            ) in config.extended_debug_create_symbol.split(",")
            maybe_more_info = ""
            if not is_debug and os.getenv("TORCHDYNAMO_EXTENDED_ADVICE", "1") not in (
                "0",
                "",
            ):
                maybe_more_info = (
                    ", for more info run with "
                    f'TORCHDYNAMO_EXTENDED_DEBUG_CREATE_SYMBOL="{sympy_expr}" '
                    "or to suppress this message run with "
                    'TORCHDYNAMO_EXTENDED_ADVICE="0"'
                )
            sloc, maybe_extra_debug = self._get_stack_summary(is_debug)
            self.log.info(
                "create_symbol %s = %s for %s %s %s%s%s",
                sympy_expr,
                val,
                source.name(),
                range_str,
                sloc,
                maybe_more_info,
                maybe_extra_debug,
                stack_info=is_debug,
            )
            trace_structured(
                "create_symbol",
                metadata_fn=lambda: {
                    "symbol": str(sympy_expr),
                    "val": repr(val),
                    "vr": range_str,
                    "source": source.name(),
                    "user_stack": structured.from_traceback(
                        TracingContext.extract_stack()
                    ),
                    "stack": structured.from_traceback(
                        CapturedTraceback.extract(skip=1).summary()
                    ),
                },
            )

            self.counter["create_symbol"] += 1
        else:
            # This implements duck-shaping: input sizes that match are assigned
            # the same symint
            r = self.val_to_var[val]
            self.source_to_var[source_name] = r
            self.log.debug("create_symbol %s duck sized %s", r, source.name())

        if isinstance(r, sympy.Symbol):
            r_sources = self.var_to_sources[r]
            r_sources.append(source)
            if not source.is_ephemeral() and r_sources[0].is_ephemeral():
                # prefer non-ephemeral source first since it may be guarded on later
                r_sources[0], r_sources[-1] = r_sources[-1], r_sources[0]

            # This ensures we get zeros in symbol_guard_counts, which makes
            # some queries simpler (since we will accumulate mass on 0 this
            # way)
            self.symbol_guard_counter[r] = 0

        if isinstance(symbolic_context, StatefulSymbolicContext) and source_name:
            symbolic_context.shape_env_to_source_to_symbol_cache[id(self)][
                source_name
            ] = r
        return r

    def add_var_to_val(self, expr: sympy.Symbol, val: int) -> None:
        """Adds a new symbol to the symbolic environment."""
        log.debug("add_var_to_val %s %s", expr, val, stack_info=True)
        assert expr not in self.var_to_val, f"{expr} already exists"
        self.var_to_val[expr] = sympy.Integer(val)

    def _debug_name(self, source: Source) -> str:
        src_name = source.name()
        return self.source_name_to_debug_name.get(src_name, src_name)

    def _render_range_for_constraint_violation(
        self, source: Source, c: Union[StrictMinMaxConstraint, RelaxedUnspecConstraint]
    ) -> str:
        if isinstance(c, StrictMinMaxConstraint):
            lower, upper = c.vr.lower, c.vr.upper
            default = self._default_value_range()
            if lower <= default.lower:
                lower = None
            if upper >= default.upper:
                upper = None
            c_render = (
                f"{self._debug_name(source)} = {source.name()} in the specified range"
            )
            if lower is not None and upper is not None:
                c_render += f" {lower} <= {self._debug_name(source)} <= {upper}"
            elif lower is None and upper is not None:
                c_render += f" {self._debug_name(source)} <= {upper}"
            elif lower is not None and upper is None:
                c_render += f" {lower} <= {self._debug_name(source)}"
            return c_render
        return c.render(source)

    def produce_guards(self, *args: Any, **kwargs: Any) -> list[str]:
        """
        Like produce_guards_verbose, but only returns the non-verbose python guard expressions
        (no verbose guards produced.)
        """
        return self.produce_guards_verbose(*args, **kwargs, langs=("python",))[0].exprs

    def produce_guards_verbose(
        self,
        placeholders: Sequence[FakeTensor],
        sources: Sequence[Source],
        source_ref: Callable[[Source], str] = lambda n: n.name(),
        *,
        guards: Optional[list[ShapeGuard]] = None,
        input_contexts: Optional[DimList[SymbolicContext]] = None,
        # Encodes user-specified input shape equations of the form s = s' and s = fn(s').
        # (See docs on EqualityConstraint for details of the encoding.)
        equalities_inputs: Optional[EqualityConstraint] = None,
        _simplified: bool = False,
        # Indicates if we should produce guards for known static values.
        ignore_static: bool = True,
        langs: tuple[str, ...] = ("python", "verbose_python"),
    ) -> list[_ShapeGuardsHelper]:
        """
        Generates a list of guards strings which, when evaluated in a context that
        defines tensors for all the sources, returns True or False depending
        on if the guards in the list evaluated to True or not.  Primarily used by Dynamo,
        but this is also helpful for manual testing of guards (see
        evaluate_guards_for_args)

        For convenience in testing, a source is allowed to be a str,
        in which case we will assume it is a LocalSource

        simplified lets you omit duck sizing, equality and 0/1 guards.
        This is useful for testing when you don't care about the boilerplate
        guards, and it may be helpful for user output too (be careful though;
        some equality guards are nontrivial!  It would be nice to get simplified
        output to print them too).  It's private because it's not
        intended for normal use

        Returns guards in python and python with verbose comments (verbose) by
        default.
        """
        self.log.info("produce_guards")

        # Check if we get to the same ShapeEnv state by replaying the recorded events.
        # This will create a new ShapeEnv instance, and call all recorded function
        # calls on this new instance. Finally, it will check whether this new instance
        # has equal state.
        #
        # It's important that we do it in the begining of this function, since it modifies
        # self.dim_constraints through its execution. Changes that happen in this method
        # aren't interesting, since this is the function call we wish to reproduce at the
        # end. If we wish to simply reproduce ShapeEnv instances even after this call,
        # this method should also be recorded.
        if self.check_recorded_events:
            shape_env = replay_shape_env_events(self.events)
            self.check_equal(shape_env)

        assert len(placeholders) == len(sources), (
            f"len({placeholders}) != len({sources})"
        )
        Tensorlike = (torch.Tensor, FakeTensorMeta)

        def _create_no_constraints_context(t: Tensor) -> StatelessSymbolicContext:
            return StatelessSymbolicContext(
                # Ignored; only the constraints part is relevant below.
                dynamic_sizes=[DimDynamic.DYNAMIC] * t.dim(),
                dynamic_strides=[DimDynamic.INFER_STRIDE] * t.dim(),
                constraint_sizes=[None] * t.dim(),
                constraint_strides=[None] * t.dim(),
            )

        # Expand optional inputs, or verify invariants are upheld
        if input_contexts is None:
            input_contexts = [
                _create_no_constraints_context(t) if isinstance(t, Tensorlike) else None
                for t in placeholders
            ]
        else:
            assert len(input_contexts) == len(placeholders)
            for i, (t, context) in enumerate(zip(placeholders, input_contexts)):
                if isinstance(t, Tensorlike):
                    if context is None:
                        input_contexts[i] = _create_no_constraints_context(t)
                else:
                    assert isinstance(t, (SymInt, int, SymFloat, float))
                    assert not isinstance(context, list)

        # It took a lot of sweat to figure out the algorithm here.  Let's
        # explain how it works.
        #
        # The ShapeEnv lifecycle looks something like this:
        #
        # - For each input, you either generate a fresh Sympy symbol (s0) to
        #   represent its value (a binding site), or you reuse some
        #   preexisting symbol or expression, skipping the symbol allocation
        #   (e.g., duck sizing to a preexisting symbol, or expressing a
        #   stride as a multiplication of a separate stride and size.)
        #   Naively, you might expect to bind a fresh Sympy symbol for
        #   every input, but this is fairly wasteful as most of these
        #   symbols immediately simplify away, and if you don't eagerly
        #   specialize, e.g., 0/1 symbols, you end up with very complicated
        #   expressions that are not optimizable in practice.
        #
        # - You perform some compute on these symbols, occasionally
        #   introducing guards on boolean expressions on these symbols.
        #   In particular, whenever we guard on equality (_maybe_guard_rel),
        #   we can simplify shapes; e.g., when s0 == s1 * 2, we can now
        #   replace all occurrences of s0 with s1 * 2.  Sometimes, a
        #   boolean expression evaluation doesn't introduce a guard, as
        #   the guard is already entailed by the simplifications we have
        #   applied.
        #
        # - In the end, you have a bunch of replacements (saying how to
        #   simplify shapes) and a bunch of guards (all the equality guards
        #   are trivial, because they're covered by the replacements).
        #
        # From the ShapeEnv, we must generate a Python expression that, when
        # evaluated on a set of inputs, tells us whether or not these boolean
        # expressions would have evaluated in the same way.  However,
        # we cannot easily compute this, as we elide recording boolean
        # expressions when we think they are vacuously true.  Thus, we seek
        # an approximation: we must generate an expression, if true, would have
        # produced an "equivalent" ShapeEnv, which would answer guard
        # expressions in the same way.
        #
        # Our notion of equivalence is a bit subtle.  For example, consider
        # the ShapeEnv created from an input of size (5, 4) versus (4, 4)
        # (no other guards.)  Duck sizing would generate (s0, s1) in the first
        # case but (s0, s0) in the second.  We do NOT assume that size
        # variables are disjoint; so in fact a graph that assumes the input
        # could be (s0, s1) subsumes (s0, s0) (setting s0 == s1), but not
        # vice versa.  However, consider an analogous case (1,) versus (2,).
        # Duck sizing generates (1,) and (s0,); the (s0,) graph does NOT
        # subsume the (1,) graph because we assume that any size variables
        # is NOT 0/1 (and make simplifications according to this; e.g., if
        # we queried s0 == 0, we would immediately return False without
        # returning a guard.)
        #
        # So, it is perhaps easier to flip things on their head: the guard
        # expressions we generate here say what simplifications are valid,
        # and what are not. Below, we explain each of the guard expressions
        # we generate

        # TODO: Make this more efficient by binding all the size/stride/offsets
        # to locals before performing tests on them.

        from torch._dynamo.source import TensorProperty, TensorPropertySource

        # Actual codegen must be delayed as we don't necessarily know what
        # the symbol mapping is
        input_guards = []

        symbol_to_source: dict[sympy.Symbol, list[Source]] = collections.defaultdict(
            list
        )
        symbol_to_constraints: defaultdict[sympy.Symbol, set[Constraint]] = (
            collections.defaultdict(set)
        )
        constraint_violations: list[tuple[bool, str, Callable[[], str]]] = []

        printers: list[_ShapeGuardPrinter] = []
        py_printer = ShapeGuardPythonPrinter(
            symbol_to_source, source_ref, self.var_to_sources
        )
        for lang in langs:
            if lang in ["python", "verbose_python"]:
                printers.append(py_printer)
            elif lang == "cpp":
                printers.append(
                    _ShapeGuardCppPrinter(
                        symbol_to_source, source_ref, self.var_to_sources
                    )
                )
            else:
                raise NotImplementedError(f"Unknown lang: {lang}")

        def record_constraint_violation(
            warn_only: bool,
            debug_name: str,
            msg: str,
            hint: Optional[Callable[[], str]] = None,
        ) -> None:
            constraint_violations.append(
                (warn_only, debug_name, lambda: f"{msg}{hint()}" if hint else msg)
            )

        def is_dim(src: object) -> TypeGuard[TensorPropertySource]:
            return (
                isinstance(src, TensorPropertySource)
                and src.prop is TensorProperty.SIZE
            )

        if equalities_inputs:
            source_index = {}
            for i, src in enumerate(sources):
                source_index[src.name()] = i

            def get_expression(tensor_dim_src: Source) -> sympy.Expr:
                fake = placeholders[source_index[tensor_dim_src.base.name()]]  # type: ignore[attr-defined]
                assert tensor_dim_src.idx is not None  # type: ignore[attr-defined]
                symint = fake.shape[tensor_dim_src.idx]  # type: ignore[attr-defined]
                if isinstance(symint, torch.SymInt):
                    return symint.node.expr
                else:
                    assert type(symint) is int, f"Expected int, got {type(symint)}"
                    return sympy.Integer(symint)

            for src1, src2 in equalities_inputs.source_pairs:
                expr1, expr2 = get_expression(src1), get_expression(src2)  # type: ignore[]
                # Check whether given input shape values satisfy a specified equation s = s'.
                # - Raise when the equation was violated by the given input shape values.
                # - Otherwise issue a guard to constrain them.
                concrete_val = self.evaluate_expr(sympy.Eq(expr1, expr2))
                if not concrete_val:
                    raise ConstraintViolationError(
                        f"{src1.name()} = {expr1 if isinstance(expr1, int) else expr1.xreplace(self.var_to_val)}"
                        " is not equal to "
                        f"{src2.name()} = {expr2 if isinstance(expr2, int) else expr2.xreplace(self.var_to_val)}"
                    )

            for srcEq, root, fn in equalities_inputs.derived_equalities:
                expr1 = get_expression(srcEq)
                # recall that root is either a phantom symbol or an input source
                expr2, debug_name = (
                    (root, self.var_to_sources[root][0].name())
                    if isinstance(root, sympy.Symbol)
                    else (get_expression(root), self._debug_name(root))
                )
                expr2_ = fn(expr2)
                # Check whether given input shape values satisfy a specified equation s = fn(s').
                # - Raise when the equation was violated by the given input shape values.
                # - Otherwise issue a guard to constrain them.
                concrete_val = self.evaluate_expr(sympy.Eq(expr1, expr2_))
                if not concrete_val:
                    raise ConstraintViolationError(
                        f"Expected input {srcEq.name()} to be equal to "
                        f"{fn(sympy.Symbol(debug_name))}, "
                        f"where {debug_name} = {expr2.xreplace(self.var_to_val)}, "
                        f"but got {expr1.xreplace(self.var_to_val)}"
                    )

            for phantom_symbol in equalities_inputs.phantom_symbols:
                # we created additional phantom symbols that are not input shape dimensions
                symbol_to_source[phantom_symbol].extend(
                    self.var_to_sources[phantom_symbol]
                )

        # How do we know what the value of s0 is?  Fresh variables can only be
        # bound by inputs, so there MUST be some other input which binds the
        # variable.  If there is no such input, this is an error in our
        # system.  We record where all symbols come from, to help you diagnose
        # why those symbols didn't occur.
        #
        # In fact, generally speaking it is only possible for the "outermost"
        # user of a ShapeEnv to evaluate the guards, because some inputs may
        # not be available to inner levels.  For example, Dynamo can guard on
        # tensors that never actually become graph arguments (they are
        # pruned).  In this case, only Dynamo knows about these arguments.
        def track_symint(
            source: Source, val: IntLikeType, constraint: DimConstraint = None
        ) -> None:
            log.debug("track_symint %s %s %s", LazyString(source.name), val, constraint)
            assert not isinstance(val, SymInt) or is_symbolic(val)

            if isinstance(val, SymInt) and val.node.maybe_as_int() is not None:
                val = val.node.maybe_as_int()

            if isinstance(val, SymInt):
                s = val.node.expr
                if isinstance(s, sympy.Symbol):
                    symbol_to_source[s].append(source)
                    if constraint is not None and not isinstance(
                        constraint, RelaxedUnspecConstraint
                    ):
                        symbol_to_constraints[s].add(constraint)
                else:
                    constraint_violated = False
                    if isinstance(constraint, StrictMinMaxConstraint):
                        # try inferring the ranges of the expr s
                        sym_vrs = {
                            x: self.var_to_range.get(x, None) for x in s.free_symbols
                        }
                        if any(vr is None for vr in sym_vrs.values()):
                            # some of the free symbols in s don't have ranges
                            constraint_violated = True
                    elif isinstance(constraint, RelaxedUnspecConstraint):
                        if s.is_number:
                            i = int(s)
                            # Don't complain about 0/1 specialization, we
                            # expect to have to compile in this case anyway
                            if i not in (0, 1):
                                constraint_violated = True
                    if constraint_violated:
                        assert constraint is not None

                        def hint(s: sympy.Expr) -> str:
                            sexpr = py_printer.doprint(s)
                            return f"{sexpr}."

                        var_with_range = self._render_range_for_constraint_violation(
                            source, constraint
                        )
                        msg = (
                            f"Not all values of {var_with_range} are valid because "
                            f"{self._debug_name(source)} was inferred to be equal to "
                        )
                        record_constraint_violation(
                            constraint.warn_only,
                            self._debug_name(source),
                            msg,
                            hint=functools.partial(hint, s),
                        )

                input_guards.append((source, s))
            else:
                s = sympy.Integer(val)
                input_guards.append((source, s))
                constraint_violated = False
                if isinstance(constraint, StrictMinMaxConstraint):
                    if not (
                        s == constraint.vr.lower == constraint.vr.upper
                    ):  # allow static constraints
                        constraint_violated = True
                elif isinstance(constraint, RelaxedUnspecConstraint):
                    # Don't complain about 0/1 specialization, we
                    # expect to have to compile in this case anyway
                    if val not in (0, 1):
                        constraint_violated = True
                if constraint_violated:
                    assert constraint is not None
                    var_with_range = self._render_range_for_constraint_violation(
                        source, constraint
                    )
                    user_stack = self.user_specialization_stacks.get(source, None)
                    framework_stack = self.framework_specialization_stacks.get(
                        source, None
                    )
                    msg = (
                        f"You marked {self._debug_name(source)} as dynamic but your code "
                        f"specialized it to be a constant ({val}). Either remove the mark_dynamic "
                        f"or use a less strict API such as maybe_mark_dynamic or Dim.AUTO."
                        + (
                            "\n\nFramework stack:\n" + "".join(framework_stack.format())
                            if framework_stack
                            else ""
                        )
                        + (
                            "\n\nUser stack:\n" + "".join(user_stack.format())
                            if user_stack
                            else ""
                        )
                    )
                    record_constraint_violation(
                        constraint.warn_only, self._debug_name(source), msg
                    )

        def track_symfloat(source: Source, val: FloatLikeType) -> None:
            log.debug("track_symfloat %s %s", LazyString(source.name), val)
            assert not isinstance(val, SymFloat) or is_symbolic(val)

            if isinstance(val, SymFloat) and val.node.maybe_as_float() is not None:
                val = val.node.maybe_as_float()

            if isinstance(val, SymFloat):
                s = val.node.expr
                if isinstance(s, sympy.Symbol):
                    symbol_to_source[s].append(source)
                input_guards.append((source, s))
            else:
                s = sympy.Float(val)
                input_guards.append((source, s))

        for t, source, context in zip(placeholders, sources, input_contexts):
            if isinstance(source, str):
                from torch._dynamo.source import LocalSource

                source = LocalSource(source)
            assert isinstance(source, Source)
            if t is None:
                continue
            if isinstance(t, (SymInt, int)):
                constraint = (
                    None if context is None else getattr(context, "constraint", None)
                )
                track_symint(source, t, constraint)
                continue
            elif isinstance(t, (SymFloat, float)):
                track_symfloat(source, t)
                continue
            assert isinstance(t, Tensorlike)
            if is_traceable_wrapper_subclass(t):
                from torch._dynamo.source import AttrSource

                assert isinstance(context, SubclassSymbolicContext)

                # For subclasses, we need to track symints on BOTH the outer
                # and inner tensors.
                # TODO: type this better
                sources_tensors_constraints: list[tuple[Source, Any, Any, Any]] = [
                    (source, t, context.constraint_sizes, context.constraint_strides)
                ]
                attrs, _ = t.__tensor_flatten__()
                for attr in attrs:
                    inner_t = getattr(t, attr)
                    inner_context = context.inner_contexts[attr]
                    sources_tensors_constraints.append(
                        (
                            AttrSource(source, attr),
                            inner_t,
                            inner_context.constraint_sizes,  # type: ignore[attr-defined]
                            inner_context.constraint_strides,  # type: ignore[attr-defined]
                        )
                    )
            else:
                sources_tensors_constraints = [
                    (source, t, context.constraint_sizes, context.constraint_strides)  # type: ignore[attr-defined]
                ]

            for (
                src,
                curr_t,
                constraint_size,
                constraint_stride,
            ) in sources_tensors_constraints:
                if is_sparse_any(curr_t):
                    for i, ss in enumerate(curr_t.size()):
                        property_source = TensorPropertySource(
                            src, TensorProperty.SIZE, i
                        )
                        track_symint(property_source, ss, constraint_size[i])
                else:
                    for i, ss in enumerate(curr_t.size()):
                        property_source = TensorPropertySource(
                            src, TensorProperty.SIZE, i
                        )
                        track_symint(property_source, ss, constraint_size[i])
                    for i, ss in enumerate(curr_t.stride()):
                        property_source = TensorPropertySource(
                            src, TensorProperty.STRIDE, i
                        )
                        track_symint(property_source, ss, constraint_stride[i])
                    track_symint(
                        TensorPropertySource(src, TensorProperty.STORAGE_OFFSET),
                        curr_t.storage_offset(),
                    )

        # 1. Every input must equal the final simplified symbolic expression
        #    stored on the placeholder.  Given a placeholder (s0*2, s1),
        #    if we have an input (2, 3), we must show s0*2 == 2 and s1 == 3.
        #    This does a lot of work: it covers duck sizing and equality guards.
        all_exprs: list[list[str]] = [[] for _ in langs]
        self.dim_constraints = DimConstraints(
            symbol_to_source,
            self.var_to_val,
            set(symbol_to_constraints.keys()),
            self.source_name_to_debug_name,
        )

        if not _simplified:
            for source, expr in input_guards:
                srcname = source.name()
                if self._translation_validation_enabled:
                    # Ignore sources that were not turned into SymInts.
                    if srcname in self.source_to_symbol:
                        self._add_target_expr(
                            sympy.Eq(self.source_to_symbol[srcname], expr)
                        )

                # Small optimization
                if (
                    isinstance(expr, sympy.Symbol)
                    and symbol_to_source.get(expr)
                    and source == symbol_to_source[expr][0]
                ):
                    continue

                # This logic excludes static values found on tensors from guarding, because
                # dynamo's check_tensor_fn does that (see guards.cpp).
                # However, for non tensor sources, we still need to guard here.
                if ignore_static and isinstance(source, TensorPropertySource):
                    if expr.is_number:
                        self.log.debug(
                            "Skipping guard %s", f"{source_ref(source)} == {expr}"
                        )
                        continue

                if is_dim(source):
                    self.dim_constraints.add_equality(source, expr)

                for exprs, printer, lang in zip(all_exprs, printers, langs):
                    res = f"{printer.print_source(source)} == {printer.doprint(expr)}"

                    if lang == "verbose_python":
                        if (s0 := self.source_to_var.get(srcname)) is not None:
                            if source != self.var_to_sources[s0][0]:
                                res = (
                                    f"{res}  # duck sizing added this equality because these "
                                    f"variables had the same size {self.var_to_val[s0]} "
                                    "(to avoid this specialization, set torch.fx.experimental._config.use_duck_shape = False)"
                                )
                            elif (sloc := self.replacements_slocs.get(s0)) is not None:
                                res = f"{res}  # {sloc}"
                            else:
                                res = f"{res}  # (unknown var {s0}, please file a bug)"
                        else:
                            res = f"{res}  # (unknown source {srcname}, please file a bug)"
                    exprs.append(res)

                if (
                    isinstance(source, TensorPropertySource)
                    and source.prop is TensorProperty.SIZE
                    and equalities_inputs
                    and len(expr.free_symbols) == 1
                ):
                    symbol = next(iter(expr.free_symbols))
                    if (
                        isinstance(expr, sympy.Symbol)
                        and expr in symbol_to_constraints
                        and not equalities_inputs.is_equal(
                            source, symbol_to_source[expr][0]
                        )
                    ):
                        msg = (
                            f"The values of {self._debug_name(source)} = {source.name()} and "
                            f"{self._debug_name(symbol_to_source[expr][0])} = {symbol_to_source[expr][0].name()} "
                            "must always be equal."
                        )
                        record_constraint_violation(
                            equalities_inputs.warn_only, self._debug_name(source), msg
                        )

                    if (
                        not isinstance(expr, sympy.Symbol)
                        and symbol in symbol_to_constraints
                        and not equalities_inputs.is_derived(
                            source,
                            symbol_to_source[symbol][0],
                            lambda x: expr.xreplace({symbol: x}),
                        )
                    ):
                        src = symbol_to_source[symbol][0]
                        msg = (
                            f"The values of {self._debug_name(source)} = {source.name()} must always be related to "
                            f"the values of {self._debug_name(src)} = {src.name()} by "
                            f"{self._debug_name(source)} = {expr.xreplace({symbol: sympy.sympify(self._debug_name(src))})}."
                        )
                        record_constraint_violation(
                            equalities_inputs.warn_only, self._debug_name(source), msg
                        )

                # NB: Not necessary to report constraint violations here:
                # constraints are guaranteed to be on symbols (we've already
                # caught constants and non-atomic expressions), so we only
                # have relational constraints, but we don't support those
                # at the moment

        # 2. Every guard must evaluate to True (but remember many guards
        #    like s0 == s1*2 because trivial due to simplification)
        issued = set()

        def issue_guard(guard: ShapeGuard) -> None:
            expr = self.simplify(guard.expr)

            # Avoid re-issueing the same guard.
            if expr in issued:
                return

            issued.add(expr)

            try:
                is_trivial = False
                if any(
                    is_dim(source)
                    for s in expr.free_symbols
                    for source in symbol_to_source[s]
                ):
                    assert self.dim_constraints is not None
                    is_trivial = self.dim_constraints.add(expr)

                for exprs, printer, lang in zip(all_exprs, printers, langs):
                    guard_expr = printer.doprint(expr)
                    if lang == "verbose_python":
                        guard_expr = f"{guard_expr}  # {guard.sloc}"
                    exprs.append(guard_expr)

                self._add_target_expr(expr)
                # A non-relational constraint on a single sizevar can violate
                # a constraint
                if not is_trivial and len(expr.free_symbols) == 1:
                    symbol = next(iter(expr.free_symbols))
                    source = symbol_to_source[symbol][0]
                    constraints = symbol_to_constraints[symbol]
                    for c in constraints:
                        if isinstance(c, StrictMinMaxConstraint):
                            var_with_range = (
                                self._render_range_for_constraint_violation(source, c)
                            )
                            msg = (
                                f"Not all values of {var_with_range} "
                                f"satisfy the generated guard {py_printer.doprint(expr)}."
                            )
                            record_constraint_violation(
                                c.warn_only, self._debug_name(source), msg
                            )
                        elif isinstance(c, RelaxedUnspecConstraint):
                            # This is fine, we allow guards here as long as it
                            # didn't constrain it to one value  (we don't
                            # actually know this; this depends on our
                            # ValueRanges reasoning capability)
                            pass
                        else:
                            raise AssertionError(f"unrecognized constraint {c}")
            except Exception:
                self.log.warning("Failing guard allocated at %s", guard.sloc)
                raise

        # First, issue all guards.
        # This removes all the checks that follow from bounds
        # We could simply emit those and also the bounds 2 <= size when necessary
        for guard in guards if guards is not None else self.guards:
            if (
                self._maybe_evaluate_static(
                    guard.expr, axioms=(), size_oblivious=guard.size_oblivious
                )
                is not None
            ):
                continue
            issue_guard(guard)

        # Because there are guards that export's constraint solver can suggest good fixes for, that we may have
        # deferred as runtime asserts, and that produce_guards() alone won't do anything with (e.g. divisiblity guards),
        # we want to send runtime asserts to export's constraint solver too. These will still stay in the graph as asserts,
        # but export's constraint solver can decide whether to do anything with them (i.e. raise an error and provide
        # suggested fixes, or decide it's out of scope and leave as a runtime assert in the graph).
        for ra in self.deferred_runtime_asserts.get(None, []):
            if self._maybe_evaluate_static(ra.expr, axioms=()) is not None:
                continue
            expr = self.simplify(ra.expr)
            self.dim_constraints.add(expr)

        # 3. Every symbol must be within its value range (this handles 0/1
        # specialization too).
        for symbol, sources in symbol_to_source.items():
            r = self.var_to_range.get(symbol)
            if r is None:
                continue
            vr_sloc = self.var_to_range_sloc[symbol]

            assert sources
            bounds = []
            rf = source_ref(sources[0])
            verbose_expr = ""
            if r.lower not in (-sympy.oo, -int_oo):
                if any(is_dim(source) for source in sources):
                    self.dim_constraints.add(sympy.Ge(symbol, r.lower))
                # Only print lower bound in simplified mode if it is not the
                # default
                if not _simplified or r.lower != self._default_value_range().lower:
                    bounds.append(sympy.Le(r.lower, symbol, evaluate=False))
                verbose_expr = f"{r.lower} <= {rf}  # {vr_sloc.lower}"
            if r.upper not in (sympy.oo, int_oo):
                if any(is_dim(source) for source in sources):
                    self.dim_constraints.add(sympy.Le(symbol, r.upper))
                # nontrivial upper bound is always interesting
                bounds.append(sympy.Le(symbol, r.upper, evaluate=False))
                if verbose_expr:
                    verbose_expr = f"{r.lower} <= {rf} <= {r.upper}  # {vr_sloc.lower} and {vr_sloc.upper}"
                else:
                    verbose_expr = f"{rf} <= {r.upper}  # {vr_sloc.upper}"
            if bounds:
                bound = sympy.And(*bounds, evaluate=False)

                for exprs, printer, lang in zip(all_exprs, printers, langs):
                    if lang == "verbose_python":
                        exprs.append(verbose_expr)
                    else:
                        exprs.append(printer.doprint(bound))
                # NB: verbose_exprs are done above

                # Check constraints
                constraints = symbol_to_constraints[symbol]
                for c in constraints:
                    if isinstance(c, StrictMinMaxConstraint):
                        # TODO: With int_oo, I think this condition is a noop
                        # now
                        if not (c.vr & self._default_value_range()).issubset(r):
                            source = sources[0]

                            expr = sympy.And(
                                sympy.Le(r.lower, symbol), sympy.Le(symbol, r.upper)
                            )
                            guard_expr = py_printer.doprint(expr)
                            var_with_range = (
                                self._render_range_for_constraint_violation(source, c)
                            )
                            msg = f"Not all values of {var_with_range} satisfy the generated guard {guard_expr}"
                            record_constraint_violation(
                                c.warn_only,
                                self._debug_name(source),
                                msg,
                            )
            # We NaN specialize, which means similar to 0/1 specialization we
            # should assume that the float is NOT nan.  This is load bearing
            # if you have something like an equality guard, nan will play
            # merry hell with the reasoning.
            if symbol_is_type(symbol, SymT.FLOAT):
                res = f"not math.isnan({py_printer.print_source(sources[0])})"
                for exprs, printer, lang in zip(all_exprs, printers, langs):
                    if lang == "verbose_python":
                        exprs.append(
                            f"{res}  # implicit guard for float input due to NaN specialization in the framework"
                        )
                    elif lang == "python":
                        exprs.append(res)
                    elif lang == "cpp":
                        exprs.append(f"~std::isnan({printer.print_source(sources[0])})")
                    else:
                        raise NotImplementedError(f"Unimplemented for lang: {lang}")

        if constraint_violations:
            warn_msgs: list[str] = []
            error_msgs: list[str] = []
            debug_names = set()
            for warn_only, debug_name, msg_cb in constraint_violations:
                if warn_only:
                    str_msg = f"  {len(warn_msgs) + 1}. {msg_cb()}"
                    warn_msgs.append(str_msg)
                else:
                    str_msg = f"  - {msg_cb()}"
                    error_msgs.append(str_msg)
                    debug_names.add(debug_name)
            if len(error_msgs) > 0:
                debug_names_str = ", ".join(sorted(debug_names))
                err = "\n".join(error_msgs)
                raise ConstraintViolationError(
                    f"Constraints violated ({debug_names_str})! "
                    'For more information, run with TORCH_LOGS="+dynamic".\n'
                    f"{err}"
                )
            elif len(warn_msgs) > 0:
                log.debug("%s Warning only constraints violated", len(warn_msgs))

        signpost_event(
            "dynamic",
            "produce_guards",
            {
                **self.co_fields,
                **self.counter,
                "num_guards": len(all_exprs[0]),
                "free_symbols": sum(1 for v in symbol_to_source.values() if v),
                # The keys are meaningless from an aggregate perspective, so
                # don't include them.  Biggest first.
                "symbol_guard_counts": sorted(
                    self.symbol_guard_counter.values(), reverse=True
                ),
            },
        )

        if self._translation_validation_enabled:
            from torch.fx.experimental.validator import PopulateValidator

            # Add all deferred runtime assertions; these are not technically
            # handled by produce_guards but we need to put them in the target
            # set
            for ras in self.deferred_runtime_asserts.values():
                for ra in ras:
                    self._add_target_expr(ra.expr)

            # Add value range bound guards for all symbols with no trivial bounds.
            # Reason: '_maybe_evaluate_static' may eliminate guards based on the
            # refined value ranges.
            for sym, vr in self.var_to_range.items():
                if vr.lower not in (-sympy.oo, -int_oo):
                    self._add_target_expr(sympy.Le(vr.lower, sym))
                if vr.upper not in (sympy.oo, int_oo):
                    self._add_target_expr(sympy.Le(sym, vr.upper))

            # Before validating, populate the input of the validator with the
            # built FX graph.
            with fx_traceback.preserve_node_meta():
                PopulateValidator(self.graph, self.validator).run()

        # Only run translation validation when we are not passing custom guards
        if guards is None:
            self._check_translation_validate()

        helpers: list[_ShapeGuardsHelper] = []
        for exprs, printer, lang in zip(all_exprs, printers, langs):
            if lang == "cpp":
                assert isinstance(printer, _ShapeGuardCppPrinter)
                helpers.append(_CppShapeGuardsHelper(exprs, printer.source_to_symbol))
            else:
                helpers.append(_ShapeGuardsHelper(exprs))
        return helpers

    def produce_guards_expression(
        self,
        placeholders: Sequence[Union[SymInt, FakeTensor]],
        *,
        guards: Optional[list[ShapeGuard]] = None,
        ignore_static: bool = True,
    ) -> Optional[str]:
        """
        Expected to be used with evaluate_guards_expression(). Produces the guards
        for the given placeholders and returns a string expression to be evaluated
        by evaluate_guards_expression given concrete values for the placeholders.
        """
        from torch._dynamo.source import LocalSource

        arg_names = [f"t{i}" for i in range(len(placeholders))]
        produced_guards = self.produce_guards(
            placeholders,
            [LocalSource(a) for a in arg_names],
            guards=guards,
            ignore_static=ignore_static,
        )
        if produced_guards:
            return " and ".join(produced_guards)
        return None

    def evaluate_symexpr(self, code: str) -> Union[int, float, bool]:
        """
        To be used by compile_fx to evaluate symexprs
        """
        args = {str(e): val for e, val in self.var_to_val.items()}
        return eval(code, SYMPY_INTERP, args)

    def deserialize_symexpr(self, code: str) -> Union[SymInt, SymFloat, SymBool]:
        """
        To be used by compile_fx to deserialize symexprs
        """
        args = {
            str(e): SymInt(SymNode(e, self, int, int(val), fx_node=None))
            for e, val in self.var_to_val.items()
        }
        return eval(code, SYMPY_INTERP, args)

    def evaluate_guards_expression(self, code: str, args: Sequence[object]) -> bool:
        """
        Expected to be used with produce_guards_expression(). Evaluates an expression
        generated by produce_guards_expression for the given concrete args.
        """
        arg_names = [f"t{i}" for i in range(len(args))]
        return eval(code, SYMPY_INTERP, {"L": dict(zip(arg_names, args))})

    def evaluate_guards_for_args(
        self,
        placeholders: Sequence[FakeTensor],
        args: Sequence[Tensor],
        *,
        ignore_static: bool = True,
    ) -> bool:
        """Generate guards for a graph's placeholder values and evaluate the guards with args"""
        code = self.produce_guards_expression(placeholders, ignore_static=ignore_static)
        if code:
            return self.evaluate_guards_expression(code, args)
        return True

    def get_pruned_guards(self, symints: Sequence[torch.SymInt]) -> list[ShapeGuard]:
        """
        Get a list of guards, but pruned so it only provides guards that
        reference symints from the passed in input
        """
        symints = {
            s.node.expr for s in symints if isinstance(s.node.expr, sympy.Symbol)
        }
        guards = [
            g for g in self.guards if all(s in symints for s in g.expr.free_symbols)
        ]
        return guards

    def bind_symbols(
        self, placeholders: Sequence[FakeTensor], args: Sequence[Tensor]
    ) -> dict[sympy.Symbol, int]:
        """
        Given a paired list of placeholders (fake tensors with
        symbolic sizes) and concrete arguments (regular tensors
        with real sizes), returns a dictionary mapping each
        symbol to its real value.  So for example, if you
        have a placeholder with size (s0, s1), binding
        (2, 4) to it will give you {s0: 2, s1: 4}.  This is
        not guaranteed to bind ALL symbols in the ShapeEnv;
        we can't bind a symbol if it doesn't occur in any placeholder,
        and symbols that already have replacements won't get bindings.

        This is a little duplicative with evaluate_guards but
        it's different enough that it seemed cleanest to make
        another copy.  This assumes the guards are already checked,
        though if it's cheap we'll check for shenanigans
        """
        bindings: dict[sympy.Symbol, int] = {}

        def bind_symint(arg: object, val: object) -> None:
            if isinstance(val, SymInt):
                assert isinstance(arg, int)
                s = val.node.expr

                if isinstance(s, sympy.Symbol):
                    if s in bindings:
                        assert bindings[s] == arg, f"{bindings[s]} != {arg}"
                    else:
                        bindings[s] = arg
                elif isinstance(-s, sympy.Symbol):
                    if -s in bindings:
                        assert bindings[-s] == -arg, f"{bindings[-s]} != {-arg}"
                    else:
                        bindings[-s] = -arg

        for t, arg in zip(placeholders, args):
            if t is None:
                continue
            if isinstance(t, SymInt):
                bind_symint(arg, t)
                continue
            assert isinstance(t, torch.Tensor)
            for i, s in enumerate(t.size()):
                bind_symint(arg.size(i), s)
            for i, s in enumerate(t.stride()):
                bind_symint(arg.stride(i), s)
            bind_symint(arg.storage_offset(), t.storage_offset())

        return bindings

    def get_nontrivial_guards(self) -> list[SympyBoolean]:
        """Returns a list of guard expressions that aren't statically known (i.e. not trivial)"""
        return [
            self.simplify(guard.expr)
            for guard in self.guards
            if self._maybe_evaluate_static(
                guard.expr, axioms=(), size_oblivious=guard.size_oblivious
            )
            is None
        ]

    def format_guards(self, verbose: bool = False) -> str:
        """Format this shape env's guard expressions with optional traceback info if verbose"""

        return "\n".join(
            f" - {guard.expr}{' ' + str(guard.sloc) if verbose else ''}"
            for guard in self.guards
        )

    def bound_sympy(
        self, expr: sympy.Expr, size_oblivious: bool = False
    ) -> ValueRanges:
        """Given a sympy expression, computes a ValueRanges bound for what values it can be"""
        # TODO: maybe it's guaranteed x in is var_to_range?
        var_to_range = {x: self.var_to_range.get(x, None) for x in expr.free_symbols}
        if size_oblivious:
            # Clamp values of size-like variables
            # NB: discarding the old upper bound in intentional, per
            # https://github.com/pytorch/pytorch/pull/123675
            for x in self.size_like & var_to_range.keys():
                if var_to_range[x] is not None:
                    # NB: do NOT set upper to 2 ** 48, we're using this solely
                    # to determine if we can do size-like replacement, the
                    # upper bound is irrelevant here
                    var_to_range[x] = ValueRanges(2, int_oo)
        return bound_sympy(expr, var_to_range)  # type: ignore[arg-type]

    @_lru_cache
    def get_axioms(
        self,
        symbols: Optional[tuple[sympy.Symbol]] = None,
        compute_hint: bool = False,
    ) -> tuple[SympyBoolean, ...]:
        """
        Given the symbols in an expression, it returns all the runtime asserts that have those symbols
        concatenated with all the guards.
        If symbols is None, it returns all the runtime asserts (and all the guards)
        """
        if symbols is None:
            runtime_asserts = (
                r.expr for rs in self.deferred_runtime_asserts.values() for r in rs
            )
        else:
            runtime_asserts = (
                r.expr
                for s in symbols
                if s not in self.var_to_val
                for r in self.deferred_runtime_asserts.get(s, ())
            )
        guards: Iterator[SympyBoolean] = (g.expr for g in self.guards)
        axioms: Iterator[SympyBoolean] = itertools.chain(guards, runtime_asserts)
        if compute_hint:
            axioms = (
                canonicalize_bool_expr(a.xreplace(self.var_to_val)) for a in axioms
            )
        return tuple(dict.fromkeys(axioms).keys())

    @lru_cache(None)
    def get_implications(
        self, e: SympyBoolean
    ) -> tuple[tuple[SympyBoolean, sympy.logic.boolalg.BooleanAtom], ...]:
        """Given a expression, it returns a list of predicates that follow from it"""
        equiv: dict[SympyBoolean, sympy.logic.boolalg.BooleanAtom] = {}

        def add_expr(expr: SympyBoolean) -> None:
            expr = canonicalize_bool_expr(expr)
            if isinstance(expr, (sympy.Eq, sympy.Ne)):
                # No need to canonicalize
                # TODO We could further canonicalize Eq ordering the lhs and rhs somehow
                # With this, we could remove the need for the commutativity part
                opposite = sympy.Eq if isinstance(expr, sympy.Ne) else sympy.Ne
                # Commutativity of == and !=
                equiv[type(expr)(expr.lhs, expr.rhs, evaluate=False)] = sympy.true
                equiv[type(expr)(expr.rhs, expr.lhs, evaluate=False)] = sympy.true
                equiv[opposite(expr.lhs, expr.rhs, evaluate=False)] = sympy.false
                equiv[opposite(expr.rhs, expr.lhs, evaluate=False)] = sympy.false
            else:
                # Expr and negation
                equiv[expr] = sympy.true
                # we do not pass evaluate=False like others on purpose here!
                # we want not(a<b) to be a>=b and not ~(a<b).
                equiv[canonicalize_bool_expr(sympy.Not(expr))] = sympy.false

        add_expr(e)
        # Other relational expressions this expression implies
        if isinstance(e, sympy.Eq):
            add_expr(sympy.Le(e.lhs, e.rhs, evaluate=False))
            add_expr(sympy.Ge(e.lhs, e.rhs, evaluate=False))
        elif isinstance(e, sympy.Lt):
            add_expr(sympy.Le(e.lhs, e.rhs, evaluate=False))
            add_expr(sympy.Ne(e.lhs, e.rhs, evaluate=False))
            if e.lhs.is_integer and e.rhs.is_integer:  # type: ignore[attr-defined]
                add_expr(sympy.Le(e.lhs, e.rhs - 1, evaluate=False))
        elif isinstance(e, sympy.Le):
            add_expr(sympy.Lt(e.lhs, e.rhs + 1, evaluate=False))

        return tuple(equiv.items())

    @_lru_cache
    def _maybe_evaluate_static(
        self,
        expr: sympy.Basic,
        *,
        unbacked_only: bool = False,
        compute_hint: bool = False,
        size_oblivious: bool = False,
        axioms: Optional[tuple[SympyBoolean]] = None,
        var_to_range: Optional[tuple[tuple[sympy.Symbol, ValueRanges]]] = None,
    ) -> Optional[sympy.Basic]:
        """
        Tries to evaluate expr without introducing guards

        If unbacked_only == True, then we only do substitutions on
        unbacked SymInts (leaving regular hinted integers alone).  This could
        result in an expression that still contains backed SymInts, which you
        could then potentially guard on.

        Use compute_hint == True if you are trying to compute a non-binding
        hint for the particular hint values of backed and unbacked SymInts,
        e.g., if s0 happens to be 3 this run, compute_hint will subsitute s0 with 3.
        """

        # axioms with compute hint NYE
        assert not compute_hint or not axioms
        expr = self.simplify(expr, size_oblivious)

        if compute_hint:
            expr = expr.xreplace(self.var_to_val).xreplace(self.unbacked_var_to_val)

        expr = canonicalize_bool_expr(expr)

        def resimplify_floor_div(axioms: dict[sympy.Expr, sympy.Expr]) -> None:
            if not self._resimplify_floor_div_axioms:
                return
            self._resimplify_floor_div_axioms = False
            new_items = {}
            for k, v in axioms.items():
                # A FloorDiv in implications could have became CleanDiv at this point, due to new facts
                # to the shapeEnv. This handles such issue but its not ideal. This is the only expression
                # simplification that depends on the global state of shape env.
                # TODO try to get rid of CleanDiv since it breaks the invariant thats simplifications of sympy
                # expressions only depend on the expression itself.
                if k.has(FloorDiv):
                    new_items.update({self.simplify(k): v})
            axioms.update(new_items)

        # Pattern matching
        if axioms is None:
            resimplify_floor_div(self.axioms)
            subst = self.axioms
        else:
            subst = {}
            for e in axioms:
                if e.free_symbols.issubset(expr.free_symbols):
                    subst.update(dict(self.get_implications(self.simplify(e))))

            resimplify_floor_div(subst)

        expr = expr.xreplace(subst)
        # TODO: compute hint might have gotten broken here

        fs = expr.free_symbols

        if not fs and (expr.is_number or expr.is_Boolean):
            return expr

        if var_to_range is None:
            var_ranges = self.var_to_range
        else:
            var_ranges = dict(var_to_range)

        symbol_info = tuple(
            _SymbolInfo(
                s,
                var_ranges.get(s),
                self.var_to_val.get(s),
                s in self.size_like,
            )
            for s in sorted(fs, key=str)  # TODO: speed up sort?
        )

        r = _maybe_evaluate_static_worker(
            expr, symbol_info, unbacked_only, size_oblivious
        )
        return r

    @_lru_cache
    def replace(self, expr: _SympyT) -> _SympyT:
        """
        Apply symbol replacements to any symbols in the given expression.
        """
        replacements = {}
        for s in expr.free_symbols:
            r = self._find(s)

            # Micro-optimization: only do replacements if r and s are different
            # Otherwise, xreplace is not a no-op and will trigger expensive
            # assumption queries if expr has a relational node.
            if not r.is_Symbol or r != s:
                replacements[s] = r
        if replacements:
            return safe_expand(expr.xreplace(replacements))
        else:
            return expr

    @_lru_cache
    def _update_divisible(self) -> None:
        new_divisible = set()
        for k in self.divisible:
            res = self.replace(k)
            if not res.is_number:
                new_divisible.add(k)

        self.divisible = new_divisible
        self._update_version_counter()

    @_lru_cache
    def simplify(self, expr: _SympyT, size_oblivious: bool = False) -> _SympyT:
        """Use known constraints and replacements to simplify the given expr"""
        expr = safe_expand(expr)
        expr = self.replace(expr)

        if size_oblivious and (expr.has(Max) or expr.has(Min)):  # type: ignore[has-type]
            min_max_replacements = {}
            for atom in (*expr.atoms(Max), *expr.atoms(Min)):  # type: ignore[has-type]
                if len(atom.args) > 2:
                    continue
                a, b = atom.args
                if b == 1 or b == 0:
                    a, b = b, a
                if a == 1 or a == 0:
                    vr = self.bound_sympy(b, size_oblivious=True)
                    if vr.lower >= a:
                        min_max_replacements[atom] = b if atom.func is Max else a
                    elif vr.upper <= a:
                        min_max_replacements[atom] = a if atom.func is Max else b
            if min_max_replacements:
                expr = expr.xreplace(min_max_replacements)

        if expr.has(TruncToInt):
            trunc_replacements = {}
            for atom in expr.atoms(TruncToInt):
                if isinstance(atom.args[0], IntTrueDiv):
                    base, divisor = atom.args[0].args
                    if base % divisor == 0:
                        trunc_replacements[atom] = base // divisor
            if trunc_replacements:
                expr = expr.xreplace(trunc_replacements)

        # TODO it would seem that this pass is not necessary given the
        # below replacement of // with /, but for nested FloorDivs
        # the non-recursive replacement doesn't work, and
        # recursive makes it hard to look up divisibility,
        # because existing divisibility info has FloorDiv in it, not /
        # for now just do a separate pass to catch common nested case
        if expr.has(FloorDiv):
            self._update_divisible()
            div_replacements = {}
            for atom in expr.atoms(FloorDiv):
                base, divisor = atom.args
                if isinstance(divisor, FloorDiv):
                    base1, divisor1 = divisor.args
                    if (
                        self.replace(Mod(base, divisor)) in self.divisible
                        and base == base1
                        and self.replace(Mod(base1, divisor1)) in self.divisible
                    ):
                        div_replacements[atom] = divisor1
            if div_replacements:
                expr = expr.xreplace(div_replacements)
                expr = safe_expand(expr)
        if expr.has(FloorDiv):
            div_replacements = {}
            pows = expr.atoms(sympy.Pow)
            rationals = expr.atoms(sympy.Rational).difference(expr.atoms(sympy.Integer))
            for fd in expr.atoms(FloorDiv):
                base, divisor = fd.args
                if self.replace(Mod(base, divisor)) in self.divisible:
                    div_replacements[fd] = CleanDiv(base, divisor)
            if div_replacements:
                new_expr = expr.xreplace(div_replacements)
                new_expr = safe_expand(new_expr)
                new_pows = new_expr.atoms(sympy.Pow)
                new_rationals = new_expr.atoms(sympy.Rational).difference(
                    new_expr.atoms(sympy.Integer)
                )
                # divisions simplified away
                if new_pows.issubset(pows) and new_rationals.issubset(rationals):
                    expr = new_expr
        return expr

    # TODO: overload for allow_none literal
    @lru_cache(256)
    def size_hint(
        self, expr: sympy.Basic, *, allow_none: bool = False
    ) -> Optional[sympy.Basic]:
        """
        Gets a size hint for a given expression from the underlying shapes we had.
        Does not introduce a guard, so only use this when you can guarantee that
        your code is still valid for arbitrary shapes (such as optimization decisions)
        """
        result_expr = safe_expand(expr).xreplace(self.var_to_val)
        if not result_expr.is_number:
            from torch.utils._sympy.singleton_int import SingletonInt

            if isinstance(result_expr, SingletonInt):
                return None
            r = self._maybe_evaluate_static(result_expr, compute_hint=True)
            if r is not None:
                return r
            if allow_none:
                return None

            if self.oblivious_var_to_val:
                # See https://github.com/pytorch/pytorch/issues/137100#issuecomment-2495778113
                correct_hint = result_expr.xreplace(self.oblivious_var_to_val)
                counterfactual_hint = result_expr.xreplace(
                    {k: max(v, 2) for k, v in self.oblivious_var_to_val.items()}
                )
                if (
                    not correct_hint.free_symbols
                    and not counterfactual_hint.free_symbols
                ):
                    if correct_hint == counterfactual_hint:
                        log.info("oblivious_size hit %s -> %s", expr, correct_hint)
                        return correct_hint
                    else:
                        log.info(
                            "oblivious_size counterfactual failed %s -> %s != %s",
                            expr,
                            correct_hint,
                            counterfactual_hint,
                        )
                else:
                    log.info(
                        "oblivious_size miss %s -> %s (counterfactual: %s)",
                        expr,
                        correct_hint,
                        counterfactual_hint,
                    )

            if self.unbacked_var_to_val:
                unsound_expr = result_expr.xreplace(self.unbacked_var_to_val)
                if not unsound_expr.free_symbols:
                    log.warning(
                        "propagate_real_tensors size_hint(%s) -> %s", expr, unsound_expr
                    )
                    trace_structured(
                        "propagate_real_tensors",
                        metadata_fn=lambda: {
                            "expr": repr(expr),
                            "result": repr(unsound_expr),
                            "stack": structured.from_traceback(
                                CapturedTraceback.extract(skip=1).summary()
                            ),
                        },
                    )
                    self.defer_runtime_assert(
                        sympy.Eq(result_expr, unsound_expr),
                        f"propagate_real_tensors: {result_expr} == {unsound_expr}",
                    )
                    return unsound_expr

            raise self._make_data_dependent_error(result_expr, expr)
        return result_expr

    # NB: keep in sync with size_hint
    @lru_cache(256)
    def has_hint(self, expr: sympy.Expr) -> bool:
        result_expr = safe_expand(expr).xreplace(self.var_to_val)
        return (
            result_expr.is_number
            or self._maybe_evaluate_static(result_expr) is not None
        )

    def _make_data_dependent_error(
        self,
        expr: sympy.Basic,
        unhinted_expr: sympy.Basic,
        *,
        size_oblivious_result: Optional[sympy.Basic] = None,
        expr_sym_node_id: Optional[int] = None,
    ) -> GuardOnDataDependentSymNode:
        # TODO: in a Dynamo context, having user code, and having the
        # name of the local, will be much better
        size_like_symbols = []
        for s in expr.free_symbols:
            stacktrace = "".join(self.var_to_stack[s].format())
            self.log.debug(
                "Data dependent variable '%s' allocated at:\n%s", s, stacktrace
            )
            if s in self.size_like:
                size_like_symbols.append(s)
        size_oblivious_result_msg = ""
        if size_oblivious_result is not None:
            size_oblivious_result_msg = (
                f"ATTENTION: guard_size_oblivious would fix the error, evaluating expression to {size_oblivious_result}.\n"
                "Maybe you need to add guard_size_oblivious to framework code, see doc below for more guidance.\n\n"
            )
        sloc, maybe_extra_debug = self._get_stack_summary(True)
        if expr.is_integer:  # type: ignore[attr-defined]
            desc = (
                "Could not extract specialized integer from data-dependent expression"
            )
        else:
            desc = "Could not guard on data-dependent expression"
        msg = (
            f"{desc} {expr} (unhinted: {unhinted_expr}).  "
            f"(Size-like symbols: {', '.join(map(str, size_like_symbols)) or 'none'})\n\n"
            f"{size_oblivious_result_msg}"
            f"Caused by: {sloc}\n"
            'For more information, run with TORCH_LOGS="dynamic"\n'
            "For extended logs when we create symbols, also add "
            f'TORCHDYNAMO_EXTENDED_DEBUG_CREATE_SYMBOL="{",".join(map(str, expr.free_symbols))}"\n'
            "If you suspect the guard was triggered from C++, add TORCHDYNAMO_EXTENDED_DEBUG_CPP=1\n"
            "For more debugging help, see "
            "https://docs.google.com/document/d/1HSuTTVvYH1pTew89Rtpeu84Ht3nQEFTYhAX3Ypa_xJs/edit?usp=sharing\n"
            + maybe_extra_debug
            # TODO: Help text about how to use our runtime tests to fix this
            # problem
        )

        dtrace_structured(
            "guard_on_data_dependent_error",
            metadata_fn=lambda: {
                "expr": repr(expr),
                "unhinted_expr": repr(unhinted_expr),
                "expr_id": self._expr_sym_node_id,
                "stack": structured.from_traceback(
                    CapturedTraceback.extract(skip=1).summary()
                ),
            },
        )
        return GuardOnDataDependentSymNode(expr, msg)

    def _update_var_to_range(
        self,
        symbol: sympy.Symbol,
        vr: ValueRanges,
        vr_sloc: Optional[ValueRangesSLoc] = None,
        *,
        is_constraint: bool = False,
    ) -> None:
        lower, upper = vr.lower, vr.upper

        # If we have a size-like unbacked SymInt, refuse to refine the range to be
        # less than two.  This is because when we intersect this range
        # with [2, inf] for size oblivious tests, the range would be
        # unsatisfiable.  In other words, once you have a size-like
        # unbacked SymInt, we can never learn that it is exactly zero or one,
        # because we would now give inconsistent results for all size
        # oblivous tests!
        if upper < 2 and symbol in self.size_like:
            vr = ValueRanges(lower, 2)

        # Updates the range and the guards corresponding to each bound of the symbol.
        if symbol not in self.var_to_range:
            self.log.debug("_update_var_to_range %s = %s (new)", symbol, vr)
            self.var_to_range[symbol] = vr
            if vr_sloc is None:
                sloc = self._get_sloc()
                vr_sloc = ValueRangesSLoc(sloc, sloc)
            self.var_to_range_sloc[symbol] = vr_sloc
        else:
            old = self.var_to_range[symbol]
            new = old & vr
            if new != old:
                if vr_sloc is None:
                    sloc = self._get_sloc()
                    vr_sloc = ValueRangesSLoc(sloc, sloc)
                if new.lower != old.lower:
                    self.var_to_range_sloc[symbol].lower = vr_sloc.lower
                if new.upper != old.upper:
                    self.var_to_range_sloc[symbol].upper = vr_sloc.upper
                self.var_to_range[symbol] = new
                self.log.debug("_update_var_to_range %s = %s (update)", symbol, new)

        if (v := self.var_to_val.get(symbol)) is not None:
            r = self.var_to_range[symbol]
            if v not in r:
                # For constraint failure, delay this for later
                # TODO: Rework all of this, the constraint logic is very
                # duplicative with regular reasoning
                if not is_constraint:
                    assert v in r, f"{v} not in {r}"

    def _set_replacement(self, a: sympy.Symbol, tgt: sympy.Expr, msg: str) -> None:
        """
        Adds or updates a replacement for a symbol.
        Use this instead of `self.replacements[a] = tgt`.
        """
        if tgt == self.replacements.get(a, None):
            return

        if a in tgt.free_symbols:
            return

        # Precondition: a == tgt
        assert isinstance(a, sympy.Symbol)

        if (
            self.allow_complex_guards_as_runtime_asserts
            and not _is_supported_equivalence(tgt)
        ):
            return  # continuing leads to placeholder shapes having complex expressions that we can't resolve

        # Handles nested tensor symbolic variables which don't have
        # var_to_range bounds
        tgt_bound = None
        if a in self.var_to_range:
            src_bound = self.var_to_range[a]

            # First, refine the value range of a based on the computed value range
            # of tgt.  This is always OK to do, even if we decide not to do the
            # substitution in the end.  This might be a no-op, if a already has
            # a tighter bound
            tgt_bound = self.bound_sympy(tgt)
            self._update_var_to_range(a, tgt_bound)

            # Next, check if we can update the range of free symbols in tgt
            # based on the range in a. But only do it if:
            #  - the source bound non-trivially improves over what we get out of
            #    the existing bounds.
            #  - the replacement is univariate and we can invert the tgt expression
            if not tgt_bound.issubset(src_bound) and len(tgt.free_symbols) == 1:
                b = next(iter(tgt.free_symbols))
                # Try to invert the equality
                r = try_solve(sympy.Eq(a, tgt), b, floordiv_inequality=False)
                if r is not None:
                    self.log.debug(
                        "set_replacement: solve for %s in %s == %s gives %s",
                        b,
                        a,
                        tgt,
                        r,
                    )
                    # The solution here can be non-integral, for example, if
                    # we have s0 = 2*s1, then s1 = s0/2.  What we would like
                    # to do is calculated the bounds in arbitrary precision,
                    # and then requantize the bound to integers when we are
                    # done.
                    rat_b_bound = self.bound_sympy(r[1])
                    b_bound = ValueRanges(
                        CeilToInt(rat_b_bound.lower), FloorToInt(rat_b_bound.upper)
                    )
                    self._update_var_to_range(b, b_bound, self.var_to_range_sloc[a])
                    tgt_bound = self.bound_sympy(tgt)
                    assert tgt_bound.issubset(src_bound), (
                        f"{tgt_bound=} not a subset of {src_bound=}"
                    )

            # TODO: Should we propagate size-like-ness?
            #
            # Pros: if u0 is size-like, intuitively u0 == u1 should cause u1
            # to become size-like.
            #
            # Cons: if u0 is size-like, what about u0 - 1 == u1?  You CAN'T
            # propagate in this case, because what if u0 == 0, then u1 is negative
            # and clearly isn't a size.  So, at minimum, any f(x) whose value
            # range isn't [0, inf] given x in [0, inf] cannot propagate
            # size-like-ness.  But there are many situations where you could
            # imagine u1 is going to be size-like and actually you just didn't
            # have a refined enough value range on u0.  Since even innocuous
            # looking arithmetic operations can destroy size-like-ness, it's
            # best to not propagate it at all and force the user to annotate it
            # as necessary.
            #
            # Compromise: we preserve size-like-ness only for exact equality
            # and nothing else.
            if a in self.size_like and isinstance(tgt, sympy.Symbol):
                self.size_like.add(tgt)
            elif isinstance(tgt, sympy.Symbol) and tgt in self.size_like:
                self.size_like.add(a)

            # Now, decide if we will do the substitution.
            #
            #  - If the source has a non-trivial range, only substitute if
            #    we preserve this range.  Note that we may have propagated
            #    the src_range to free variables in tgt when tgt is univariate
            #    and we could find an inverse, which helps us achieve this.
            #    This ensures we never "forget" about user defined ranges,
            #    even if they end up being defined on composite formulas
            #    like s0 + s1.
            #
            #  - If the variable is unbacked, only substitute if the substitution
            #    would preserve the bounds also under size-like-ness conditions.

            if not tgt_bound.issubset(src_bound):
                self.log.debug(
                    "skipped set_replacement %s = %s (%s) [%s not subset of %s]",
                    a,
                    tgt,
                    msg,
                    tgt_bound,
                    src_bound,
                )
                return
            elif a in self.size_like:
                tgt_bound_so = self.bound_sympy(tgt, size_oblivious=True)
                src_bound_so = self.bound_sympy(a, size_oblivious=True)
                if not tgt_bound_so.issubset(src_bound_so):
                    self.log.debug(
                        "skipped set_replacement %s = %s (%s) "
                        "[%s not subset of %s (size-oblivious conditions)]",
                        a,
                        tgt,
                        msg,
                        tgt_bound_so,
                        src_bound_so,
                    )
                    return

        if isinstance(tgt, (sympy.Integer, sympy.Float)):
            # specializing to a constant, which is likely unexpected (unless
            # you specified dynamic=True)

            user_tb = TracingContext.extract_stack()
            trace_structured(
                "symbolic_shape_specialization",
                metadata_fn=lambda: {
                    "symbol": repr(a),
                    "sources": [s.name() for s in self.var_to_sources.get(a, [])],
                    "value": repr(tgt),
                    "reason": msg,
                    "stack": structured.from_traceback(
                        CapturedTraceback.extract(skip=1).summary()
                    ),
                    "user_stack": (
                        structured.from_traceback(user_tb) if user_tb else None
                    ),
                },
            )

            for source in self.var_to_sources.get(a, []):
                if user_tb:
                    self.user_specialization_stacks[source] = user_tb
                self.framework_specialization_stacks[
                    source
                ] = CapturedTraceback.extract(cpp=True)

            if config.print_specializations:
                self.log.warning(
                    "Specializing %s to %s", self.var_to_sources[a][0].name(), tgt
                )
                self.log.debug("SPECIALIZATION", stack_info=True)
        log.info("set_replacement %s = %s (%s) %s", a, tgt, msg, tgt_bound)
        self.replacements[a] = tgt
        # NB: the replacement may get refined, but the user will find the
        # FIRST one most useful (TODO: Maybe we could consider tracking all of
        # them)
        if a not in self.replacements_slocs:
            self.replacements_slocs[a] = self._get_sloc()
        self._update_version_counter()

        # When specializing 'a == tgt', the equality should be also conveyed to
        # Z3, in case an expression uses 'a'.
        self._add_target_expr(sympy.Eq(a, tgt, evaluate=False))

    def _add_divisible(self, expr: sympy.Expr) -> None:
        self.divisible.add(expr)
        self._update_version_counter()

    @_lru_cache
    @record_shapeenv_event()
    def _find(self, a: sympy.Symbol) -> sympy.Expr:
        """
        Implements a DSU-like algorithm to find the variable that represents a
        Also handles transitive non-identity replacements.

        a: b + c
        c: d
        """
        if a not in self.replacements:
            return a
        res = self.replacements[a]
        cur_replace = {s: self._find(s) for s in res.free_symbols}
        replaced, changed = self.replacements[a]._xreplace(cur_replace)
        if changed:
            self._set_replacement(a, replaced, "find")
        return self.replacements[a]

    @lru_cache(256)
    def _maybe_guard_rel(self, expr: sympy.Expr) -> None:
        """
        The relational guard is guarded to be true.  Use this information to
        simplify shapes (i.e. a == b or a % 5 == 0)
        """
        if isinstance(expr, sympy.And):
            for arg in expr.args:
                self._maybe_guard_rel(arg)
            return
        elif not isinstance(expr, sympy.Rel):
            log.warning(
                "_maybe_guard_rel() was called on non-relation expression %s", expr
            )
            return

        # A good example of what goes wrong if you don't do this is
        # python test/functorch/test_aotdispatch.py -k
        # test_aot_autograd_symbolic_module_exhaustive_nn_LazyConv3d_cpu_float32
        if isinstance(expr, sympy.Ne):
            return

        free = list(expr.free_symbols)

        assert len(free) > 0, (
            f"The expression should not be static by this point: {expr}"
        )
        # In case of really gnarly expression, we don't blow up
        if len(free) > 5:
            return

        # Prioritize unbacked symints for solving by ordering them last.
        # Prefer to simplify out lexicographically higher symbols (i.e. simplify out s4 over s3).
        #   (NB: this unfortunately isn't strictly equivalent to simplifying out newer symbols)
        # Prefer to simplify out symbols with ephemeral sources.
        def _smart_symbol_sort(x: sympy.Symbol) -> tuple[int, int, str]:
            has_only_ephemeral_sources = x in self.var_to_sources and all(
                s.is_ephemeral() for s in self.var_to_sources[x]
            )
            # NB: size_hint is int, not sympy.Expr, do not use int_oo here
            hint_size = self.size_hint(x, allow_none=True)
            if hint_size is None:
                size = sys.maxsize
            elif symbol_is_type(x, SymT.SIZE):
                assert isinstance(hint_size, sympy.Expr)
                size = int(hint_size)
            else:
                size = sys.maxsize
            name = x.name
            # 1 puts ephemeral sourced symbols first when sorting in reverse
            return (1 if has_only_ephemeral_sources else 0, size, name)

        free = sorted(free, key=_smart_symbol_sort, reverse=True)  # type: ignore[attr-defined]
        lhs = expr.lhs
        rhs = expr.rhs

        self._refine_ranges(expr)

        # The rest of this stuff is for equality only
        if not isinstance(expr, sympy.Eq):
            return

        if not expr.has(Mod):
            try:
                floor_div_atoms = lhs.atoms(FloorDiv).union(rhs.atoms(FloorDiv))
                if len(floor_div_atoms) > 0 and any(
                    a.divisor != 1 for a in floor_div_atoms
                ):
                    raise NotImplementedError

                # Never replace unbacked symbols with other unbacked symbols.
                # This is error prone because you can cause references to
                # unbacked symbols to time travel backwards.  E.g.,
                #
                # u1 = x.item()
                # ... use of u1 ...
                # u2 = y.item()
                # u3 = z.item()
                # torch._check(u1 == u2 + u3)
                #
                # If you replace u1 with u2 + u3, then the use of u1 now
                # references u2 and u3 prior to them actually being bound at
                # runtime.  It's pretty inconvenient to setup control
                # dependencies for substitutions, so ban it entirely.
                def trivial_solve(lhs: sympy.Expr, rhs: sympy.Expr) -> bool:
                    if isinstance(lhs, sympy.Symbol):
                        if free_unbacked_symbols(lhs) and not free_unbacked_symbols(
                            rhs
                        ):
                            return True
                        if symbol_is_type(lhs, SymT.FLOAT):
                            return True
                        # TODO: Maybe trivial solutions for int should also be
                        # done?
                    return False

                # short-circuit when no solving is needed
                if trivial_solve(lhs, rhs):
                    self._set_replacement(lhs, self._find(rhs), "trivial_lhs")
                elif trivial_solve(rhs, lhs):
                    self._set_replacement(rhs, self._find(lhs), "trivial_rhs")
                else:
                    r = try_solve(expr, free[0], floordiv_inequality=False)
                    if r is not None and all(
                        t.is_integer for t in sympy.preorder_traversal(r[1])
                    ):
                        new_var = self._find(r[1])
                        ok = len(free_unbacked_symbols(new_var)) == 0
                        if ok:
                            self._set_replacement(free[0], new_var, "solve")
            except NotImplementedError:
                pass
        if expr.has(Mod):
            mod_expr = next(iter(expr.atoms(Mod)))
            try:
                r = try_solve(expr, mod_expr, floordiv_inequality=False)
                if r is not None and r[1] == 0:
                    self._add_divisible(mod_expr)
                    # This is a little bit of extra logic to make things like
                    # torch.empty(i0, q).view(c, -1, q) work out
                    p, q = mod_expr.args
                    if (
                        isinstance(q, sympy.Number)
                        and isinstance(p, sympy.Mul)
                        and len(p.args) == 2
                    ):
                        c, i0 = p.args
                        # Given Mod(c * i0, q) == 0
                        if (
                            isinstance(c, sympy.Number)
                            and isinstance(i0, sympy.Symbol)
                            and self.is_unbacked_symint(i0)
                        ):
                            # We have Mod(i0, q / c) == 0, which means we can
                            # rewrite i0 as (q / gcd(q, c)) * i1
                            d = q / sympy.gcd(q, c)  # TODO: CleanDiv?
                            i1 = self.create_unbacked_symint().node.expr
                            # Propagate the value ranges.  It doesn't really
                            # matter if we use truediv or floordiv, because we
                            # have established divisibility.
                            self._update_var_to_range(
                                i1,
                                SymPyValueRangeAnalysis.floordiv(
                                    self.var_to_range[i0], ValueRanges.wrap(d)
                                ),
                            )
                            # Propagate hints (real tensor tracing)
                            if i0 in self.unbacked_var_to_val:
                                self.set_unbacked_var_to_val(
                                    i1, self.unbacked_var_to_val[i0] // d
                                )
                            # Propagate size-like-ness
                            if i0 in self.size_like:
                                self.size_like.add(i1)
                            self._set_replacement(i0, d * i1, "divisibility")

            except NotImplementedError:
                pass
        return

    # See: Note - On 0/1 specialization
    def _default_value_range(
        self, do_not_specialize_zero_one: bool = False
    ) -> ValueRanges:
        lower = 0 if (do_not_specialize_zero_one or not self.specialize_zero_one) else 2
        return ValueRanges(lower, int_oo)

    def _default_unspecified_value_range(self) -> ValueRanges:
        return ValueRanges.unknown_int()

    @_lru_cache
    def _simplify_floor_div(self, expr: sympy.Expr) -> sympy.Expr:
        floor_divs = tuple(expr.atoms(FloorDiv))
        # we expect floor_divs to be exact,
        # and thus add the guards for the exact floordivs,
        # even if tracing doesn't require them otherwise
        for fd in reversed(floor_divs):
            base, divisor = fd.args
            mod_expr = Mod(base, divisor)
            eq_expr = sympy.Eq(mod_expr, 0)
            # add necessary mod guards
            self.evaluate_expr(eq_expr)
        return self.simplify(expr)

    # We're about to add a guard/runtime assert, check if the ShapeEnv is frozen
    # and if so issue a warning
    def _check_frozen(self, expr: sympy.Basic, concrete_val: sympy.Basic) -> None:
        if self.frozen:
            self.counter["ignored_backward_guard"] += 1
            signpost_event(
                "dynamic",
                "evaluate_expr_frozen",
                {
                    **self.co_fields,
                    "ignored_guard": f"{expr} == {concrete_val}",
                    # no version = original state (this signpost is expected)
                    # version 2 = dynamic backwards is eagerly compiled
                    "version": 2,
                },
            )
            log.info(
                "Ignored guard %s == %s, this could result in accuracy problems",
                expr,
                concrete_val,
                # only print stack trace when debug mode is on (e.g. TORCH_LOGS="dynamic")
                stack_info=True if log.getEffectiveLevel() < logging.WARNING else False,
            )

    def _get_user_frame(self) -> Optional[types.FrameType]:
        frame = inspect.currentframe()
        while frame is not None:
            if frame.f_code.co_filename not in uninteresting_files():
                return frame
            frame = frame.f_back
        return frame

    def _get_stack_summary(
        self, is_debug: bool = False, framework_loc: Optional[str] = None
    ) -> tuple[SLoc, str]:
        floc: Optional[Union[str, traceback.FrameSummary]] = framework_loc
        if floc is None:
            frame = self._get_user_frame()
            try:
                if frame is not None:
                    floc = traceback.FrameSummary(
                        frame.f_code.co_filename,
                        frame.f_lineno,
                        frame.f_code.co_name,
                    )
            finally:
                del frame

        # NB: this stack is truncated, but it's fine because the main
        # stack_info will give you the rest of the info you need
        maybe_user_loc = None
        user_tb = TracingContext.extract_stack()
        if user_tb:
            idx = len(user_tb) - 1
            while idx > 0 and user_tb[idx].filename in uninteresting_files():
                idx -= 1
            maybe_user_loc = format_frame(user_tb[idx], line=True)

        maybe_extra_debug = ""
        if is_debug and user_tb:
            maybe_extra_debug = (
                "\nUser Stack (most recent call last):\n"
                + "  (snipped, see stack below for prefix)\n"
                + "".join(traceback.format_list(user_tb))
            )
        if is_debug and config.extended_debug_cpp:
            cpp_stack = CapturedTraceback.extract(cpp=True)
            maybe_extra_debug += "\nC++ stack trace:\n" + "".join(cpp_stack.format())
        elif is_debug:
            maybe_extra_debug += (
                "\nFor C++ stack trace, run with TORCHDYNAMO_EXTENDED_DEBUG_CPP=1"
            )

        return SLoc(floc, maybe_user_loc), maybe_extra_debug

    # Pass in framework_loc to override the framework location info
    def _get_sloc(self, framework_loc: Optional[str] = None) -> SLoc:
        sloc, _ = self._get_stack_summary(framework_loc=framework_loc)
        return sloc

    def _generate_unique_id(self, source_name: str) -> int:
        attempt = int(hashlib.sha256(source_name.encode()).hexdigest(), 16) % 100
        while attempt in self.unique_ids:
            attempt += 1
        self.unique_ids.add(attempt)
        return attempt

    def _find_frame_locals(self) -> _FrameLocalResult:
        """
        Given the current user code frame, finds the relevant lines of code,
        values of symbolic locals, and free symbols involved.
        """
        frame_locals: dict[str, Any] = {}
        frame_symbols: dict[str, str] = {}

        if (
            frame := _find_user_code_frame()
        ) is None or frame.f_code.co_filename == "<string>":
            return _FrameLocalResult()

        # find bytecode instructions relevant to the frame
        instructions = list(dis.Bytecode(frame.f_code))
        co_lines, offset = inspect.getsourcelines(frame.f_code)
        start, end, cur = None, None, None
        for i, instr in enumerate(instructions):
            if instr.starts_line is not None:
                cur = instr.starts_line
            if cur != frame.f_lineno:
                continue
            if start is None:
                start = end = i
            else:
                end = i

        if start is None or end is None:  # no instructions found
            return _FrameLocalResult()

        # track involved locals and free symbols
        def go(x: Any) -> Optional[str]:
            if isinstance(x, torch.Tensor):
                for y in x.size():
                    go(y)
                for y in x.stride():
                    go(y)
                go(x.storage_offset())
                return (
                    f"Tensor(shape: {x.size()}, "
                    f"stride: {x.stride()}, "
                    f"storage_offset: {x.storage_offset()})"
                )
            elif isinstance(x, (SymBool, SymInt, SymFloat)):
                for s in x.node.expr.free_symbols:
                    if str(s) in frame_symbols:  # type: ignore[operator]
                        continue
                    if s in self.var_to_sources:
                        frame_symbols[str(s)] = self.var_to_sources[s][0].name()  # type: ignore[assignment]
                return str(x)
            return None

        # go through instructions, seeing linenos & involved locals
        last_lineno = frame.f_lineno
        for instr in instructions[start : end + 1]:
            if (lineno := instr.starts_line) is not None:
                last_lineno = max(last_lineno, lineno)
            if isinstance(instr.argval, str) and instr.argval in frame.f_locals:
<<<<<<< HEAD
                frame_locals[instr.argval] = pytree.tree_map(
                    go,
                    frame.f_locals[instr.argval],  # type: ignore[index]
                )
=======
                flat_locals = pytree.tree_flatten(frame.f_locals[instr.argval])[0]
                frame_locals[instr.argval] = [
                    go(flat_local) for flat_local in flat_locals
                ]
>>>>>>> e98a5315

        # store LOC
        locs = co_lines[frame.f_lineno - offset : last_lineno + 1 - offset]
        if not locs:
            return _FrameLocalResult()

        indent = len(locs[0]) - len(locs[0].lstrip())
        frame_loc = "".join([loc[indent:] for loc in locs]).strip()  # type: ignore[assignment]
        return _FrameLocalResult(
            loc=frame_loc, locals=frame_locals, symbols=frame_symbols
        )

    def _log_guard(self, prefix: str, g: SympyBoolean, forcing_spec: bool) -> None:
        dtrace_structured(
            "guard_added",
            metadata_fn=lambda: {
                "expr": str(g),
                "prefix": prefix,
                "expr_node_id": self._expr_sym_node_id,
                "user_stack": structured.get_user_stack(3),
                "stack": structured.get_framework_stack(3),
                "symbol_to_sources": {
                    str(v): k
                    for k, v in self.source_to_var.items()
                    if v in g.free_symbols
                },
                "frame_locals": asdict(self._find_frame_locals()),
            },
        )
        trace_structured(
            "guard_added_fast",
            metadata_fn=lambda: {
                "expr": str(g),
                "user_stack": structured.from_traceback(TracingContext.extract_stack()),
                "stack": structured.from_traceback(
                    CapturedTraceback.extract(skip=1).summary()
                ),
            },
        )
        if self.log.isEnabledFor(logging.INFO):
            str_g = str(g)
            is_debug = (
                config.extended_debug_guard_added is not None
                and str_g == config.extended_debug_guard_added
            )
            sloc, maybe_extra_debug = self._get_stack_summary(is_debug)
            maybe_more_info = ""
            if not is_debug:
                maybe_more_info = (
                    ", for more info run with "
                    f'TORCHDYNAMO_EXTENDED_DEBUG_GUARD_ADDED="{str_g}"'
                )
            self.log.info(
                "%s %s [guard added] %s%s%s",
                prefix if not forcing_spec else f"{prefix} (forcing_spec)",
                str_g,
                sloc,
                maybe_more_info,
                maybe_extra_debug,
                stack_info=is_debug,
            )

    # A local variable to evaluate_expr stored in the class to avoid
    # using it for the lru_cache that is on top of it since it does
    # not effect the results. When needed its read directly.
    _expr_sym_node_id: Optional[int] = None

    def evaluate_sym_node(
        self,
        sym_node: SymNode,
        size_oblivious: bool = False,
        fallback_value: Optional[bool] = None,
    ) -> sympy.Basic:
        """
        Given a a SymNode, evaluates sym_node.expr, adding guards if necessary.
        """

        self._expr_sym_node_id = id(sym_node)
        return self.evaluate_expr(
            sym_node.expr,
            sym_node.hint,
            sym_node.fx_node,
            size_oblivious,
            fallback_value=fallback_value,
        )

    def _is_python_assert(self) -> bool:
        # Check if this boolean is used in an assertion, bytecode pattern for
        # assertions is pretty stable for Python 3.7--3.13, ported with minimal
        # changes from torch/fx/proxy.py
        # Bytecode pattern for `assert` statements:
        #     TO_BOOL / COMPARE_OP  # Only for Python >= 3.13
        #     POP_JUMP_IF_TRUE
        #     LOAD_ASSERTION_ERROR
        #     RAISE_VARARGS
        frame = self._get_user_frame()
        assert frame is not None

        insts = list(dis.get_instructions(frame.f_code))
        if sys.version_info >= (3, 11):
            # For Python >= 3.11, instructions can be 2-4 bytes long.
            from bisect import bisect_left

            cur = bisect_left(insts, frame.f_lasti, key=lambda x: x.offset)
        else:
            # For Python <= 3.10, instructions are always 2 bytes.
            cur = frame.f_lasti // 2

        if sys.version_info >= (3, 13):
            if insts[cur].opname in ("TO_BOOL", "COMPARE_OP"):
                # Peek 1 instruction further.
                cur += 1
        inst = insts[cur]

        if inst.opname == "POP_JUMP_IF_TRUE" and inst.arg is not None:
            first = insts[cur + 1]

            starts_with_assert = (
                first.opname == "LOAD_GLOBAL"
                and first.argval == "AssertionError"
                or first.opname == "LOAD_ASSERTION_ERROR"
            )
            if starts_with_assert and insts[cur + 2].opname == "RAISE_VARARGS":
                return True
        return False

    def _log_real_tensor_propagation(
        self, orig_expr: sympy.Basic, unsound_result: sympy.Basic
    ) -> None:
        log.warning(
            "propagate_real_tensors evaluate_expr(%s) -> %s",
            orig_expr,
            unsound_result,
        )
        trace_structured(
            "propagate_real_tensors",
            metadata_fn=lambda: {
                "expr": repr(orig_expr),
                "result": repr(unsound_result),
                "stack": structured.from_traceback(
                    CapturedTraceback.extract(skip=1).summary()
                ),
            },
        )
        dtrace_structured(
            "propagate_real_tensors_provenance",
            metadata_fn=lambda: {
                "expr": repr(orig_expr),
                "result": repr(unsound_result),
                "expr_node_id": self._expr_sym_node_id,
                "user_stack": structured.get_user_stack(3),
                "stack": structured.get_framework_stack(3),
                "symbol_to_sources": {
                    str(v): k
                    for k, v in self.source_to_var.items()
                    if v in orig_expr.free_symbols
                },
                "frame_locals": asdict(self._find_frame_locals()),
            },
        )

    def evaluate_expr(
        self,
        orig_expr: sympy.Basic,
        hint: Optional[Union[int, bool, float]] = None,
        fx_node: Optional[torch.fx.Node] = None,
        size_oblivious: bool = False,
        fallback_value: Optional[bool] = None,
        *,
        forcing_spec: bool = False,
    ) -> sympy.Basic:
        """
        Given an expression, evaluates it, adding guards if necessary
        When fallback_value is not None the function return fallback_value instead of failing with data dependent error.
        """

        # Add extra state that evaluate_expr() depends on.
        suppress_guards_tls = ShapeEnv._suppress_guards_tls()
        return self._inner_evaluate_expr(
            orig_expr,
            hint,
            fx_node,
            size_oblivious,
            forcing_spec,
            suppress_guards_tls,
            fallback_value,
        )

    @lru_cache(256)
    @record_shapeenv_event(save_tracked_fakes=True, name="evaluate_expr")
    def _inner_evaluate_expr(
        self,
        orig_expr: sympy.Basic,
        hint: Optional[Union[int, bool, float]],
        fx_node: Optional[torch.fx.Node],
        size_oblivious: bool,
        forcing_spec: bool,
        _suppress_guards_tls: bool,
        fallback_value: Optional[bool] = None,
    ) -> sympy.Basic:
        try:
            return self._evaluate_expr(
                orig_expr,
                hint,
                fx_node,
                size_oblivious,
                fallback_value,
                forcing_spec=forcing_spec,
            )
        except Exception as e:
            if isinstance(e, GuardOnDataDependentSymNode):
                pass
            else:
                self.log.warning(
                    "failed during evaluate_expr(%s, hint=%s, size_oblivious=%s, forcing_spec=%s",
                    orig_expr,
                    hint,
                    size_oblivious,
                    forcing_spec,
                )
            raise

    def _log_suppressed_dde(self, a: SymBool, assumed_value: bool) -> None:
        sloc, extra = self._get_stack_summary(True)
        log.info(
            "could not evaluate %s due to data dependency, it was assumed to be %s with no runtime assertions %s %s",
            a,
            assumed_value,
            sloc,
            extra,
        )

    def _evaluate_expr(
        self,
        orig_expr: sympy.Basic,
        hint: Optional[Union[bool, int, float]] = None,
        fx_node: Optional[torch.fx.Node] = None,
        size_oblivious: bool = False,
        fallback_value: Optional[bool] = None,
        *,
        forcing_spec: bool = False,
    ) -> sympy.Basic:
        # TODO: split conjunctions and evaluate them separately

        if isinstance(
            orig_expr,
            (sympy.logic.boolalg.BooleanTrue, sympy.logic.boolalg.BooleanFalse),
        ):
            return orig_expr

        # Don't track this one. (Because this cache is inside this function the
        # cache only lasts for the invocation of this function call)
        @functools.cache
        def compute_concrete_val() -> sympy.Basic:
            if hint is None:
                # This is only ever called for expressions WITHOUT unbacked
                # symbols
                r = self.size_hint(orig_expr)
                assert r is not None
                return r
            else:
                return sympy.sympify(hint)

        concrete_val: Optional[sympy.Basic]

        # Check if:
        #   1. 'translation_validation' is set
        #   2. the corresponding 'fx_node' is not 'None'
        #   3. the guard should not be suppressed
        #   4. the guard doesn't contain backed symfloat symbols
        #      since z3 can't handle floats
        #   5. fallback_value is none.
        # If all of the above check, we create an FX node representing the
        # actual expression to be guarded.
        node = None
        fresh = False
        if (
            self._translation_validation_enabled
            and fx_node is not None
            and not self._suppress_guards_tls()
            and not size_oblivious
            and not any(symbol_is_type(s, SymT.FLOAT) for s in orig_expr.free_symbols)
            and fallback_value is None
        ):
            # TODO: does this even worked with unbacked :think:
            concrete_val = compute_concrete_val()
            if concrete_val is sympy.true:
                node, fresh = self._create_fx_call_function(torch._assert, (fx_node,))
            elif concrete_val is sympy.false:
                neg, _ = self._create_fx_call_function(operator.not_, (fx_node,))
                node, fresh = self._create_fx_call_function(torch._assert, (neg,))
            else:
                eql, _ = self._create_fx_call_function(
                    operator.eq, (fx_node, concrete_val)
                )
                node, fresh = self._create_fx_call_function(torch._assert, (eql,))

            assert node is not None
            # If this is a fresh node, we have to remember the event index that
            # corresponds to this assertion node.
            # Reason: so that, given an assertion node, we can replay the ShapeEnv
            # events until the point where this assertion node was freshly created.
            if fresh:
                self._add_fx_node_metadata(node)

        # After creating the FX node corresponding to orig_expr, we must make sure that
        # no error will be raised until the end of this function.
        #
        # Reason: the translation validation may become invalid otherwise.
        #
        # If an error is raised before the end of this function, we remove the FX node
        # inserted, and re-raise the error.
        guard = None

        try:
            if orig_expr.is_number:
                self.log.debug("eval %s [trivial]", orig_expr)
                if hint is not None:
                    if isinstance(hint, bool):
                        assert orig_expr == hint, f"{orig_expr} != {hint}"
                    else:
                        assert sympy.Eq(orig_expr, hint), f"{orig_expr} != {hint}"
                return orig_expr

            expr = orig_expr

            static_expr = self._maybe_evaluate_static(
                expr, size_oblivious=size_oblivious
            )
            if static_expr is not None:
                self.log.debug(
                    "eval %s == %s [statically known]",
                    (
                        f"size_oblivious({orig_expr})"
                        if size_oblivious
                        else size_oblivious
                    ),
                    static_expr,
                )
                if (
                    not size_oblivious
                    and config.backed_size_oblivious
                    and hint is not None
                ):
                    # TODO: maybe reconcile this with use of counterfactual hints
                    # in unbacked case
                    assert static_expr == hint, f"{static_expr} != {hint}"
                return static_expr

            transmute_into_runtime_assert = False

            concrete_val = None
            if not (expr.free_symbols <= self.var_to_val.keys()):
                # TODO: dedupe this with _maybe_evaluate_static
                # Attempt to eliminate the unbacked SymInt
                new_expr = self._maybe_evaluate_static(expr, unbacked_only=True)
                assert new_expr is not None
                if not (new_expr.free_symbols <= self.var_to_val.keys()):
                    ok = False

                    # fallback_value is set when guard_or_true or guard_or_false are used.
                    if not ok and fallback_value is not None:
                        self._log_suppressed_dde(orig_expr, fallback_value)
                        return fallback_value

                    # oblivious_var_to_val will be defined iff we have sizes with DimDynamic.OBLIVIOUS_SIZE type.
                    # See https://github.com/pytorch/pytorch/issues/137100#issuecomment-2495778113
                    if (
                        self.oblivious_var_to_val
                        and not (
                            correct_hint := orig_expr.xreplace(
                                self.oblivious_var_to_val
                            )
                        ).free_symbols
                        and not (
                            counterfactual_hint := orig_expr.xreplace(
                                {
                                    k: max(2, v)
                                    for k, v in self.oblivious_var_to_val.items()
                                }
                            )
                        ).free_symbols
                        and correct_hint == counterfactual_hint
                    ):
                        # TODO: better logging
                        log.info(
                            "oblivious_size %s -> %s (passed counterfactual)",
                            orig_expr,
                            correct_hint,
                        )
                        concrete_val = correct_hint
                        # NB: do NOT transmute into runtime assert
                        ok = True

                    # unbacked_var_to_val is not None iff propagate_real_tensors is on.
                    # if propagate_real_tensors is on, we check the example values to generate (unsound_result)
                    # and if they pass we add a runtime assertions and continue.
                    if (
                        not ok
                        and self.unbacked_var_to_val
                        and not (
                            unsound_result := orig_expr.xreplace(
                                self.unbacked_var_to_val
                            ).xreplace(self.var_to_val)
                        ).free_symbols
                    ):
                        self._log_real_tensor_propagation(orig_expr, unsound_result)
                        transmute_into_runtime_assert = True
                        concrete_val = unsound_result
                        ok = True

                    # Check if this is coming from a python assert statement, if so, convert it to a runtime assertion
                    # instead of failing.
                    if not ok and self.trace_asserts and self._is_python_assert():
                        concrete_val = sympy.true
                        transmute_into_runtime_assert = True
                        ok = True

                    if not ok:
                        size_oblivious_result = None
                        # compute size_oblivious_result to suggest it as a fix for the user if it works.
                        if not size_oblivious:
                            size_oblivious_result = self._maybe_evaluate_static(
                                expr, size_oblivious=True
                            )
                        raise self._make_data_dependent_error(
                            expr.xreplace(self.var_to_val),
                            expr,
                            size_oblivious_result=size_oblivious_result,
                            expr_sym_node_id=self._expr_sym_node_id,
                        )
                else:
                    expr = new_expr

            if concrete_val is None:
                concrete_val = compute_concrete_val()
            self._check_frozen(expr, concrete_val)

            if (
                config.inject_EVALUATE_EXPR_flip_equality_TESTING_ONLY
                and isinstance(hint, bool)
                and isinstance(expr, (sympy.Eq, sympy.Ne))
            ):
                expr = sympy.Not(expr)

            # Turn this into a boolean expression, no longer need to consult
            # concrete_val
            if concrete_val is sympy.true:
                g = cast(SympyBoolean, expr)
            elif concrete_val is sympy.false:
                g = sympy.Not(expr)
            else:
                g = sympy.Eq(expr, concrete_val)  # type: ignore[arg-type]

            if transmute_into_runtime_assert:
                self.defer_runtime_assert(
                    g, f"propagate_real_tensors: {orig_expr} == {concrete_val}"
                )
                return concrete_val

            if not self._suppress_guards_tls():
                self._log_guard("eval", g, forcing_spec=forcing_spec)

                # TODO: If we successfully eliminate a symbol via equality, it
                # is not actually necessary to save a guard for the equality,
                # as we will implicitly generate a guard when we match that
                # input against the symbol.  Probably the easiest way to
                # implement this is to have maybe_guard_rel return a bool
                # saying if it "subsumed" the guard (and therefore the guard
                # is no longer necessary)
                self._maybe_guard_rel(g)

                if not self.allow_complex_guards_as_runtime_asserts:
                    # at this point, we've evaluated the concrete expr value, and have
                    # flipped/negated the guard if necessary. Now we know what to guard
                    # or defer to runtime assert on.
                    guard = ShapeGuard(
                        g, self._get_sloc(), size_oblivious=size_oblivious
                    )
                    self.guards.append(guard)
                    self.axioms.update(dict(self.get_implications(self.simplify(g))))
                else:
                    # it's fine to defer simple guards here without checking,
                    # the _maybe_guard_rel() call above will set replacements if possible,
                    # and so the result here will be statically known
                    self.defer_runtime_assert(g, f"evaluate_expr: {orig_expr}")
            else:
                self._log_guard("eval [guard suppressed]", g, forcing_spec=forcing_spec)

        except Exception:
            if fresh:
                self._remove_fx_node(node)
            raise

        if not self._suppress_guards_tls():
            if guard is not None:  # we might have deferred this to runtime assert
                for s in g.free_symbols:
                    self.symbol_guard_counter[s] += 1
                    # Forcing_spec to avoid infinite recursion
                    if (
                        not forcing_spec
                        and config.symbol_guard_limit_before_specialize is not None
                        and self.symbol_guard_counter[s]
                        > config.symbol_guard_limit_before_specialize
                    ):
                        # Force specialization
                        self.log.info(
                            "symbol_guard_limit_before_specialize=%s exceeded on %s",
                            config.symbol_guard_limit_before_specialize,
                            s,
                        )
                        self.evaluate_expr(s, forcing_spec=True)

        return concrete_val

    def cleanup(self) -> None:
        """
        Break reference cycles.

        This destroys the stacks. If you really want to keep them, we
        just need some way to break references on code objects.
        """
        for s in self.var_to_stack.values():
            s.cleanup()
        for ras in self.deferred_runtime_asserts.values():
            for ra in ras:
                ra.stack.cleanup()

    @lru_cache(256)
    @record_shapeenv_event(save_tracked_fakes=True)
    def defer_runtime_assert(
        self, orig_expr: SympyBoolean, msg: str, fx_node: Optional[torch.fx.Node] = None
    ) -> bool:
        """Create an assert that is checked at runtime

        Args:
            orig_expr (sympy.Expr): Boolean expression to assert is true
            msg (str): Message to display on assertion failure
            fx_node (Optional, torch.fx.Node): node in ``self.graph`` corresponding
                to the expression, if applicable

        """
        expr = orig_expr

        # TODO: split conjunctions and evaluate them separately

        static_expr = self._maybe_evaluate_static(expr)
        if static_expr is not None:
            self.log.debug(
                "runtime_assert %s == %s [statically known]", orig_expr, static_expr
            )
            # TODO: assert bool(static_expr)
            return bool(static_expr)

        # Attempt to eliminate the unbacked SymInt
        new_expr = self._maybe_evaluate_static(expr, unbacked_only=True)
        assert new_expr is not None
        if (
            not self.prefer_deferred_runtime_asserts_over_guards
            and new_expr.free_symbols <= self.var_to_val.keys()
        ):
            # Do a normal guard
            return self.evaluate_expr(new_expr, fx_node=fx_node)
        # NB: Don't use new_expr as expr; it could contain gunk like shape0
        # which we don't want to guard on

        if (
            self._translation_validation_enabled
            and fx_node is not None
            and not self._suppress_guards_tls()
        ):
            node, fresh = self._create_fx_call_function(torch._assert, (fx_node,))
            assert node is not None
            if fresh:
                self._add_fx_node_metadata(node)

        if not self._suppress_guards_tls():
            self._log_guard("runtime_assert", orig_expr, forcing_spec=False)
            # If you're here because of this assert, read Note [Backwards runtime asserts]
            # in torch/_inductor/graph.py
            if self.runtime_asserts_frozen:
                log.debug("runtime_asserts_frozen but then got %s", expr)
            self._check_frozen(expr, sympy.true)
            # eliminate symbols on equality tests / refine ranges
            self._maybe_guard_rel(expr)

            # canonicalise to remove equations that are trivially equal
            orig_expr = expr
            expr = canonicalize_bool_expr(expr)
            stack = CapturedTraceback.extract(skip=1)
            ra = RuntimeAssert(expr, msg, stack)
            # TODO: Do this in a way that is less janky than int(s.name[1:])
            cands = sorted(
                (s for s in expr.free_symbols if symbol_is_type(s, SymT.UNBACKED_INT)),
                key=lambda s: int(s.name[1:]),
            )
            # Is None when prefer_deferred_runtime_asserts_over_guards=True
            # and the guard in question has no unbacked SymInts in front
            ix = cands[-1] if cands else None
            self.deferred_runtime_asserts.setdefault(ix, []).append(ra)
            self.axioms.update(dict(self.get_implications(self.simplify(expr))))
            self.num_deferred_runtime_asserts += 1
            self._update_version_counter()
        else:
            self._log_guard(
                "runtime_assert [guard suppressed]", orig_expr, forcing_spec=False
            )

        return True

    # Refines the ranges of the variables present in 'guard'.
    #
    # This function tries to refine the range of the variables inside
    # 'guard' by reasoning about it. Specifically, when 'guard' is a
    # 'sympy.Relational' operation.
    #
    # It does mainly 3 things:
    #   1. Tries to isolate a variable in the left-hand side
    #   2. Compute the value range of the right-hand side
    #   3. Update the value range of the variable, if better
    def _refine_ranges(self, expr: SympyBoolean) -> None:
        expr = self.simplify(expr)

        for symbol in expr.free_symbols:
            assert isinstance(symbol, sympy.Symbol)

            if isinstance(self.var_to_val.get(symbol, None), SingletonInt):
                # Skip var_to_range logic for SingletonInt which is only used
                # for jagged layout NestedTensors today
                continue

            r = try_solve(expr, symbol)

            if r is None or not (symbol.is_integer and r[1].is_integer):
                # Range refinement only supports integer symbols for now.
                # There are lots of SymPy bugs when it comes to comparing
                # reals and integers, so we skip that for now.
                continue

            r_expr, rhs = r
            vr = self.var_to_range[symbol]
            lower, upper = vr.lower, vr.upper

            rhs_vr = bound_sympy(rhs, self.var_to_range)

            # Let's suppose that we have a preexisting range for x [0, 100].
            # Now, we issue a guard x > y, where the range for y is [50, 150].
            # Then, lower = 0, rhs_vr.lower = 50 and therefore refinement can happen,
            # refining x to [51, 100], since x must be greater than y, but the lowest
            # y could be is 50.
            #
            # sympy.Eq may update both lower and upper bounds.
            # sympy.G{t,e} may update the lower bound, only.
            # sympy.L{t,e} may update the upper bound, only.
            if lower < rhs_vr.lower and isinstance(
                r_expr, (sympy.Eq, sympy.Ge, sympy.Gt)
            ):
                # Strictly greater relations allow us to refine a bit more, since
                # x < y implies that the lower bound for x is: y + 1.
                lower = rhs_vr.lower + int(isinstance(r_expr, sympy.Gt))
            if upper > rhs_vr.upper and isinstance(
                r_expr, (sympy.Eq, sympy.Le, sympy.Lt)
            ):
                upper = rhs_vr.upper - int(isinstance(r_expr, sympy.Lt))

            # Do nothing if the new value range is no better than what we already have.
            if vr == ValueRanges(lower, upper):
                continue

            # Updates the range and the guards corresponding to each bound of the symbol.
            self._update_var_to_range(symbol, ValueRanges(lower, upper))
            # If the range is refined to singleton, set replacement
            if self.var_to_range[symbol].is_singleton():
                self._set_replacement(
                    symbol,
                    self.var_to_range[symbol].lower,
                    "range_refined_to_singleton",
                )

            # Clears the cache, since this update can change the result.
            self._maybe_evaluate_static.cache_clear()

    @lru_cache(maxsize=None)
    @record_shapeenv_event()
    def constrain_symbol_range(
        self, s: sympy.Symbol, compiler_min: int, compiler_max: int
    ) -> None:
        upd_vr = ValueRanges(compiler_min, compiler_max)
        old_vr = self.var_to_range.get(s, ValueRanges.unknown())
        self._update_var_to_range(s, upd_vr)
        if (new_vr := self.var_to_range[s]) != old_vr:
            log.info(
                "constrain_symbol_range %s [%s, %s]", s, new_vr.lower, new_vr.upper
            )


def _is_int(expr: object) -> bool:
    return isinstance(expr, SymInt) and expr.node.expr.is_number


# WARNING: This is legacy, DO NOT USE
def _is_dim_dynamic(t: torch.Tensor, d: int) -> bool:
    return hasattr(t, "_dynamo_dynamic_indices") and d in t._dynamo_dynamic_indices


class PropagateUnbackedSymInts(torch.fx.Interpreter):
    def run_node(self, n: torch.fx.Node) -> Result:
        """
        Run an FX node, propagating unbacked Symbol bindings to the new fake tensor
        """
        from torch._guards import detect_fake_mode

        result = super().run_node(n)
        rebind_unbacked(detect_fake_mode().shape_env, n, result)
        return result


def _find_user_code_frame() -> Optional[types.FrameType]:
    frame = inspect.currentframe()
    while frame is not None:
        if not frame.f_code.co_filename.startswith(
            os.path.dirname(inspect.getfile(torch)) + os.path.sep
        ):
            break
        frame = frame.f_back
    return frame


def _blame_user_code(e: Exception, frame: types.FrameType) -> None:
    frame_summary = traceback.FrameSummary(
        frame.f_code.co_filename,
        frame.f_lineno,
        frame.f_code.co_name,
    )
    msg = e.args[0]
    msg += "\n\nThe following call raised this error:\n" + "".join(
        traceback.StackSummary.from_list([frame_summary]).format()
    )
    e.args = (msg,)


class _PythonMsgPrinter(PythonPrinter):
    """
    Util printer that replaces sympy symbols with their source-level names
    and renders sympy relational operators (e.g., Eq, Ne, Ge, Le) inline
    (i.e., as ==, !=, >, <).
    """

    def __init__(self, src_map: dict[str, list[str]]) -> None:
        super().__init__()
        self.src_map = src_map

    def _print_Symbol(self, sym: sympy.Symbol) -> str:
        return self.src_map[sym.name][0]


def _is_non_negative_check(cond: sympy.Basic) -> Optional[str]:
    """
    Check if a condition (SymPy expression) is checking for non-negative values (>= 0).
    Returns the variable name if it's a non-negative check (>= 0), None otherwise.
    """
    if isinstance(cond, sympy.Rel):
        if cond.rel_op == ">=" and cond.rhs == 0:
            return str(cond.lhs)
    return None


def _suggest_torch_checks(
    e: GuardOnDataDependentSymNode, src_map: defaultdict[str, list[str]]
) -> None:
    """
    Enhances a GuardOnDataDependentSymNode error with suggested fixes using torch._check.

    This function analyzes the condition that caused the data-dependent error and generates
    user-friendly suggestions for fixing it by adding appropriate torch._check calls.
    It handles special cases like non-negative checks with specific recommendations.

    Args:
        e: The GuardOnDataDependentSymNode error to enhance with suggestions
        src_map: A mapping from symbol names to their corresponding source-level variable names

    Returns:
        None. Modifies the error message in-place by updating e.args[0].
    """
    # extract the unresolved condition on unbacked symints in the error
    cond = e.cond
    diff = ", ".join(s.name for s in cond.free_symbols if s.name not in src_map)
    if diff:
        log.warning("Unable to find user code corresponding to {%s}", diff)
        return
    printer = _PythonMsgPrinter(src_map)
    msg = e.args[0]
    msg += "\nTo fix the error, insert one of the following checks before this call:"

    not_cond_str = printer.doprint(sympy.Not(cond))
    var_name = _is_non_negative_check(cond)

    # suggested fixes to resolve `cond` are to tell the compiler to assume
    # either `cond` or its negation (the user will need to select which)
    suggested_fixes = []

    if var_name:
        suggested_fixes = [
            f"You can add either: torch._check_is_size({var_name}) or torch._check({var_name}>=0)"
            f" Note: torch._check_is_size({var_name}) could prevent data dependent errors that"
            + " happen in a guard_size_oblivious(..) context by opting into guard_size_oblivious reasoning."
            + " See documentation on guard_size_oblivious for more details:"
            + " https://pytorch.org/docs/stable/generated/torch.fx.experimental.symbolic_shapes.guard_size_oblivious.html",
            f"torch._check({not_cond_str})",
        ]
    else:
        suggested_fixes = [
            f"torch._check({printer.doprint(cond)})",
            f"torch._check({not_cond_str})",
        ]

    for i, fix in enumerate(suggested_fixes):
        msg += f"\n  {i + 1}. {fix}"
    src_mapped = ", ".join(
        f"`{s}` with {' or '.join(src_map[s])}"
        for s in sorted(s.name for s in cond.free_symbols)
    )
    msg += f"\n\n(These suggested fixes were derived by replacing {src_mapped} in {cond} and its negation.)"
    e.args = (msg,)


def _suggest_fixes_for_data_dependent_error_non_strict(
    e: GuardOnDataDependentSymNode,
) -> None:
    """
    Given a raised data-dependent error, add the following to the error message:
    1. the closest user code location that raised the error;
    2. suggested fixes for the error in terms of live variables at that location.
    """

    # walk the stack up from the data-dependent error until a non-torch frame is found
    frame = _find_user_code_frame()
    if frame is not None:
        # add frame info to error message
        _blame_user_code(e, frame)

        # map symbol names reachable via frame locals to their source-level names
        src_map = defaultdict(list)
        for var, val in frame.f_locals.items():
            try:
                tree_leaves_with_path = pytree.tree_leaves_with_path(val)
            except ValueError:
                log.warning(
                    "pytree.tree_leaves_with_path failed for value of type {%s} in local variable {%s}",
                    type(val),
                    var,
                )
                continue
            # figure out how to access any symbol inside `val` through `var`
            for path, leaf in tree_leaves_with_path:
                name = var + pytree.keystr(path)
                if isinstance(leaf, torch.SymInt):
                    src_map[str(leaf.node.expr)].append(name)
                elif isinstance(leaf, torch.Tensor):
                    for i, dim in enumerate(leaf.shape):
                        if isinstance(dim, torch.SymInt):
                            src_map[str(dim.node.expr)].append(f"{name}.shape[{i}]")

        # add suggested torch.check()s based on `src_map` to the error message
        # replacing unbacked symints in the unresolved condition in the error
        if isinstance(e.cond, sympy.logic.boolalg.Boolean):
            _suggest_torch_checks(e, src_map)


@contextmanager
def _remove_effect_token_unbacked_bindings(
    node: torch.fx.Node,
) -> Generator[None, None, None]:
    """
    Temporarily modifies unbacked_bindings in a node's metadata by removing the first element
    of each path, which corresponds to an effect token.

    This is used when processing nodes that have effect tokens as the first element in their
    unbacked_bindings paths. The context manager ensures that the original bindings are
    restored after the operation is complete.

    Args:
        node: The FX node whose unbacked_bindings will be temporarily modified

    Yields:
        None
    """
    old_bindings = node.meta.get("unbacked_bindings", {})

    # Remove the extra layer for effect token
    new_bindings = {k: path[1:] if path else path for k, path in old_bindings.items()}

    node.meta["unbacked_bindings"] = new_bindings

    try:
        yield
    finally:
        node.meta["unbacked_bindings"] = old_bindings


# This helper function is used in passes that insert runtime assertions in the graph.
# When accessing expressions representing input placeholders, we do not apply replacements
# since those inputs should be seen by assertions that use them to be inserted. The only replacement
# that we apply is unbacked renaming.
def _get_placeholder_expr(sym_node: SymNode) -> sympy.Expr:
    shape_env = sym_node.shape_env
    result = sym_node._expr
    if result in shape_env.unbacked_renamings:
        return shape_env.unbacked_renamings[result]
    return result<|MERGE_RESOLUTION|>--- conflicted
+++ resolved
@@ -2627,12 +2627,6 @@
         return self.print_source(self.symbol_to_source[expr][0])
 
     @abc.abstractmethod
-<<<<<<< HEAD
-    def print_source(self, source: Source) -> str: ...
-
-    @abc.abstractmethod
-    def doprint(self, expr: sympy.Expr) -> str: ...
-=======
     def print_source(self, source: Source) -> str:
         """
         Convert a source object to its string representation.
@@ -2657,7 +2651,6 @@
             String representation of the expression
         """
         ...
->>>>>>> e98a5315
 
 
 class ShapeGuardPythonPrinter(_ShapeGuardPrinter, PythonPrinter):
@@ -4411,11 +4404,7 @@
         source: Source,
         *,
         symbolic_context: Optional[SymbolicContext] = None,
-    ) -> tuple[
-        tuple[IntLikeType, ...],
-        tuple[IntLikeType, ...],
-        IntLikeType,
-    ]:
+    ) -> tuple[tuple[IntLikeType, ...], tuple[IntLikeType, ...], IntLikeType,]:
         """
         Returns a list of symbolic sizes and strides for the given tensor.
         We try our best to express stride in terms of the sizes, so as to not
@@ -4498,11 +4487,7 @@
         source: Source,
         *,
         symbolic_context: Optional[SymbolicContext] = None,
-    ) -> tuple[
-        tuple[IntLikeType, ...],
-        tuple[IntLikeType, ...],
-        IntLikeType,
-    ]:
+    ) -> tuple[tuple[IntLikeType, ...], tuple[IntLikeType, ...], IntLikeType,]:
         dim = len(ex_size)
 
         # Reimplement the legacy behavior
@@ -7145,17 +7130,10 @@
             if (lineno := instr.starts_line) is not None:
                 last_lineno = max(last_lineno, lineno)
             if isinstance(instr.argval, str) and instr.argval in frame.f_locals:
-<<<<<<< HEAD
-                frame_locals[instr.argval] = pytree.tree_map(
-                    go,
-                    frame.f_locals[instr.argval],  # type: ignore[index]
-                )
-=======
                 flat_locals = pytree.tree_flatten(frame.f_locals[instr.argval])[0]
                 frame_locals[instr.argval] = [
                     go(flat_local) for flat_local in flat_locals
                 ]
->>>>>>> e98a5315
 
         # store LOC
         locs = co_lines[frame.f_lineno - offset : last_lineno + 1 - offset]
