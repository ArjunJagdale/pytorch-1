--- conflicted
+++ resolved
@@ -7161,60 +7161,12 @@
                         concrete_val = unsound_result
                         ok = True
 
-<<<<<<< HEAD
-                    if not ok and self.trace_asserts:
-                        # Check if this boolean is used in an assertion, bytecode pattern for
-                        # assertions is pretty stable for Python 3.7--3.13, ported with minimal
-                        # changes from torch/fx/proxy.py
-                        # Bytecode pattern for `assert` statements:
-                        #     TO_BOOL / COMPARE_OP  # Only for Python >= 3.13
-                        #     POP_JUMP_IF_TRUE
-                        #     LOAD_ASSERTION_ERROR
-                        #     RAISE_VARARGS
-                        frame = self._get_user_frame()
-                        assert frame is not None
-
-                        insts = list(dis.get_instructions(frame.f_code))
-                        if sys.version_info >= (3, 11):
-                            # For Python >= 3.11, instructions can be 2-4 bytes long.
-                            from bisect import bisect_left
-
-                            cur = bisect_left(
-                                insts, frame.f_lasti, key=lambda x: x.offset
-                            )
-                        else:
-                            # For Python <= 3.10, instructions are always 2 bytes.
-                            cur = frame.f_lasti // 2
-
-                        if sys.version_info >= (3, 13):
-                            if insts[cur].opname in ("TO_BOOL", "COMPARE_OP"):
-                                # Peek 1 instruction further.
-                                cur += 1
-                        inst = insts[cur]
-
-                        if inst.opname == "POP_JUMP_IF_TRUE" and inst.arg is not None:
-                            first = insts[cur + 1]
-
-                            starts_with_assert = (
-                                first.opname == "LOAD_GLOBAL"
-                                and first.argval == "AssertionError"
-                                or first.opname == "LOAD_ASSERTION_ERROR"
-                            )
-                            if (
-                                starts_with_assert
-                                and insts[cur + 2].opname == "RAISE_VARARGS"
-                            ):
-                                concrete_val = sympy.true
-                                transmute_into_runtime_assert = True
-                                ok = True
-=======
                     # Check if this is coming from a python assert statement, if so, convert it to a runtime assertion
                     # if instead of failing.
                     if not ok and self.trace_asserts and self._is_python_assert():
                         concrete_val = sympy.true
                         transmute_into_runtime_assert = True
                         ok = True
->>>>>>> c96eed94
 
                     if not ok:
                         size_oblivious_result = None
