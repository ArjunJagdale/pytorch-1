--- conflicted
+++ resolved
@@ -1,12 +1,8 @@
 from typing import Any, Callable, List, Optional, Type
 from typing_extensions import deprecated
 
-<<<<<<< HEAD
-from torch.utils._pytree import PyTree, structseq, TreeSpec
-=======
 import torch.utils._pytree as python_pytree
 from torch.utils._pytree import PyTree, TreeSpec
->>>>>>> f91a248f
 
 
 FlattenFuncSpec = Callable[[PyTree, TreeSpec], List]
@@ -40,61 +36,9 @@
         assert isinstance(spec, PyTreeSpec), "Expected a PyTreeSpec"
         return [accessor(pytree) for accessor in spec.accessors()]
 
-<<<<<<< HEAD
-def _structseq_flatten_spec(d: structseq, spec: TreeSpec) -> List[Any]:
-    return [d[i] for i in range(spec.num_children)]
-
-
-def _dict_flatten_spec_exact_match(d: Dict[Any, Any], spec: TreeSpec) -> bool:
-    return len(d) == spec.num_children
-
-
-def _list_flatten_spec_exact_match(d: List[Any], spec: TreeSpec) -> bool:
-    return len(d) == spec.num_children
-
-
-def _tuple_flatten_spec_exact_match(d: Tuple[Any], spec: TreeSpec) -> bool:
-    return len(d) == spec.num_children
-
-
-def _namedtuple_flatten_spec_exact_match(d: NamedTuple, spec: TreeSpec) -> bool:
-    return len(d) == spec.num_children
-
-
-def _structseq_flatten_spec_exact_match(d: structseq, spec: TreeSpec) -> bool:
-    return len(d) == spec.num_children
-
-
-register_pytree_flatten_spec(
-    tuple,
-    _tuple_flatten_spec,
-    _tuple_flatten_spec_exact_match,
-)
-register_pytree_flatten_spec(
-    list,
-    _list_flatten_spec,
-    _list_flatten_spec_exact_match,
-)
-register_pytree_flatten_spec(
-    dict,
-    _dict_flatten_spec,
-    _dict_flatten_spec_exact_match,
-)
-register_pytree_flatten_spec(
-    namedtuple,  # type: ignore[arg-type]
-    _namedtuple_flatten_spec,
-    _namedtuple_flatten_spec_exact_match,
-)
-register_pytree_flatten_spec(
-    structseq,
-    _structseq_flatten_spec,
-    _structseq_flatten_spec_exact_match,
-)
-=======
     dummy_leaf = None
     dummy_tree = python_pytree.tree_unflatten([dummy_leaf] * spec.num_leaves, spec)
     return [
         python_pytree.key_get(pytree, key_path)
         for key_path, dummy_leaf in python_pytree.tree_leaves_with_path(dummy_tree)
-    ]
->>>>>>> f91a248f
+    ]