# mypy: allow-untyped-defs
from typing import *  # noqa: F403
from typing import Tuple

import torch
from torch._C import DispatchKey, DispatchKeySet
from torch._prims_common import is_expandable_to
from torch.utils.weak import WeakTensorKeyDictionary


_tensor_id_counter = 0
_tensor_symint_registry = WeakTensorKeyDictionary()


def get_tensor_symint(tensor, *, coeff=1):
    from torch._subclasses.fake_tensor import FakeTensor
    from torch._subclasses.functional_tensor import mb_unwrap_functional_tensor

    # NB: Only FakeTensor is associated with a memo
    tensor = mb_unwrap_functional_tensor(tensor)
    if isinstance(tensor, FakeTensor):
        return tensor.get_nested_int(coeff=coeff)

    global _tensor_id_counter

    tensor_symint = _tensor_symint_registry.get(tensor)
    if tensor_symint is None:
        tensor_symint = torch._C._get_nested_int(_tensor_id_counter, coeff)
        _tensor_id_counter += 1
        _tensor_symint_registry[tensor] = tensor_symint
    return tensor_symint


# SDPA metadata; max / min seqlens are needed for e.g. flash
def _get_sdpa_extreme_seqlen(func, tensor):
    return int(func(tensor).item())


def _store_val_in_tensor(val) -> torch.Tensor:
    # hack to get dynamic shapes support: store in a (val, 0) shaped tensor
    return torch.zeros(val, 0)


def _load_val_from_tensor(t: torch.Tensor):
    return t.shape[0]


class NestedTensor(torch.Tensor):
    _values: torch.Tensor  # type: ignore[assignment]
    _offsets: torch.Tensor
    _lengths: Optional[torch.Tensor]
    # NOTE [ Nested ints for ragged sizes and strides ]
    #
    # Jagged layout tensors are tensors that represent a n-dim tensor with a
    # ragged dimension, but are backed by an (n-1)-dim tensor underneath, e.g.,
    # a jagged tensor with outer shape [B, x, D] is represented internally by a
    # tensor with shape [sum(x), D] where we introduce what we call a nested int
    # denoted as "x" here (but sometimes denoted with "*" to
    # represent the ragged dimension, and sum(x) represents the dim of the inner
    # tensor or equivalently the sum of all the sizes of the constituent
    # tensors' varying lengths.
    #
    # We also use nested ints to represent the strides of this tensor.
    # For example, a jagged tensor with shape [B, x, D] can be strided in two
    # ways: [xD, D, 1] and [x, 1, sum(x)], where xD represents x multiplied by D
    _size: Tuple[int, ...]
    _strides: Tuple[int, ...]
    # Indicates that the nth dimension is ragged
    _ragged_idx: int
    _metadata_cache: Dict[str, Any]

    @staticmethod
    def __new__(
        cls,
        values,
        offsets,
        *,
        lengths=None,
        **kwargs,
    ):
        ks = DispatchKeySet(DispatchKey.NestedTensor)
        ks = ks.add(DispatchKey.AutogradNestedTensor)

        # Only support jagged for now.
        assert offsets is not None
        assert offsets.ndim == 1
        assert not isinstance(values, NestedTensor)
        assert values.device == offsets.device

        # Query cache for the symint associated with offsets or lengths
        # (create a new one if needed).
        ragged_source = offsets if lengths is None else lengths
        ragged_size = get_tensor_symint(ragged_source, coeff=1)
        _ragged_idx = kwargs.get("_ragged_idx", 1)
        B = offsets.shape[0] - 1
        if lengths is not None:
            assert B == lengths.shape[0]

        # subtract 1 to convert to values dim space
        r = _ragged_idx - 1
        _size = (B, *values.shape[:r], ragged_size, *values.shape[r + 1 :])
        stride = values.stride()
        _strides = (ragged_size * stride[r], *stride)

        r = torch.Tensor._make_wrapper_subclass(  # type: ignore[attr-defined]
            cls,
            _size,
            _strides,
            0,
            torch.contiguous_format,
            values.dtype,
            torch.jagged,
            values.device,
            False,
            kwargs.get("requires_grad", False),
            "sizes",
            False,
            True,  # dispatch_layout
            ks,
            # don't try to calculate storage based on non-zero size
            storage_size=values.untyped_storage().size(),
        )
        r._ragged_idx = _ragged_idx
        r._size = _size
        r._strides = _strides

        return r

    def __init__(self, values, offsets, *, lengths=None, **kwargs):
        super().__init__()

        self._values = values
        self._offsets = offsets
        self._lengths = lengths

        # holds properties that are computed lazily
        self._metadata_cache = kwargs.get("_metadata_cache") or {}

        # collapsed ragged dim must always be dynamic
        torch._dynamo.maybe_mark_dynamic(self, self._ragged_idx)
        torch._dynamo.maybe_mark_dynamic(self._values, self._ragged_idx - 1)

        # min / max sequence length should be dynamic if present
        max_seqlen_tensor = self._metadata_cache.get("max_seqlen", None)
        if max_seqlen_tensor is not None:
            torch._dynamo.mark_dynamic(max_seqlen_tensor, 0)
        min_seqlen_tensor = self._metadata_cache.get("min_seqlen", None)
        if min_seqlen_tensor is not None:
            torch._dynamo.mark_dynamic(min_seqlen_tensor, 0)

    def values(self):
        # dispatch to get proper view relationship
        return torch._nested_get_values(self)  # type: ignore[attr-defined]

    def offsets(self):
        return self._offsets

    def lengths(self):
        return self._lengths

    # Private accessor functions for min / max sequence length. They're
    # purposefully not @properties because those don't work with PT2 (yet).
    # These compute / cache if not present.
    # TODO: Revisit this when @properties are better supported by PT2. I think the ideal
    # state would be to have public @properties for min / max sequence length that compile
    # (including setters).
    def _get_max_seqlen(self):
        max_seqlen_tensor = self._max_seqlen_tensor
        if max_seqlen_tensor is None:
            # compute & cache
            max_val = _get_sdpa_extreme_seqlen(
                torch.max,
                self._offsets.diff() if self._lengths is None else self._lengths,
            )
            max_seqlen_tensor = _store_val_in_tensor(max_val)
            self._metadata_cache["max_seqlen"] = max_seqlen_tensor
        return _load_val_from_tensor(max_seqlen_tensor)

    def _get_min_seqlen(self):
        min_seqlen_tensor = self._min_seqlen_tensor
        if min_seqlen_tensor is None:
            # compute & cache
            min_val = _get_sdpa_extreme_seqlen(
                torch.min,
                self._offsets.diff() if self._lengths is None else self._lengths,
            )
            min_seqlen_tensor = _store_val_in_tensor(min_val)
            self._metadata_cache["min_seqlen"] = min_seqlen_tensor
        return _load_val_from_tensor(min_seqlen_tensor)

    # Private accessors used for treating min / max seqlen as inner tensors for
    # flatten / unflatten. These must be properties to work with the traceable wrapper
    # subclass logic. These do not compute / cache if not present.
    @property
    def _max_seqlen_tensor(self) -> Optional[torch.Tensor]:
        return self._metadata_cache.get("max_seqlen", None)

    @property
    def _min_seqlen_tensor(self) -> Optional[torch.Tensor]:
        return self._metadata_cache.get("min_seqlen", None)

    # These are old private @property accessors that are kept around for internal BC
    # reasons. TODO: Remove these!
    @property
    def _max_seqlen(self):
        return self._get_max_seqlen()

    @property
    def _min_seqlen(self):
        return self._get_min_seqlen()

    def data_ptr(self) -> int:
        return self._values.data_ptr()

    def __repr__(self):
        # We should implement this in torch/_tensor_str.py instead
        grad_fn_str = (
            f", requires_grad={self.requires_grad}" if self.requires_grad else ""
        )
        if self.grad_fn:
            grad_fn_str = f", grad_fn={self.grad_fn}"
        return f"NestedTensor(size={self._size}, offsets={self._offsets}{grad_fn_str}, contiguous={self._lengths is None})"

    def __reduce_ex__(self, proto):
        state = torch._utils._get_obj_state(self)

        # SymNodes are not serializable
        assert "_size" in state and "_strides" in state
        state = dict(state)
        del state["_size"]
        del state["_strides"]

        # TODO: Update this to handle the other inner tensors
        func = NestedTensor
        args = (self._values, self._offsets)
        return (torch._tensor._rebuild_from_type_v2, (func, type(self), args, state))

    def __tensor_flatten__(self):
        ctx = {
            "requires_grad": self.requires_grad,
            "ragged_idx": self._ragged_idx,
        }
        inner_tensors = ["_values", "_offsets"]
        if self._lengths is not None:
            inner_tensors.append("_lengths")
        if self._min_seqlen_tensor is not None:
            inner_tensors.append("_min_seqlen_tensor")
        if self._max_seqlen_tensor is not None:
            inner_tensors.append("_max_seqlen_tensor")
        return inner_tensors, ctx

    @staticmethod
    def __tensor_unflatten__(inner_tensors: Dict, meta, outer_size, outer_stride):
        from torch._subclasses.fake_tensor import FakeTensor

        # inner tensors: _values, _offsets, [_lengths], [_min_seqlen], [_max_seqlen]
        assert len(inner_tensors) >= 2 and len(inner_tensors) <= 5
        values = inner_tensors["_values"]
        offsets = inner_tensors["_offsets"]
        lengths = inner_tensors.get("_lengths", None)
        min_seqlen_tensor = inner_tensors.get("_min_seqlen_tensor", None)
        max_seqlen_tensor = inner_tensors.get("_max_seqlen_tensor", None)

        metadata_cache = {}
        if min_seqlen_tensor is not None:
            metadata_cache["min_seqlen"] = min_seqlen_tensor
        if max_seqlen_tensor is not None:
            metadata_cache["max_seqlen"] = max_seqlen_tensor
        ragged_idx = meta["ragged_idx"]

<<<<<<< HEAD
=======
        # Alternatively, we could make it the caller's responsibility to
        # cache it. But this heuristic seems simple enough.
        ragged_source = offsets if lengths is None else lengths
        if isinstance(ragged_source, FakeTensor):
            ragged_size = outer_size[ragged_idx]
            ragged_source.nested_int_memo = ragged_size

>>>>>>> 3b440f35
        return NestedTensor(
            values,
            offsets=offsets,
            lengths=lengths,
            requires_grad=meta["requires_grad"],
            _ragged_idx=ragged_idx,
            _metadata_cache=metadata_cache,
        )

    @classmethod
    def __torch_dispatch__(cls, func, types, args=(), kwargs=None):
        kwargs = {} if kwargs is None else kwargs

        # Lazy import to avoid circular dependency
        from .ops import lookup_jagged

        fn = lookup_jagged(func, *args, **kwargs)
        if fn is not None:
            return fn(*args, **kwargs)

        raise NotImplementedError(func)

    @classmethod
    def __torch_function__(cls, func, types, args=(), kwargs=None):
        if kwargs is None:
            kwargs = {}

        from torch.fx.experimental.proxy_tensor import maybe_enable_thunkify

        from .ops import jagged_torch_function

        # This should be removed after
        # https://github.com/pytorch/pytorch/pull/125941/ lands
        with maybe_enable_thunkify():
            try:
                return jagged_torch_function(func, *args, **kwargs)
            except NotImplementedError:
                pass
            with torch._C.DisableTorchFunctionSubclass():
                return func(*args, **kwargs)


# NB: These fake view autograd.Functions are superseded by real view ops. Don't use them!
# TODO: Remove ViewBufferFromNested, ViewNestedFromBuffer, and buffer_from_jagged once the
# internal BC period has passed.


# Not actually a view!
class ViewBufferFromNested(torch.autograd.Function):
    @staticmethod
    def forward(ctx, x: NestedTensor):  # type: ignore[override]
        ctx.save_for_backward(x.offsets())
        ctx.metadata_cache = x._metadata_cache
        ctx.ragged_idx = x._ragged_idx
        return x._values

    @staticmethod
    def backward(ctx, gO: torch.Tensor):  # type: ignore[override]
        (offsets,) = ctx.saved_tensors
        return NestedTensor(
            gO,
            offsets=offsets,
            _metadata_cache=ctx.metadata_cache,
            _ragged_idx=ctx.ragged_idx,
        )


# Not actually a view!
class ViewNestedFromBuffer(torch.autograd.Function):
    @staticmethod
    def forward(
        ctx,
        values: torch.Tensor,
        offsets: torch.Tensor,
        metadata_cache: Optional[Dict[str, Any]] = None,
    ):  # type: ignore[override]
        # maintain BC with this usages of this where the seqlens are stuffed
        # directly into the metadata cache as non-Tensors / ints
        if metadata_cache is not None:
            min_seqlen = metadata_cache.get("min_seqlen", None)
            max_seqlen = metadata_cache.get("max_seqlen", None)
            if min_seqlen is not None and not isinstance(min_seqlen, torch.Tensor):
                metadata_cache["min_seqlen"] = _store_val_in_tensor(min_seqlen)
            if max_seqlen is not None and not isinstance(max_seqlen, torch.Tensor):
                metadata_cache["max_seqlen"] = _store_val_in_tensor(max_seqlen)
        return NestedTensor(
            values.detach(),
            offsets=offsets,
            _metadata_cache=metadata_cache,
        )

    @staticmethod
    def backward(ctx, gO: NestedTensor):  # type: ignore[override]
        return gO._values, None, None


def buffer_from_jagged(jagged):
    return ViewBufferFromNested.apply(jagged)


# Need to make it obvious that users should be passing in offsets
def jagged_from_list(
    tensors: List[torch.Tensor],
    offsets: Optional[torch.Tensor],
    dtype=None,
    device=None,
) -> Tuple[NestedTensor, torch.Tensor]:
    """Constructs a NestedTensor backed by jagged layout from a list of tensors"""

    if not len(set(t.dtype for t in tensors)) == 1:  # noqa: C401
        raise RuntimeError(
            "When constructing a nested tensor, all tensors in list must have the same dtype"
        )
    if not len(set(t.device for t in tensors)) == 1:  # noqa: C401
        raise RuntimeError(
            "When constructing a nested tensor, all tensors in list must be on the same device"
        )

    # Check that the NT is representable by the jagged layout.
    # Jagged layout represents (B, *, D_0, D_1, ..., D_N), where the only
    # raggedness allowed is for the single dim immediately adjacent to the batch dim.
    sizes = [t.shape for t in tensors]
    non_first_sizes = [s[1:] for s in sizes]
    at_most_first_ragged = all(s == non_first_sizes[0] for s in non_first_sizes)
    if not at_most_first_ragged:
        raise RuntimeError(
            "Cannot represent given tensor list as a nested tensor with the jagged layout. "
            "Note that the jagged layout only represents shapes of the form "
            "(B, *, D_0, D_1, ..., D_N), with only * allowed to be ragged."
        )

    # Set properties appropriately.
    values = torch.cat(tensors, dim=0)
    to_kwargs = {}
    if device is not None:
        to_kwargs["device"] = device
    if dtype is not None:
        to_kwargs["dtype"] = dtype
    values = values.to(**to_kwargs)

    # Calculate jagged offsets if not provided.
    if offsets is None:
        # Jagged layout specifies that offsets are stored as int64 on the same device as values.
        # TODO: An alternative way to construct offsets is to use F.pad. This avoids creating
        # an extra leaf tensor during the forward, potentially resolving compatibility issues.
        offsets = torch.cat(
            [
                torch.zeros(1, dtype=torch.int64, device=values.device),
                torch.tensor([s[0] for s in sizes], device=values.device).cumsum(dim=0),
            ]
        )

    # compute this now since it's easy
    min_seqlen = min(t.shape[0] for t in tensors)
    max_seqlen = max(t.shape[0] for t in tensors)
    ret_nt = nested_view_from_values_offsets(
        values, offsets, min_seqlen=min_seqlen, max_seqlen=max_seqlen
    )
    return (ret_nt, offsets)  # type: ignore[return-value]


def jagged_from_tensor_and_lengths(
    tensor: torch.Tensor, starts: torch.Tensor, lengths: torch.Tensor
) -> Tuple[NestedTensor, torch.Tensor, Optional[torch.Tensor]]:
    """Constructs a NestedTensor backed by jagged layout from a tensor, starts of sequences, and sequence lengths"""
    batch_size = tensor.shape[0]
    if is_expandable_to(starts.shape, (batch_size,)) and is_expandable_to(
        lengths.shape, (batch_size,)
    ):
        start_list = starts.expand(batch_size)
        length_list = lengths.expand(batch_size)
    else:
        raise RuntimeError(
            "When constructing a jagged nested tensor using narrow(), "
            "your start and length must be Tensors that broadcast to input.shape[0]"
        )

    # Calculate jagged offsets
    assert (
        len(tensor.shape) >= 2
    ), "tensor must at least be 2D for the nested narrow op to work"
    max_seq_len = tensor.shape[1]
    offset_lengths = max_seq_len * torch.arange(
        0, batch_size, dtype=torch.int64, device=tensor.device
    )
    # Jagged layout specifies that offsets are stored as int64 on the same device as values.
    offsets = torch.cat(
        [
            start_list + offset_lengths,
            (start_list[-1] + offset_lengths[-1] + length_list[-1]).unsqueeze(0),
        ]
    )

    # Reshape buffer to flatten the 1st and 2nd dimension (view used to enforce non-copy)
    if len(tensor.shape) > 2:
        values = tensor.view(-1, *tensor.shape[2:])
    else:
        values = tensor.view(-1)

    # Check if offsets and lengths make it possibly contiguous and return a regular NT
    is_contiguous = True
    orig_dim = tensor.shape[1]
    if torch.any(length_list[1:-1].ne(orig_dim)):
        is_contiguous = False
    if torch.any(offsets[1:-2].diff().ne(orig_dim)):
        is_contiguous = False
    if offsets[0] + length_list[0] != orig_dim:
        is_contiguous = False

    actual_max_seqlen = int(torch.max(lengths).item())
    min_seqlen = int(torch.min(lengths).item())

    if is_contiguous:
        ret_nt = nested_view_from_values_offsets(
            values[offsets[0] : offsets[-1]],
            offsets - offsets[0],
            min_seqlen=min_seqlen,
            max_seqlen=actual_max_seqlen,
        )
    else:
        ret_nt = nested_view_from_values_offsets_lengths(
            values,
            offsets,
            length_list,
            min_seqlen=min_seqlen,
            max_seqlen=actual_max_seqlen,
        )

    return (ret_nt, offsets, None if is_contiguous else length_list)


# NB: A dummy arg is required so that NestedTensor.__torch_dispatch__() is invoked
# for _nested_view_from_values_offsets(). Sizes don't matter much, but they shouldn't be
# 0/1 because the dummy can be fake-ified and we want to avoid specializing.
# This arg is otherwise unused.
_dummy_instance: Optional[torch.Tensor] = None


def _nt_view_dummy() -> torch.Tensor:
    global _dummy_instance
    if _dummy_instance is None:
        _dummy_instance = NestedTensor(
            values=torch.zeros(3, 3, device="meta"),
            offsets=torch.zeros(3, device="meta", dtype=torch.int64),
        ).detach()
    return _dummy_instance


def nested_view_from_values_offsets(
    values, offsets, ragged_idx=1, min_seqlen=None, max_seqlen=None
):
    min_seqlen_tensor = None
    if min_seqlen is not None:
        min_seqlen_tensor = _store_val_in_tensor(min_seqlen)

    max_seqlen_tensor = None
    if max_seqlen is not None:
        max_seqlen_tensor = _store_val_in_tensor(max_seqlen)

    return torch._nested_view_from_jagged(  # type: ignore[attr-defined]
        values,
        offsets,
        _nt_view_dummy(),
        None,
        ragged_idx,
        min_seqlen_tensor,
        max_seqlen_tensor,
    )  # type: ignore[return-value]


def nested_view_from_values_offsets_lengths(
    values, offsets, lengths, ragged_idx=1, min_seqlen=None, max_seqlen=None
):
    min_seqlen_tensor = None
    if min_seqlen is not None:
        min_seqlen_tensor = _store_val_in_tensor(min_seqlen)

    max_seqlen_tensor = None
    if max_seqlen is not None:
        max_seqlen_tensor = _store_val_in_tensor(max_seqlen)

    return torch._nested_view_from_jagged(  # type: ignore[attr-defined]
        values,
        offsets,
        _nt_view_dummy(),
        lengths,
        ragged_idx,
        min_seqlen_tensor,
        max_seqlen_tensor,
    )  # type: ignore[return-value]<|MERGE_RESOLUTION|>--- conflicted
+++ resolved
@@ -251,8 +251,6 @@
 
     @staticmethod
     def __tensor_unflatten__(inner_tensors: Dict, meta, outer_size, outer_stride):
-        from torch._subclasses.fake_tensor import FakeTensor
-
         # inner tensors: _values, _offsets, [_lengths], [_min_seqlen], [_max_seqlen]
         assert len(inner_tensors) >= 2 and len(inner_tensors) <= 5
         values = inner_tensors["_values"]
@@ -268,16 +266,6 @@
             metadata_cache["max_seqlen"] = max_seqlen_tensor
         ragged_idx = meta["ragged_idx"]
 
-<<<<<<< HEAD
-=======
-        # Alternatively, we could make it the caller's responsibility to
-        # cache it. But this heuristic seems simple enough.
-        ragged_source = offsets if lengths is None else lengths
-        if isinstance(ragged_source, FakeTensor):
-            ragged_size = outer_size[ragged_idx]
-            ragged_source.nested_int_memo = ragged_size
-
->>>>>>> 3b440f35
         return NestedTensor(
             values,
             offsets=offsets,
