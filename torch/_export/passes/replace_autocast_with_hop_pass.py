# mypy: allow-untyped-defs
<<<<<<< HEAD
from typing import List
=======
from __future__ import annotations

from typing import List, Optional, TYPE_CHECKING, Union
>>>>>>> 430d54ee

import torch
from torch._higher_order_ops.wrap import wrap_with_autocast

from ..utils import node_inline_, nodes_filter, nodes_first, sequential_split
from .replace_with_hop_pass_util import (
    _replace_with_hop_helper,
    _replace_with_hop_pass_helper,
    _sequential_split_and_maybe_inline_subgraphs_helper,
)


def _is_autocast_node(node: torch.fx.Node):
    return (
        node
        and node.op == "call_function"
        and node.target
        in [
            torch.amp.autocast_mode._enter_autocast,
            torch.amp.autocast_mode._exit_autocast,
        ]
    )


def _is_enter_autocast_node(node: torch.fx.Node):
    return (
        node
        and node.op == "call_function"
        and node.target == torch.amp.autocast_mode._enter_autocast
    )


def _is_exit_autocast_node(node: torch.fx.Node):
    return (
        node
        and node.op == "call_function"
        and node.target == torch.amp.autocast_mode._exit_autocast
    )


def _is_autocast_sub_mod(node: torch.fx.Node):
    """
    Check if the first non-placeholder node is `torch.amp.autocast_mode._enter_autocast`.
    """
    if node.op == "call_module":
        assert isinstance(node.target, str)
        subgm = getattr(node.graph.owning_module, node.target)
        first_non_ph = nodes_first(
            subgm.graph.nodes, lambda node: node.op != "placeholder"
        )
        if (
            first_non_ph
            and first_non_ph.op == "call_function"
            and first_non_ph.target == torch.amp.autocast_mode._enter_autocast
        ):
            # TODO: check if current auto-cast type is the same as the args of
            # _enter_autocast. If so, return False, i.e. do not create a submodule.
            return True
    return False


def _check_valid_autocast_block(enter_autocast_node, exit_autocast_node):
    assert _is_enter_autocast_node(enter_autocast_node)
    assert _is_exit_autocast_node(exit_autocast_node)
    assert exit_autocast_node.args[0] == enter_autocast_node


def _replace_with_hop(node: torch.fx.Node):
    assert node.op == "call_module"
    graph: torch.fx.Graph = node.graph
    gm: torch.fx.GraphModule = graph.owning_module
    assert isinstance(node.target, str)
    sub_gm = getattr(gm, node.target)
    sub_graph = sub_gm.graph
    autocast_nodes = nodes_filter(sub_graph.nodes, _is_autocast_node)
    if len(autocast_nodes) > 0:
        assert len(autocast_nodes) > 1  # need at least an enter node and an exist node
        enter_autocast_node = autocast_nodes[0]
        exit_autocast_node = autocast_nodes[-1]
        _check_valid_autocast_block(enter_autocast_node, exit_autocast_node)

        _replace_with_hop_helper(
            node, enter_autocast_node, _is_autocast_node, wrap_with_autocast
        )
        sub_graph.erase_node(exit_autocast_node)
        sub_graph.erase_node(enter_autocast_node)


def _split_autocast(gm: torch.fx.GraphModule) -> torch.fx.GraphModule:
    """
    split_autocast creates a new graph module that splits the input graph module into multiple submodules
    based on the `_enter_autocast` and `_exit_autocast` nodes. It doesn't mutate the input graph module.

    Nodes between the **outer-most** `_enter_autocast` and `_exit_autocast(_enter_autocast)` are splitted
    into a submodule. Nested autocast regions are not splitted.
    `_enter_autocast` and `_exit_autocast(_enter_autocast)` nodes are in the submodule as well.

    Below is an example of splitting. A, B, C, D, E are blocks of non-autocast nodes in the original graph
    module. Nodes marked with the same number are grouped into the same submodule.
    A               # 0
    enter_autocast  # 1
    B               # 1
    exit_autocast   # 1
    C               # 2
    enter_autocast  # 3
    D               # 3
    exit_autocast   # 3
    E               # 4
    """
    enter_autocast_node_stack: List[torch.fx.Node] = []
    first_node_after_outer_most_exit: bool = False

    def node_call_back(node: torch.fx.Node):
        nonlocal enter_autocast_node_stack, first_node_after_outer_most_exit
        increment_id = False
        if first_node_after_outer_most_exit or (
            len(enter_autocast_node_stack) == 0 and _is_enter_autocast_node(node)
        ):
            assert len(enter_autocast_node_stack) == 0
            first_node_after_outer_most_exit = False
            increment_id = True
        if _is_enter_autocast_node(node):
            enter_autocast_node_stack.append(node)
        elif _is_exit_autocast_node(node):
            assert len(enter_autocast_node_stack) > 0
            last_enter_autocast_node = enter_autocast_node_stack.pop()
            assert node.args[0] == last_enter_autocast_node
            if len(enter_autocast_node_stack) == 0:
                # next node should be in the next submodule since
                # autocast block ends
                first_node_after_outer_most_exit = True
        return increment_id

    return sequential_split(gm, node_call_back)


def _sequential_split_and_maybe_inline_subgraphs(
<<<<<<< HEAD
    gm: torch.fx.GraphModule, graph_signature
):
=======
    gm: torch.fx.GraphModule, graph_signature: Optional[ExportGraphSignature]
) -> tuple[torch.fx.GraphModule, Optional[ExportGraphSignature]]:
>>>>>>> 430d54ee
    """
    Helper function for replace_autocast_with_hop_pass().
    Split the graph module into multiple subgraphs based on the autocast nodes.
    For each subgraph, decides whether to construct a HOO subgraph, or inline the calls
    back into the parent graph module.
    Nodes between `_enter_autocast` and `_exit_autocast(_enter_autocast)` are considered
    as a subgraph.
    """
    need_replacing = any(_is_autocast_node(node) for node in gm.graph.nodes)
    if not need_replacing:
        return gm, graph_signature

    # split_autocast returns a new graph module that could have different output
    # args names. We need to fix the graph signature in `_sequential_split_and_maybe_inline_subgraphs_helper`.
    new_gm = _split_autocast(gm)

    def _maybe_inline_or_replace_with_hop(node: torch.fx.Node):
        if _is_autocast_sub_mod(node):
            _replace_with_hop(node)
        else:
            assert node.op == "call_module"
            assert isinstance(node.target, str)
            node_inline_(node)

    return _sequential_split_and_maybe_inline_subgraphs_helper(
        new_gm, graph_signature, _maybe_inline_or_replace_with_hop
    )


<<<<<<< HEAD
def replace_autocast_with_hop_pass(gm: torch.fx.GraphModule, graph_signature):
=======
def replace_autocast_with_hop_pass(
    gm: torch.fx.GraphModule, graph_signature: Optional[ExportGraphSignature]
) -> tuple[torch.fx.GraphModule, Optional[ExportGraphSignature]]:
>>>>>>> 430d54ee
    """
    Split gm into sub-graph-modules using `sequential_split_and_maybe_inline_subgraphs`, and
    then recursively call itself on each of the submodules.
    """
    return _replace_with_hop_pass_helper(
        gm,
        graph_signature,
        _sequential_split_and_maybe_inline_subgraphs,
    )<|MERGE_RESOLUTION|>--- conflicted
+++ resolved
@@ -1,11 +1,7 @@
 # mypy: allow-untyped-defs
-<<<<<<< HEAD
-from typing import List
-=======
 from __future__ import annotations
 
 from typing import List, Optional, TYPE_CHECKING, Union
->>>>>>> 430d54ee
 
 import torch
 from torch._higher_order_ops.wrap import wrap_with_autocast
@@ -18,7 +14,11 @@
 )
 
 
-def _is_autocast_node(node: torch.fx.Node):
+if TYPE_CHECKING:
+    from torch.export.graph_signature import ExportGraphSignature
+
+
+def _is_autocast_node(node: torch.fx.Node) -> Union[torch.fx.Node, bool]:
     return (
         node
         and node.op == "call_function"
@@ -30,7 +30,7 @@
     )
 
 
-def _is_enter_autocast_node(node: torch.fx.Node):
+def _is_enter_autocast_node(node: torch.fx.Node) -> Union[torch.fx.Node, bool]:
     return (
         node
         and node.op == "call_function"
@@ -38,7 +38,7 @@
     )
 
 
-def _is_exit_autocast_node(node: torch.fx.Node):
+def _is_exit_autocast_node(node: torch.fx.Node) -> Union[torch.fx.Node, bool]:
     return (
         node
         and node.op == "call_function"
@@ -46,7 +46,7 @@
     )
 
 
-def _is_autocast_sub_mod(node: torch.fx.Node):
+def _is_autocast_sub_mod(node: torch.fx.Node) -> bool:
     """
     Check if the first non-placeholder node is `torch.amp.autocast_mode._enter_autocast`.
     """
@@ -67,15 +67,18 @@
     return False
 
 
-def _check_valid_autocast_block(enter_autocast_node, exit_autocast_node):
+def _check_valid_autocast_block(
+    enter_autocast_node: torch.fx.Node, exit_autocast_node: torch.fx.Node
+) -> None:
     assert _is_enter_autocast_node(enter_autocast_node)
     assert _is_exit_autocast_node(exit_autocast_node)
     assert exit_autocast_node.args[0] == enter_autocast_node
 
 
-def _replace_with_hop(node: torch.fx.Node):
+def _replace_with_hop(node: torch.fx.Node) -> None:
     assert node.op == "call_module"
     graph: torch.fx.Graph = node.graph
+    assert graph.owning_module is not None
     gm: torch.fx.GraphModule = graph.owning_module
     assert isinstance(node.target, str)
     sub_gm = getattr(gm, node.target)
@@ -87,9 +90,7 @@
         exit_autocast_node = autocast_nodes[-1]
         _check_valid_autocast_block(enter_autocast_node, exit_autocast_node)
 
-        _replace_with_hop_helper(
-            node, enter_autocast_node, _is_autocast_node, wrap_with_autocast
-        )
+        _replace_with_hop_helper(node, enter_autocast_node, wrap_with_autocast)
         sub_graph.erase_node(exit_autocast_node)
         sub_graph.erase_node(enter_autocast_node)
 
@@ -118,7 +119,7 @@
     enter_autocast_node_stack: List[torch.fx.Node] = []
     first_node_after_outer_most_exit: bool = False
 
-    def node_call_back(node: torch.fx.Node):
+    def node_call_back(node: torch.fx.Node) -> bool:
         nonlocal enter_autocast_node_stack, first_node_after_outer_most_exit
         increment_id = False
         if first_node_after_outer_most_exit or (
@@ -143,13 +144,8 @@
 
 
 def _sequential_split_and_maybe_inline_subgraphs(
-<<<<<<< HEAD
-    gm: torch.fx.GraphModule, graph_signature
-):
-=======
     gm: torch.fx.GraphModule, graph_signature: Optional[ExportGraphSignature]
 ) -> tuple[torch.fx.GraphModule, Optional[ExportGraphSignature]]:
->>>>>>> 430d54ee
     """
     Helper function for replace_autocast_with_hop_pass().
     Split the graph module into multiple subgraphs based on the autocast nodes.
@@ -166,7 +162,7 @@
     # args names. We need to fix the graph signature in `_sequential_split_and_maybe_inline_subgraphs_helper`.
     new_gm = _split_autocast(gm)
 
-    def _maybe_inline_or_replace_with_hop(node: torch.fx.Node):
+    def _maybe_inline_or_replace_with_hop(node: torch.fx.Node) -> None:
         if _is_autocast_sub_mod(node):
             _replace_with_hop(node)
         else:
@@ -179,13 +175,9 @@
     )
 
 
-<<<<<<< HEAD
-def replace_autocast_with_hop_pass(gm: torch.fx.GraphModule, graph_signature):
-=======
 def replace_autocast_with_hop_pass(
     gm: torch.fx.GraphModule, graph_signature: Optional[ExportGraphSignature]
 ) -> tuple[torch.fx.GraphModule, Optional[ExportGraphSignature]]:
->>>>>>> 430d54ee
     """
     Split gm into sub-graph-modules using `sequential_split_and_maybe_inline_subgraphs`, and
     then recursively call itself on each of the submodules.
