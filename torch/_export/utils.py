--- conflicted
+++ resolved
@@ -1334,11 +1334,7 @@
 
 
 def deregister_module_as_pytree_input_node(cls: type[torch.nn.Module]) -> None:
-<<<<<<< HEAD
     _deregister_pytree_node(cls)
-=======
-    _deregister_pytree_node(cls)
-    _deregister_pytree_flatten_spec(cls)
 
 
 def _sync_state(src, dst):
@@ -1387,5 +1383,4 @@
     assert ismethod(
         method,
     ), f"Expected {method} to be a method"
-    return _WrappedMethod(method)
->>>>>>> 1b5cea2d
+    return _WrappedMethod(method)