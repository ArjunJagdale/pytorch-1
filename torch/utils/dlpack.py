--- conflicted
+++ resolved
@@ -1,8 +1,4 @@
-<<<<<<< HEAD
-from typing import Any, Dict, Optional
-=======
-from typing import Any
->>>>>>> 04f8f611
+from typing import Any, Optional
 
 import torch
 import enum
@@ -110,12 +106,7 @@
 
     """
     if hasattr(ext_tensor, '__dlpack__'):
-<<<<<<< HEAD
-        kwargs: Dict[str, Any] = {}
-=======
         kwargs: dict[str, Any] = {}
-        kwargs["max_version"] = (1, 0)
->>>>>>> 04f8f611
 
         kwargs["max_version"] = (1, 0)
         kwargs["copy"] = copy
