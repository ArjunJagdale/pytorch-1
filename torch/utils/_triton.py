import functools
import hashlib
from typing import Any


@functools.lru_cache(None)
def has_triton_package() -> bool:
    try:
        from triton.compiler.compiler import triton_key

        return triton_key is not None
    except ImportError:
        return False
    except RuntimeError:
        return False


@functools.lru_cache(None)
<<<<<<< HEAD
def has_triton_tma() -> bool:
    if has_triton_package():
        import torch
=======
def _device_supports_tma():
    import torch
>>>>>>> dc5e8f79

    return (
        torch.cuda.is_available()
        and torch.cuda.get_device_capability() >= (9, 0)
        and not torch.version.hip
    )


@functools.lru_cache(None)
def has_triton_experimental_host_tma():
    if has_triton_package():
        if _device_supports_tma():
            try:
                from triton.tools.experimental_descriptor import (  # noqa: F401
                    create_1d_tma_descriptor,
                    create_2d_tma_descriptor,
                )

                return True
            except ImportError:
                pass

    return False


@functools.lru_cache(None)
<<<<<<< HEAD
def has_triton_tma_device() -> bool:
=======
def has_triton_tensor_descriptor_host_tma():
    if has_triton_package():
        if _device_supports_tma():
            try:
                from triton.tools.tensor_descriptor import (  # noqa: F401
                    TensorDescriptor,
                )

                return True
            except ImportError:
                pass

    return False


@functools.lru_cache(None)
def has_triton_tma():
    return has_triton_tensor_descriptor_host_tma() or has_triton_experimental_host_tma()


@functools.lru_cache(None)
def has_triton_tma_device():
>>>>>>> dc5e8f79
    if has_triton_package():
        import torch

        if (
            torch.cuda.is_available()
            and torch.cuda.get_device_capability() >= (9, 0)
            and not torch.version.hip
        ):
            try:
                from triton.language.extra.cuda import (  # noqa: F401
                    experimental_device_tensormap_create1d,
                    experimental_device_tensormap_create2d,
                )

                return True
            except ImportError:
                pass

    return False


@functools.lru_cache(None)
def has_triton() -> bool:
    if not has_triton_package():
        return False

    from torch._dynamo.device_interface import get_interface_for_device

    def cuda_extra_check(device_interface: Any) -> bool:
        return device_interface.Worker.get_device_properties().major >= 7

    def cpu_extra_check(device_interface: Any) -> bool:
        import triton.backends

        return "cpu" in triton.backends.backends

    def _return_true(device_interface: Any) -> bool:
        return True

    triton_supported_devices = {
        "cuda": cuda_extra_check,
        "xpu": _return_true,
        "cpu": cpu_extra_check,
    }

    def is_device_compatible_with_triton() -> bool:
        for device, extra_check in triton_supported_devices.items():
            device_interface = get_interface_for_device(device)
            if device_interface.is_available() and extra_check(device_interface):
                return True
        return False

    return is_device_compatible_with_triton()


@functools.lru_cache(None)
def triton_backend() -> Any:
    from triton.compiler.compiler import make_backend
    from triton.runtime.driver import driver

    target = driver.active.get_current_target()
    return make_backend(target)


@functools.lru_cache(None)
def triton_hash_with_backend() -> str:
    from triton.compiler.compiler import triton_key

    backend = triton_backend()
    key = f"{triton_key()}-{backend.hash()}"

    # Hash is upper case so that it can't contain any Python keywords.
    return hashlib.sha256(key.encode("utf-8")).hexdigest().upper()<|MERGE_RESOLUTION|>--- conflicted
+++ resolved
@@ -16,14 +16,8 @@
 
 
 @functools.lru_cache(None)
-<<<<<<< HEAD
-def has_triton_tma() -> bool:
-    if has_triton_package():
-        import torch
-=======
-def _device_supports_tma():
+def _device_supports_tma() -> bool:
     import torch
->>>>>>> dc5e8f79
 
     return (
         torch.cuda.is_available()
@@ -33,7 +27,7 @@
 
 
 @functools.lru_cache(None)
-def has_triton_experimental_host_tma():
+def has_triton_experimental_host_tma() -> bool:
     if has_triton_package():
         if _device_supports_tma():
             try:
@@ -50,10 +44,7 @@
 
 
 @functools.lru_cache(None)
-<<<<<<< HEAD
-def has_triton_tma_device() -> bool:
-=======
-def has_triton_tensor_descriptor_host_tma():
+def has_triton_tensor_descriptor_host_tma() -> bool:
     if has_triton_package():
         if _device_supports_tma():
             try:
@@ -69,13 +60,12 @@
 
 
 @functools.lru_cache(None)
-def has_triton_tma():
+def has_triton_tma() -> bool:
     return has_triton_tensor_descriptor_host_tma() or has_triton_experimental_host_tma()
 
 
 @functools.lru_cache(None)
-def has_triton_tma_device():
->>>>>>> dc5e8f79
+def has_triton_tma_device() -> bool:
     if has_triton_package():
         import torch
 
