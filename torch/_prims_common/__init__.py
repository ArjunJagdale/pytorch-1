# mypy: allow-untyped-defs
from __future__ import annotations

import operator
import typing
import warnings
from collections.abc import Sequence
from contextlib import nullcontext
from enum import Enum
from functools import reduce
from typing import (
    Any,
    Callable,
    cast,
    NamedTuple,
    Optional,
    overload,
    TYPE_CHECKING,
    TypeVar,
    Union,
)
from typing_extensions import deprecated, TypeAlias

import torch
from torch import sym_float, sym_int, sym_max


if TYPE_CHECKING:
    # Import the following modules during type checking to enable code intelligence features,
    # such as auto-completion in tools like pylance, even when these modules are not explicitly
    # imported in user code.

    import sympy

    class _WorksWithInt(typing.Protocol):
        def __add__(self, other: Any) -> typing.Self:
            ...

        def __radd__(self, other: Any) -> typing.Self:
            ...

        def __mul__(self, other: Any) -> typing.Self:
            ...

        def __rmul__(self, other: Any) -> typing.Self:
            ...

    _IntLikeT = TypeVar("_IntLikeT", bound=_WorksWithInt)


ShapeType: TypeAlias = Union[torch.Size, list[int], tuple[int, ...]]
StrideType: TypeAlias = Union[list[int], tuple[int, ...]]
DimsType: TypeAlias = Union[int, list[int], tuple[int, ...]]
DimsSequenceType: TypeAlias = Union[list[int], tuple[int, ...]]
# TODO: Type[torch.SymInt], Type[torch.SymFloat]
NumberTypeType: TypeAlias = Union[type[bool], type[int], type[float], type[complex]]
# TODO: This needs a lot more type annotations
# NumberType = Union[bool, int, float, complex, torch.SymInt, torch.SymFloat]
NumberType: TypeAlias = Union[bool, int, float, complex]
RealNumberType: TypeAlias = Union[bool, int, float]

Number = (bool, int, float, complex, torch.SymInt, torch.SymFloat, torch.SymBool)
# I don't call it Integral because numbers.Integral includes bool, but IntLike
# does not
Dim = int
IntLike = (int, torch.SymInt)
FloatLike = (float, torch.SymFloat)
BoolLike = (bool, torch.SymBool)
IntWithoutSymInt = int
FloatWithoutSymFloat = float
DeviceLikeType: TypeAlias = Union[str, torch.device, int]
Tensor = torch.Tensor


torch_function_passthrough = {
    torch.device,
    torch.sym_not,
    torch.sym_float,
    torch.sym_int,
    torch.sym_max,
    torch.sym_min,
    torch._sym_sqrt,  # type: ignore[attr-defined]
    torch.sym_ite,
    torch.Tensor.dim,
    torch.Tensor.ndim.__get__,  # type: ignore[attr-defined]
    torch.Tensor.numel,
    torch.Tensor.size,
    torch.Tensor.storage_offset,
    torch.Tensor.stride,
    torch.Tensor.dtype.__get__,  # type: ignore[attr-defined]
    torch.Tensor.is_sparse.__get__,  # type: ignore[attr-defined]
    torch.Tensor.shape.__get__,  # type: ignore[attr-defined]
    torch.Tensor.device.__get__,  # type: ignore[attr-defined]
    torch.Tensor.requires_grad.__get__,  # type: ignore[attr-defined]
    torch.Tensor.layout.__get__,  # type: ignore[attr-defined]
    torch.Tensor.is_contiguous,
    # For TorchRefsMode only
    torch.Tensor.__format__,
    torch.Tensor.__repr__,
    torch.Tensor.requires_grad.__get__,  # type: ignore[attr-defined]
    torch.Tensor.__getitem__,
}


TensorLikeType = torch.Tensor
TensorLike = torch.Tensor
TensorSequenceType: TypeAlias = Union[list[TensorLikeType], tuple[TensorLikeType, ...]]
TensorOrNumberLikeType: TypeAlias = Union[TensorLikeType, NumberType]

CustomOutParamAnnotation = "__custom_out_param__"


def same_shape(a: ShapeType, b: ShapeType, *, allow_rhs_unbacked=False) -> bool:
    from torch.fx.experimental.symbolic_shapes import guard_size_oblivious

    if len(a) != len(b):
        return False

    for x, y in zip(a, b):
        if allow_rhs_unbacked:
            # TODO: We should check that the symbols are consistent
            # with each other
            if isinstance(y, torch.SymInt):
                continue
        # NB: Naively, you would not expect to have to do an oblivious guard
        # here because there is seemingly no broadcasting here, but in fact we
        # use this in some situations to determine if we need to do an expand
        # on the tensor because they don't line up, so you can definitely end
        # up trying to prove u0 != 1 in this situation.  See
        # python test/test_proxy_tensor.py -k test_cumsum_unbacked
        if guard_size_oblivious(x != y):
            return False

    return True


def _maybe_get_pytype(t):
    if t is torch.SymFloat:
        return float
    elif t is torch.SymInt:
        return int
    elif t is torch.SymBool:
        return bool
    else:
        return t


# TODO: look at using torch.testing.assert_close instead with an option
#   to just compare metadata
def compare_tensor_meta(
    a: TensorLikeType,
    b: TensorLikeType,
    check_sizes=True,
    check_strides=False,
    *,
    allow_rhs_unbacked=False,
    check_conj=True,
):
    """
    Checks that two tensor likes have the same shape,
    dtype and device.

    In the future this will validate additional metadata, like
    strides.
    """
    from torch._subclasses.fake_tensor import MetadataMismatchError

    assert isinstance(a, TensorLike)
    assert isinstance(b, TensorLike)

    if check_sizes and not same_shape(
        a.shape, b.shape, allow_rhs_unbacked=allow_rhs_unbacked
    ):
        msg = f"Shapes {a.shape} and {b.shape} are not equal!"
        raise MetadataMismatchError(msg)

    if a.dtype != b.dtype:
        msg = f"Dtypes {a.dtype} and {b.dtype} are not equal!"
        raise MetadataMismatchError(msg)

    if a.device != b.device:
        # Handles special cuda:0 vs cuda case
        # TODO: we should review why this happens and see about fixing it
        if (str(a.device) == "cuda:0" or str(a.device) == "cuda") and (
            str(b.device) == "cuda:0" or str(b.device) == "cuda"
        ):
            pass
        else:
            msg = f"Devices {a.device} and {b.device} are not equal!"
            raise MetadataMismatchError(msg)

    # Stride checking is currently disabled, see https://github.com/pytorch/pytorch/issues/78050
    if check_strides:
        same_strides, idx = check_significant_strides(
            a, b, allow_rhs_unbacked=allow_rhs_unbacked
        )
        if not same_strides:
            msg = f"Stride mismatch! Strides are {a.stride()} and {b.stride()} (mismatched at {idx})!"
            raise MetadataMismatchError(msg)

        if a.storage_offset() != b.storage_offset():
            msg = f"Storage offset mismatch! Storage offsets are {a.storage_offset()} and {b.storage_offset()}!"
            raise MetadataMismatchError(msg)

    if check_conj:
        if a.is_conj() != b.is_conj():
            raise MetadataMismatchError(
                f"Conj mismatch! is_conj is set to {a.is_conj()} and {b.is_conj()}"
            )

    if a.is_neg() != b.is_neg():
        raise MetadataMismatchError(
            f"Neg mismatch! is_neg is set to {a.is_neg()} and {b.is_neg()}"
        )


def _check_strides_helper(
    a: TensorLikeType,
    b: TensorLikeType,
    *,
    only_cuda=True,
    significant_only=True,
    allow_rhs_unbacked=False,
) -> tuple[bool, Optional[int]]:
    # NOTE: only on CUDA because CPU elementwise strides are incorrect in PyTorch
    # See https://github.com/pytorch/pytorch/issues/77553
    # Only compares strides that are "meaningful" -- strides for dimensions with length > 1
    # and for tensors with more than one element
    if (
        not only_cuda or a.device.type == "cuda" or b.device.type == "cuda"
    ) and a.numel() > 0:
        for idx in range(a.ndim):
            check = not significant_only or a.shape[idx] > 1
            # TODO: Check the symbols are consistent with each other
            if isinstance(b.stride()[idx], torch.SymInt):
                continue
            if a.stride()[idx] != b.stride()[idx] and check:
                return False, idx

    return True, None


def check_significant_strides(
    a: TensorLikeType, b: TensorLikeType, *, only_cuda=True, allow_rhs_unbacked=False
) -> tuple[bool, Optional[int]]:
    return _check_strides_helper(
        a,
        b,
        only_cuda=only_cuda,
        significant_only=True,
        allow_rhs_unbacked=allow_rhs_unbacked,
    )


def check_all_strides(
    a: TensorLikeType, b: TensorLikeType, *, only_cuda=True
) -> tuple[bool, Optional[int]]:
    return _check_strides_helper(a, b, only_cuda=only_cuda, significant_only=False)


# This function is equivalent to compute_contiguous() from TensorImpl.cpp
def is_contiguous(a: TensorLikeType, false_if_dde=False) -> bool:
    """
    Tests whether a tensor is contiguous or not.

    Tensors are contiguous when they have no elements,
    one element, or when they have "nested" strides.
    """
    from torch.fx.experimental.symbolic_shapes import (
        guard_or_false,
        guard_or_true,
        guard_size_oblivious,
    )

    maybe_guard_or_false = guard_or_false if false_if_dde else guard_size_oblivious
    maybe_guard_or_true = guard_or_true if false_if_dde else guard_size_oblivious

    if maybe_guard_or_false(a.numel() < 2):
        return True

    expected_stride = 1
    for x, y in reversed(tuple(zip(a.shape, a.stride()))):
        # Skips checking strides when a dimension has length 1
        if maybe_guard_or_false(x == 1):
            continue

        if maybe_guard_or_true(y != expected_stride):
            return False

        # if x is 0 then a is contiguous anyway. So in the check above for non-contiguity condition we can
        # can assume x is not 0 in expected_stride equation. This is also consistent with make_contiguous_strides_for.
        expected_stride = expected_stride * sym_max(x, 1)

    return True


# This function is equivalent to compute_channels_last_contiguous_2d() in TensorImpl.cpp
def is_channels_last_contiguous_2d(a: Tensor, false_if_dde=False) -> bool:
    # NHWC or not channels last 2D contiguous
    if a.ndim != 4:
        return False

    from torch.fx.experimental.symbolic_shapes import (
        guard_or_false,
        guard_or_true,
        guard_size_oblivious,
    )

    maybe_guard_or_false = guard_or_false if false_if_dde else guard_size_oblivious
    maybe_guard_or_true = guard_or_true if false_if_dde else guard_size_oblivious

    expected_stride = 1
    for idx in (1, 3, 2, 0):
        length = a.shape[idx]
        if maybe_guard_or_false(length == 1):
            continue

        stride = a.stride()[idx]
        if maybe_guard_or_true(stride != expected_stride):
            return False

        expected_stride *= length

    return True


def is_channels_last_contiguous_3d(a: Tensor, false_if_dde=False) -> bool:
    # NDHWC or not channels last 3D contiguous
    if a.ndim != 5:
        return False

    from torch.fx.experimental.symbolic_shapes import (
        guard_or_false,
        guard_or_true,
        guard_size_oblivious,
    )

    maybe_guard_or_false = guard_or_false if false_if_dde else guard_size_oblivious
    maybe_guard_or_true = guard_or_true if false_if_dde else guard_size_oblivious

    expected_stride = 1
    for idx in (1, 4, 3, 2, 0):
        length = a.shape[idx]
        if maybe_guard_or_false(length == 1):
            continue

        stride = a.stride()[idx]
        if maybe_guard_or_true(stride != expected_stride):
            return False

        expected_stride *= length

    return True


_memory_formats = {
    torch.contiguous_format,
    torch.preserve_format,
    torch.channels_last,
    torch.channels_last_3d,
}


def validate_memory_format(memory_format: torch.memory_format):
    torch._check(
        memory_format in _memory_formats,
        lambda: f"Received unknown memory format {memory_format}!",
    )


def is_contiguous_for_memory_format(  # type: ignore[return]
    a: Tensor, *, memory_format: torch.memory_format, false_if_dde=False
) -> bool:
    validate_memory_format(memory_format)

    if memory_format == torch.contiguous_format:
        return is_contiguous(a, false_if_dde)
    if memory_format == torch.channels_last:
        return is_channels_last_contiguous_2d(a, false_if_dde)
    if memory_format == torch.channels_last_3d:
        return is_channels_last_contiguous_3d(a, false_if_dde)

    torch._check(
        False,
        lambda: f"is_contiguous received unsupported memory format {memory_format}",
    )


def definitely_contiguous(a: TensorLikeType) -> bool:
    return is_contiguous(a, false_if_dde=True)


# similar to is_channels_last_contiguous_2d but return false on data dependency.
def is_known_channels_last_contiguous_2d(a: Tensor) -> bool:
    return is_channels_last_contiguous_2d(a, false_if_dde=True)


# similar to is_channels_last_contiguous_3d but return false on data dependency.
def is_known_channels_last_contiguous_3d(a: Tensor) -> bool:
    return is_channels_last_contiguous_3d(a, false_if_dde=True)


# similar to is_contiguous_for_memory_format but return false on data dependency.
def definitely_contiguous_for_memory_format(  # type: ignore[return]
    a: Tensor, *, memory_format: torch.memory_format
) -> bool:
    return is_contiguous_for_memory_format(
        a, memory_format=memory_format, false_if_dde=True
    )


# NOTE: that tensors with no elements and channels last is ???
def is_channels_last_contiguous(a: Tensor) -> bool:
    """
    True when a tensor is channels-last contiguous.

    This requires that:

      - the tensor is conceptually either 4 (NHWC) or 5 (NDHWC) dimensions
      - if we name the tensor's dimensions NCHW or NCDHW, then the strides are such that the
        stride of the 'C' dimension (Cs) is 1 and the strides corresponding to
        each dimension (Xs) can be ordered Cs <= Ws <= Hs <= (Ds) <= Ns and are
        "nested" -- so Ws = Cs * Cl, where Cl is the length of the 'C' dimension,
        for example.
    """
    return is_channels_last_contiguous_2d(a) or is_channels_last_contiguous_3d(a)


# similar to is_channels_last_contiguous but return false on data dependency.
def is_known_channels_last_contiguous(a: Tensor) -> bool:
    return is_known_channels_last_contiguous_2d(
        a
    ) or is_known_channels_last_contiguous_3d(a)


def is_non_overlapping_and_dense(a: Tensor) -> bool:
    """
    True when a tensor is non-overlapping and dense.

    A tensor is non-overlapping and dense when there exists a permutation of
    its dimensions that is contiguous.
    """

    from torch.fx.experimental.symbolic_shapes import guard_size_oblivious

    if a.is_sparse:
        return False

    # Short-circuits if the tensor is already contiguous or channels-last contiguous
    if is_contiguous(a) or is_channels_last_contiguous(a):
        return True

    # The following is equivalent to compute_non_overlapping_and_dense in TensorImpl.cpp

    # Short-circuits for tensors of rank one, which are
    # non-overlapping and "dense" if their stride is one
    if a.ndim == 1:
        return a.stride()[0] == 1

    # Checks that there exists a permutation of the strides s.t. the tensor would be contiguous
    # Sorts (length, stride) pairs by stride
    #
    # This sort is done in a size-oblivious way, which helps if we do a
    # comparison like 2048*u0 > u0; we just want this to return True
    # (and not worry about what if u0 is zero).
    class K(NamedTuple):
        size: int
        stride: int

        def __lt__(self, other):
            return guard_size_oblivious(self.stride < other.stride)

        def __gt__(self, other):
            return guard_size_oblivious(self.stride > other.stride)

        def __le__(self, other):
            return guard_size_oblivious(self.stride <= other.stride)

        def __ge__(self, other):
            return guard_size_oblivious(self.stride >= other.stride)

        def __eq__(self, other):
            return guard_size_oblivious(self.stride == other.stride)

    lengths_and_strides = sorted(map(K, a.shape, a.stride()))

    expected_stride = 1
    for length, stride in lengths_and_strides:
        if guard_size_oblivious(length == 1):
            continue

        if guard_size_oblivious(stride != expected_stride):
            return False

        expected_stride *= length

    return True


# NOTE: Based on the implementation in TensorIterator.cpp, but note that
# the note [Computing output strides] is incorrect, because it
# says that strides will be preserved even if they are not
# "non overlapping and dense", but this is incorrect. The
# output of elementwise operations are always given
# non overlapping and dense strides.
# This is also INCORRECT because it does not model TensorIterator's
# short-circuit, which can cause different strides.
def compute_elementwise_output_logical_to_physical_perm(
    *tensors, _skip_checks=False
) -> list[int]:
    from torch.fx.experimental.symbolic_shapes import guard_or_false, GuardOnDataDependentSymNode

    if not _skip_checks and len(tensors) == 0:
        msg = "Can't compute elementwise output strides for zero tensors!"
        raise ValueError(msg)

    if not _skip_checks:
        check_same_shape(*tensors, allow_cpu_scalar_tensors=True)

    # Filters the tensors to actual tensors
    if not _skip_checks:
        tensors = tuple(
            a
            for a in tensors
            if isinstance(a, TensorLike) and not is_cpu_scalar_tensor(a)
        )

    # Short-circuits for CPU scalar case
    if len(tensors) == 0:
        return []

    # Short-circuits for shapes with zero or one dimensions
    # TODO: are these necessary?
    ndim = tensors[0].ndim
    if ndim == 0:
        return []
    if ndim == 1:
        return [0]

    # Short-circuits if contiguous or channels last, following the fake fast path.
    # This reduces the number of guards we end up making
    is_contiguous = True
    is_channels_last = True
    for t in tensors:
<<<<<<< HEAD
        try:
            is_contiguous = is_contiguous and t.is_contiguous(
                memory_format=torch.contiguous_format
            )
        except GuardOnDataDependentSymNode:
            is_contiguous = False
        try:
            is_channels_last = is_channels_last and t.is_contiguous(
                memory_format=torch.channels_last
            )
        except GuardOnDataDependentSymNode:
            is_channels_last = False
=======
        is_contiguous = is_contiguous and definitely_contiguous_for_memory_format(
            t, memory_format=torch.contiguous_format
        )
        is_channels_last = is_channels_last and definitely_contiguous_for_memory_format(
            t, memory_format=torch.channels_last
        )
>>>>>>> fde8f6a8

    if is_contiguous and not is_channels_last:
        return list(range(ndim))

    if is_channels_last and not is_contiguous:
        return [0, *list(range(2, ndim)), 1]

    shape = tensors[0].shape

    def should_swap(idx_a, idx_b):
        def gte(a, b):
            if guard_or_false(a == 0):
                return False
            if guard_or_false(b == 0):
                return True
            return guard_or_false(a % b == 0)

        for tensor in tensors:
            stride_a = tensor.stride()[idx_a]
            stride_b = tensor.stride()[idx_b]

            if guard_or_false(stride_a == 0) or guard_or_false(stride_b == 0):
                continue

            elif guard_or_false(stride_a == stride_b):
                if gte(shape[idx_b], shape[idx_a]):
                    continue
                return 1

            if gte(stride_b, stride_a):
                return -1

            if gte(stride_a, stride_b):
                return 1

        # Note: this case is hit if all strides are zero,
        # or all strides are equal and all dimensions have the same length
        return 0

    # The "sort" order for the permutation is back-to-front, but
    # the natural order for permutations is front-to-back.  Do the
    # sorting back-to-front and then reverse it on output.
    #
    # also, note this returns the logical to physical shape permutation
    perm = list(reversed(range(ndim)))

    # insertion sort with support for ambiguous comparisons
    for i in range(1, ndim):
        dim1 = i
        for dim0 in reversed(range(i)):
            comparison = should_swap(perm[dim0], perm[dim1])
            if comparison > 0:
                perm[dim0], perm[dim1] = perm[dim1], perm[dim0]
                dim1 = dim0
            elif comparison < 0:
                break

    return list(reversed(perm))


def compute_elementwise_output_strides(*tensors) -> tuple[int, ...]:
    """
    Computes the output strides for elementwise operations.
    """
    if len(tensors) == 0:
        msg = "Can't compute elementwise output strides for zero tensors!"
        raise ValueError(msg)

    check_same_shape(*tensors, allow_cpu_scalar_tensors=True)

    # Filters the tensors to actual tensors
    tensors = tuple(
        a for a in tensors if isinstance(a, TensorLike) and not is_cpu_scalar_tensor(a)
    )

    # Short-circuits for CPU scalar case
    if len(tensors) == 0:
        return ()

    ndim = tensors[0].ndim
    shape = tensors[0].shape

    if ndim == 0:
        return ()
    if ndim == 1:
        return (1,)

    logical_to_physical_perm = compute_elementwise_output_logical_to_physical_perm(
        *tensors, _skip_checks=True
    )
    permuted_shape = apply_perm(shape, logical_to_physical_perm)  # to physical

    new_strides = make_contiguous_strides_for(permuted_shape)
    permuted_strides = apply_perm(
        new_strides, invert_perm(logical_to_physical_perm)
    )  # to logical

    return tuple(permuted_strides)


# Identity permutation is [0, 1, 2]
def apply_perm(inp, perm):
    ndim = len(inp)
    permuted_inp = [-1] * ndim
    for idx, x in enumerate(perm):
        permuted_inp[idx] = inp[x]
    return permuted_inp


def invert_perm(perm):
    ndim = len(perm)
    new_perm = [-1] * ndim
    for idx, x in enumerate(perm):
        new_perm[x] = idx
    return new_perm


#
# Common helper functions
#


def validate_dim_length(length: int):
    """
    Validates that an object represents a valid
    dimension length.
    """

    if isinstance(length, (int, torch.SymInt)):
        torch._check_is_size(length)
    else:
        # sometimes called with sympy expression by inductor
        assert length >= 0


def validate_shape(shape: ShapeType):
    """
    Validates that a sequence represents a valid shape.
    """

    assert isinstance(shape, Sequence), type(shape)
    for l in shape:
        validate_dim_length(l)


def validate_strides(strides: StrideType):
    """
    Verifies the object specifies valid strides.
    """

    assert isinstance(strides, Sequence)
    for stride in strides:
        assert stride >= 0


def validate_idx(rank: int, idx: int):
    """
    Validates that idx is a valid index for the given shape.
    Assumes the index is already canonicalized.
    """

    assert isinstance(idx, Dim)
    assert isinstance(rank, Dim)

    assert idx >= 0 and idx < rank or idx == 0


def validate_dimension_indices(rank: int, indices: DimsSequenceType):
    for idx in indices:
        validate_idx(rank, idx)


def validate_exclusive_idx(rank: int, ex_idx: int):
    """
    Validates that ex_idx is a valid exclusive index
    for the given shape.
    """

    assert isinstance(ex_idx, Dim)
    assert isinstance(rank, Dim)
    assert ex_idx > 0 and ex_idx <= rank


# "Wraps" a dim (up to one time) for the given rank, allowing dims to be
# specified using negative indices. If `wrap_scalar` is true then scalar
# tensors of rank 0 will allow dimensions in the range [-1, 0]. Otherwise,
# idx should be in the range [-rank, rank-1].
def canonicalize_dim(rank: int, idx: int, wrap_scalar: bool = True) -> int:
    if rank < 0:
        msg = f"Rank cannot be negative but got {rank}"
        raise IndexError(msg)

    if rank == 0:
        if not wrap_scalar:
            msg = f"Dimension specified as {idx} but tensor has no dimensions"
            raise IndexError(msg)
        rank = 1

    if idx >= 0 and idx < rank:
        return idx

    if idx < 0:
        _idx = idx + rank
    else:
        _idx = idx

    if _idx < 0 or _idx >= rank:
        # Same error message as in aten/src/ATen/WrapDimUtils.h:49
        msg = f"Dimension out of range (expected to be in range of [{-rank}, {rank - 1}], but got {idx})"
        raise IndexError(msg)

    return _idx


# Takes a dimension or sequence of dimensions and "wraps" them,
# mapping negative offsets to positive ones
@overload
def canonicalize_dims(
    rank: int, indices: Sequence[int], wrap_scalar: bool = True
) -> tuple[int, ...]:
    pass


@overload
def canonicalize_dims(rank: int, indices: int, wrap_scalar: bool = True) -> int:
    pass


def canonicalize_dims(rank, indices, wrap_scalar=True):
    if isinstance(indices, Dim):
        return canonicalize_dim(rank, indices, wrap_scalar)

    return tuple(canonicalize_dim(rank, x, wrap_scalar) for x in indices)


def is_valid_permutation(rank: int, perm: DimsSequenceType) -> bool:
    """
    Validates that perm is a permutation of length rank.
    """

    return isinstance(perm, Sequence) and sorted(perm) == list(range(rank))


def is_same_shape(a: Sequence, b: Sequence) -> bool:
    """
    Compares two shapes a and b, returning True if they are the same
    (their ranks and corresponding lengths match) and False otherwise.
    """

    return tuple(a) == tuple(b)


def is_cpu_scalar_tensor(a: Any) -> bool:
    return isinstance(a, TensorLike) and a.ndim == 0 and a.device.type == "cpu"


def check_same_device(*args, allow_cpu_scalar_tensors):
    """
    Checks that all Tensors in args have the same device.

    Raises a RuntimeError when:
      - args contains an object whose type is not Tensor or Number
      - two Tensor objects in args have different devices, unless one is a CPU scalar tensor and allow_cpu_scalar_tensors is True
    """
    # Short-circuits if all (one or fewer) arguments are trivially on the same device
    if len(args) <= 1:
        return

    # Note: cannot initialize device to the first arg's device (it may not have one)
    device = None
    for arg in args:
        if isinstance(arg, Number):
            continue
        elif isinstance(arg, TensorLike):
            if allow_cpu_scalar_tensors and is_cpu_scalar_tensor(arg):
                continue

            if device is None:
                device = arg.device

            if device != arg.device:
                msg = (
                    "Tensor on device "
                    + str(arg.device)
                    + " is not on the expected device "
                    + str(device)
                    + "!"
                )
                raise RuntimeError(msg)
        else:
            msg = (
                "Unexpected type when checking for same device, " + str(type(arg)) + "!"
            )
            raise RuntimeError(msg)


def canonicalize_device(device: DeviceLikeType) -> torch.device:
    if isinstance(device, torch.device):
        return device

    assert isinstance(device, str)
    return torch.device(device)


# Asserts if any of the following are true:
#   - a non-scalar or non-Tensor is given
#   - the shape of any tensors is distinct
def check_same_shape(*args, allow_cpu_scalar_tensors: bool):
    """
    Checks that all Tensors in args have the same shape.

    Raises a RuntimeError when:
      - args contains an object whose type is not Tensor or Number
      - two Tensor objects in args have different devices
    """
    shape = None

    for arg in args:
        if isinstance(arg, Number):
            continue
        elif isinstance(arg, TensorLike):
            if allow_cpu_scalar_tensors and is_cpu_scalar_tensor(arg):
                continue

            if shape is None:
                shape = arg.shape

            if not is_same_shape(shape, arg.shape):
                msg = f"Shape {arg.shape} is not the expected shape {shape}!"
                raise RuntimeError(msg)
        else:
            msg = (
                "Unexpected type when checking for same shape, " + str(type(arg)) + "!"
            )
            raise RuntimeError(msg)


# Acquires a common shape, if it exists, from one or more tensor arguments,
# filtering number arguments
def extract_shape(*args, allow_cpu_scalar_tensors: bool) -> Optional[ShapeType]:
    shape = None
    scalar_shape = None

    for arg in args:
        if isinstance(arg, Number):
            continue
        elif isinstance(arg, TensorLike):
            if allow_cpu_scalar_tensors and is_cpu_scalar_tensor(arg):
                scalar_shape = arg.shape
                continue

            if shape is None:
                shape = arg.shape

            if not is_same_shape(shape, arg.shape):
                return None
        else:
            return None

    return shape if shape is not None else scalar_shape


# Extracts dimensions that might be passed either as a list/tuple or as varargs.
# A typical case is Tensor.permute .
def extract_dims_from_varargs(
    dims: Union[DimsSequenceType, tuple[DimsSequenceType, ...]]
) -> DimsSequenceType:
    if dims and isinstance(dims[0], Sequence):
        assert len(dims) == 1
        dims = cast(tuple[DimsSequenceType], dims)
        return dims[0]
    else:
        return cast(DimsSequenceType, dims)


def extract_shape_from_varargs(
    shape: Union[ShapeType, tuple[ShapeType]],
    validate=True,
) -> tuple[int, ...]:
    """
    Returns a shape from varargs.

    In PyTorch, operations that accept shapes often accept them as varargs, like
    foo(*shape). However a user can pass the shape as a sequence of integers,
    like this:

      foo(1, 2, 3)

    or as a sequence of integers

      foo((1, 2, 3))

    In the first case shape will be a tuple of integers, and in the second case it's a tuple
    containing a tuple of integers. This validates those inputs and canonicalizes them
    to a tuple of integers.
    """

    # Handles tuple unwrapping
    if len(shape) == 1 and isinstance(shape[0], Sequence):
        shape = shape[0]

    if validate:
        validate_shape(shape)  # type: ignore[arg-type]
    return shape  # type: ignore[return-value]


def infer_size_shapes(a: ShapeType, b: ShapeType) -> tuple[int, ...]:
    ndim = max(len(a), len(b))
    expandedSizes = [0] * ndim

    for i in range(ndim - 1, -1, -1):
        offset = ndim - 1 - i
        dimA = len(a) - 1 - offset
        dimB = len(b) - 1 - offset
        sizeA = a[dimA] if dimA >= 0 else 1
        sizeB = b[dimB] if dimB >= 0 else 1

        torch._check(
            (sizeA == sizeB) or (sizeA == 1) or (sizeB == 1),
            lambda: (
                f"The size of tensor a ({sizeA}) must match the size of "
                f"tensor b ({sizeB}) at non-jagged dimension {i}"
            ),
        )

        # 1s map to the other size (even 0)
        expandedSizes[i] = sizeB if sizeA == 1 else sizeA

    return tuple(expandedSizes)


def infer_size(shape: ShapeType, numel: int) -> tuple[int, ...]:
    """
    Infers the size of a dim with size -1, if it exists.
    Also checks that new shape is compatible with the number of elements.
    """
    from torch.fx.experimental.symbolic_shapes import guard_or_false

    dim = None
    newsize = 1
    for i, d in enumerate(shape):
        if guard_or_false(d == -1):
            torch._check(dim is None, lambda: "only one dimension can be inferred")
            dim = i
        else:
            torch._check(
                d >= 0,
                lambda: (
                    f"invalid shape dimension {d}. If this was symbolic, it was assumed to not be -1."
                    "If this was meant to be inferred, please explicitly pass in -1."
                ),
            )
            newsize *= d
    if dim is None:
        torch._check(
            numel == newsize,
            lambda: f"shape '{list(shape)}' is invalid for input of size {numel}",
        )
    else:
        torch._check(
            newsize != 0,
            lambda: (
                f"cannot reshape tensor of 0 elements into shape {list(shape)} because the "
                f"unspecified dimension size -1 can be any value and is ambiguous"
                if guard_or_false(numel == 0)
                else f"shape '{list(shape)}' is invalid for input of size {numel}"
            ),
        )
        torch._check(
            numel % newsize == 0,
            lambda: f"shape '{list(shape)}' is invalid for input of size {numel}",
        )
        # Convert to list to produce a compatible error message with core
        # PyTorch, which prints sequences in square brackets.
        shape = list(shape)
        shape[dim] = numel // newsize
        # NB: This is pretty important when you have unbacked SymInts.
        # Suppose you have (i0, 12) resizing into (2, -1, 12).  The old
        # range for i0 is typically [2, inf], which means if you divide
        # by two the new range should be [1, inf].  But this is bad news
        # if you have an unbacked SymInt: we need to reapply the unsound
        # assumption that the size is >= 2.
        torch._check_is_size(shape[dim])
    return tuple(shape)


_integer_dtypes = (
    torch.uint8,
    torch.uint16,
    torch.uint32,
    torch.uint64,
    torch.int8,
    torch.int16,
    torch.int32,
    torch.int64,
)
_low_precision_dtypes = (torch.float16, torch.bfloat16, torch.complex32)
_complex_dtypes = (torch.complex32, torch.complex64, torch.complex128)


def is_boolean_dtype(dtype: torch.dtype) -> bool:
    assert isinstance(dtype, torch.dtype)
    return dtype is torch.bool


def is_integer_dtype(dtype: torch.dtype) -> bool:
    assert isinstance(dtype, torch.dtype)
    return dtype in _integer_dtypes


def is_low_precision_dtype(dtype: torch.dtype) -> bool:
    assert isinstance(dtype, torch.dtype)
    return dtype in _low_precision_dtypes


def is_float_dtype(dtype: torch.dtype) -> bool:
    assert isinstance(dtype, torch.dtype)
    return dtype.is_floating_point


def is_complex_dtype(dtype: torch.dtype) -> bool:
    assert isinstance(dtype, torch.dtype)
    return dtype in _complex_dtypes


def is_grad_dtype(dtype: torch.dtype) -> bool:
    """
    Checks if the dtype can require a gradient.
    """
    return dtype.is_floating_point or is_complex_dtype(dtype)


_complex_to_real_dtype_map = {
    torch.complex128: torch.float64,
    torch.complex64: torch.float32,
    torch.complex32: torch.float16,
}

_real_to_complex_dtype_map = {
    torch.float16: torch.complex32,
    torch.bfloat16: torch.complex64,
    torch.float32: torch.complex64,
    torch.float64: torch.complex128,
}


def corresponding_real_dtype(dtype: torch.dtype) -> torch.dtype:
    return _complex_to_real_dtype_map[dtype]


def corresponding_complex_dtype(dtype: torch.dtype) -> torch.dtype:
    return _real_to_complex_dtype_map[dtype]


def dtype_to_type(dtype: torch.dtype) -> type:
    """
    Computes the corresponding Python type (AKA "type kind") for the
    given dtype.
    """
    assert isinstance(dtype, torch.dtype)

    if dtype is torch.bool:
        return bool
    if dtype in _integer_dtypes:
        return int
    if dtype.is_floating_point:
        return float
    if dtype in _complex_dtypes:
        return complex

    raise ValueError("Invalid dtype!")


def dtype_to_type_ctor(dtype: torch.dtype) -> Callable[[NumberType], NumberType]:
    """
    Computes the corresponding Python type constructor for the
    given dtype.
    """
    assert isinstance(dtype, torch.dtype)

    if dtype is torch.bool:
        return lambda x: bool(x)
    if dtype in _integer_dtypes:
        return sym_int
    if dtype.is_floating_point:
        return sym_float
    if dtype in _complex_dtypes:
        # TODO: type error here is real, replace with sym_complex
        return lambda x: complex(x)  # type: ignore[arg-type]

    raise ValueError("Invalid dtype!")


def type_to_dtype(typ: type) -> torch.dtype:
    """
    Computes the corresponding dtype for a Number type.
    """

    assert isinstance(typ, type)

    if typ in (bool, torch.SymBool):
        return torch.bool
    if typ in (int, torch.SymInt):
        return torch.long
    if typ in (float, torch.SymFloat):
        return torch.get_default_dtype()
    # TODO: sym_complex_float?
    if typ is complex:
        return corresponding_complex_dtype(torch.get_default_dtype())

    raise ValueError(f"Invalid type {typ}!")


def get_dtype(x: Union[torch.Tensor, NumberType]):
    if isinstance(x, torch.Tensor):
        return x.dtype
    else:
        return type_to_dtype(type(x))


_ordered_types = (bool, int, float, complex)


def check_fp_or_complex(
    dtype: torch.dtype, fn_name: str, allow_low_precision_dtypes: bool = True
):
    """
    Checks whether the input is floating point or complex.
    If allow_low_precision_dtypes is True, it allows having float16, bfloat16, and complex32
    """
    torch._check(
        is_float_dtype(dtype) or is_complex_dtype(dtype),
        lambda: f"{fn_name}: Expected a floating point or complex tensor as input. Got {dtype}",
    )
    torch._check(
        allow_low_precision_dtypes or not is_low_precision_dtype(dtype),
        lambda: f"{fn_name}: Half precision dtypes not supported. Got {dtype}",
    )


def check_is_matrix(A: TensorLikeType, f_name: str, arg_name: str = "A"):
    torch._check(
        len(A.shape) >= 2,
        lambda: f"{f_name}: The input tensor {arg_name} must have at least 2 dimensions.",
    )


def get_higher_type(a: type, b: type) -> type:
    """
    Returns the higher of the two given Number types.

    The types are ordered bool -> int -> float -> complex.
    """
    a, b = _maybe_get_pytype(a), _maybe_get_pytype(b)
    # Type checking
    if a not in _ordered_types or b not in _ordered_types:
        raise RuntimeError(f"Expected builtin numeric types, found {a}, {b}")

    if a is b:
        return a

    for typ in _ordered_types:
        if a is typ:
            return b
        if b is typ:
            return a

    raise ValueError("Unknown Python scalar type!")


# Returns the higher of two torch datatypes a and b or, if the two
#   are not ordered relative to each other, the next
#   higher datatype
def get_higher_dtype(
    a: Optional[Union[torch.dtype, TensorLikeType, NumberType]],
    b: Optional[Union[torch.dtype, TensorLikeType, NumberType]],
) -> Optional[torch.dtype]:
    """
    Computes the "lowest" datatype that is weakly
    "higher" than both a and b.
    """

    # Type checking
    assert a is None or isinstance(a, (torch.dtype, TensorLike, Number))
    assert b is None or isinstance(b, (torch.dtype, TensorLike, Number))

    def _extract_dtype(
        x: Optional[Union[torch.dtype, TensorLikeType, NumberType]]
    ) -> Optional[torch.dtype]:
        if x is None:
            return None
        if isinstance(x, torch.dtype):
            return x
        if isinstance(x, TensorLike):
            return x.dtype
        if isinstance(x, Number):
            return type_to_dtype(type(x))

        raise RuntimeError("Unexpected type given to _extract_dtype!")

    a, b = _extract_dtype(a), _extract_dtype(b)

    if a is b:
        return a

    if a is None:
        return b

    if b is None:
        return a

    ordered_datatypes = (
        (torch.bool,),
        (torch.uint8, torch.int8),
        (torch.int16,),
        (torch.int32,),
        (torch.int64,),
        (torch.float16, torch.bfloat16),
        (torch.float32,),
        (torch.float64,),
        (torch.complex32,),
        (torch.complex64,),
        (torch.complex128,),
    )

    for idx, dtypes in enumerate(ordered_datatypes):
        if a in dtypes and b in dtypes:
            return ordered_datatypes[idx + 1][0]
        if a in dtypes:
            return b
        if b in dtypes:
            return a

    raise RuntimeError("Unexpected termination!")


def check_pin_memory(pin_memory: bool):
    torch._check_not_implemented(
        not pin_memory, lambda: "PrimTorch does not support pinned memory"
    )


def check_layout(layout: torch.layout):
    torch._check_not_implemented(
        layout == torch.strided, lambda: f"PrimTorch doesn't support layout={layout}"
    )


# TODO: maybe unify with can_cast_to?
def is_weakly_lesser_type(a: type, b: type) -> bool:
    """
    Compares two types, a and b, returning True if a is weakly "less" than b.

    The comparison is determined by the following type ordering: bool, int, float, complex.
    """

    a, b = _maybe_get_pytype(a), _maybe_get_pytype(b)

    if a not in _ordered_types or b not in _ordered_types:
        raise RuntimeError(f"Expected builtin numeric types, found {a}, {b}")

    for typ in _ordered_types:
        if a == typ:
            return True
        if b == typ:
            return False

    raise RuntimeError("Unexpected termination!")


def can_safe_cast_to(*, cast_to: torch.dtype, cast_from: torch.dtype) -> bool:
    for fn in (is_complex_dtype, is_float_dtype, is_integer_dtype, is_boolean_dtype):
        if fn(cast_to):
            return True
        if fn(cast_from):
            return False

    raise ValueError(f"Received unknown dtypes {cast_to}, {cast_from}!")


def check_same_dtype(*args):
    """
    Checks that all Tensors in args have the same device and that all Numbers have the
    same corresponding Python type.

    Raises a RuntimeError when:
      - args contains an object whose type is not Tensor or Number
      - two Tensors objects in args have different dtypes
      - two Number objects in args have different types
      - there are Tensors and Numbers in args, and one of those Tensors corresponding
          Python types is different from the type of one of those Numbers
    """
    full_dtype = None
    scalar_type = None

    for arg in args:
        if isinstance(arg, Number):
            # Scalar type checking is disabled (and may be removed in the future)
            continue
            # if scalar_type is None:
            #     scalar_type = type(arg)

            # if scalar_type is not type(arg):
            #     msg = (
            #         "Scalar of type "
            #         + str(type(arg))
            #         + " is not the expected type of "
            #         + str(scalar_type)
            #         + "!"
            #     )
            #     raise RuntimeError(msg)
        elif isinstance(arg, TensorLike):
            if full_dtype is None:
                full_dtype = arg.dtype
            if scalar_type is None:
                scalar_type = dtype_to_type(arg.dtype)

            if full_dtype is not arg.dtype:
                msg = (
                    "Tensor with dtype "
                    + str(arg.dtype)
                    + " is not the expected dtype of "
                    + str(full_dtype)
                    + "!"
                )
                raise RuntimeError(msg)

            arg_type = dtype_to_type(arg.dtype)
            if arg_type is not scalar_type:
                msg = (
                    "Tensor with corresponding Python type "
                    + str(arg_type)
                    + " is not the expected type of "
                    + str(scalar_type)
                    + "!"
                )
                raise RuntimeError(msg)
        else:
            msg = (
                "Unexpected type when checking for same dtype, " + str(type(arg)) + "!"
            )
            raise RuntimeError(msg)


# Maps datatypes to their computation types for elementwise operations
_computation_dtype_map = {
    torch.bfloat16: torch.float32,
    torch.float16: torch.float32,
    torch.complex32: torch.complex64,
}


def get_computation_dtype(dtype: torch.dtype) -> torch.dtype:
    return _computation_dtype_map.get(dtype, dtype)


_cpu_acc_type_map = {
    torch.bfloat16: torch.float64,
    torch.float16: torch.float64,
    torch.float32: torch.float64,
    torch.complex32: torch.complex128,
    torch.complex64: torch.complex128,
}


def get_acc_type(dtype: torch.dtype, device: torch.device) -> torch.dtype:
    # Equivalent to at::toAccumulateType, prefer computation_dtype where possible
    if device.type == "cpu":
        return _cpu_acc_type_map.get(dtype, dtype)
    else:
        return get_computation_dtype(dtype)


class ELEMENTWISE_TYPE_PROMOTION_KIND(Enum):
    DEFAULT = (0,)
    NO_OPMATH = (1,)
    INT_TO_FLOAT = (2,)
    ALWAYS_BOOL = (3,)
    COMPLEX_TO_FLOAT = (4,)
    BOOL_TO_LONG = (5,)


class REDUCTION_OUTPUT_TYPE_KIND(Enum):
    SAME = (0,)
    COMPLEX_TO_FLOAT = (1,)  # for complex types outputs corresponding real type
    KEEP_PROMOTED_TYPE = (2,)  # keep output in opmath type, needed for mean
    ALWAYS_BOOL = (3,)


# Describes the return type of the primitive:
#
#   - NEW, a new tensor is created
#   - VIEW, a view of an input tensor is returned
#   - INPLACE, one or more input tensors is modified
#
# these descriptors are mututally exclusive and exhaustive.
class RETURN_TYPE(Enum):
    NEW = (0,)
    VIEW = (1,)
    INPLACE = (2,)
    NONE = (3,)


# TODO: when NumberType contains the sym types, can simplify this
def number_type(
    x: Union[NumberType, torch.SymInt, torch.SymFloat, torch.SymBool]
) -> type:
    if isinstance(x, torch.SymInt):
        return int
    elif isinstance(x, torch.SymFloat):
        return float
    elif isinstance(x, torch.SymBool):
        return bool
    else:
        return type(x)


def expr_type(x: sympy.Basic) -> type:
    import sympy

    if x.kind is sympy.core.kind.BooleanKind:
        return bool
    elif x.is_integer:  # type: ignore[attr-defined]
        return int
    else:
        # NB: Not strictly correct, but we don't support SymPy complex or bool.
        return float


# TODO: document type promotion kinds
def elementwise_dtypes(
    *_args,
    type_promotion_kind: ELEMENTWISE_TYPE_PROMOTION_KIND,
) -> tuple[torch.dtype, torch.dtype]:
    """
    Computes the computation and result dtypes for elementwise type promotion
    on the given arguments and with the given elementwise type promotion kind.

    Note that not all inputs to an elementwise operation necessarily participate in type promotion.
    For example, the "alpha" parameter of torch.add does not participate in type promotion,
    although it may be cast to the Python type corresponding to the computation dtype that
    the type promotion algorithm determines.

    Default elementwise type promotion, which all other type promotion kinds tweak (see below),
    first decides which of four ordered types to use:

    bool -> integer -> floating point -> complex

    The selected type is the "lowest" type in the above list such that all number arguments
    have a weakly "lower" type and all tensor arguments have a weakly lower corresponding
    type for their dtype.

    Once the type is determined, the particular result dtype is found. The dtypes are
    partially ordered as follows:

    bool -> uint8, int8 -> int16 -> int32 -> int64 ->
      float16, bfloat16 -> float32 -> float64 -> complex32 -> complex64 -> complex128

    The result dtype is selected by:
      - if no tensor's dtype has the same corresponding type as the one selected,
          then the result dtype is the (default) dtype corresponding to the selected type
          (for example, 1.5 + an integer tensor has a result dtype of the default floating point dtype)
      - if the result type is complex then the dtype is:
        -  the default complex dtype if there are no floating point or complex tensors
        -  if there are floating point or complex tensors with one or more dimensions, then
            the complex dtype corresponding to the highest corresponding complex dtype among those tensors
            (for example, double + cfloat -> cdouble)
        -  if there are only floating point or complex tensors with zero dimensions, then
            the complex dtype corresponding to the highest corresponding complex dtype among those tensors
      - if the first two cases do not apply, the result dtype is the highest dtype among
          all tensors with one or more dimensions of the output type, and if there are no such
          tensors then it's the highest dtype among all tensors with zero dimensions of the output type
          (for example, long + half -> half, even if the half tensor has zero dimensions)

    The "corresponding complex dtypes" are:
      float16    -> complex32
      bfloat16   -> complex64
      float32    -> complex64
      float64    -> complex128
      complex32  -> complex32
      complex64  -> complex64
      complex128 -> complex128

    The DEFAULT type promotion kind computes per above, and then uses the result dtype to pick a computation
    dtype by mapping low precision floating point and complex dtypes as follows:

      float16   -> float32
      bfloat16  -> float32
      complex32 -> complex64

    This is referred to as "op math", and the NO_OPMATH type promotion kind disables this mapping, making the
    computation dtype the same as the result dtype when it's selected. NO_OPMATH is appropriate for kernels
    which perform no mathematical operations on their tensors (see below for examples).

    The INT_TO_FLOAT type promotion kind maps boolean and integer result dtypes to the default floating point dtype,
    and computation dtypes to the appropriate op math dtype.

    The COMPLEX_TO_FLOAT type promotion kind maps complex result dtypes to the corresponding float dtype, following this
    mapping:

        complex32  -> float16
        complex64  -> float32
        complex128 -> float64

    Note that COMPLEX_TO_FLOAT derives the computation dtype as the DEFAULT setting does.

    The BOOL_TO_LONG type promotion kind maps boolean computation and result dtypes to long.

    The ALWAYS_BOOL type promotion kind always sets the result dtype to bool.

    Example operators for each type promotion option:
      DEFAULT                 : add
      NO_OPMATH               : where, nextafter, cat
      INT_TO_FLOAT            : sin
      COMPLEX_TO_FLOAT        : abs
      BOOL_TO_LONG            : pow
      ALWAYS_BOOL             : eq

    """

    args = tuple(x for x in _args if x is not None)

    highest_type: type = bool

    # Import sympy locally, as importing it eagerly at a module level is too slow
    # See https://dev-discuss.pytorch.org/t/delving-into-what-happens-when-you-import-torch/1589
    import sympy

    for x in args:
        if not isinstance(x, (Number, TensorLike, sympy.Basic)):
            msg = f"Unexpected type {str(type(x))} when computing elementwise type promotion!"
            raise ValueError(msg)

        if isinstance(x, Number):
            highest_type = get_higher_type(highest_type, number_type(x))
        elif isinstance(x, sympy.Basic):
            highest_type = get_higher_type(highest_type, expr_type(x))
        else:
            # x is a TensorLike
            highest_type = get_higher_type(highest_type, dtype_to_type(x.dtype))

    result_dtype = None

    def _find_highest_dtype_filtered(
        args, filter, *, float_as_complex=False
    ) -> Optional[torch.dtype]:
        zero_dim_tensor_dtype = None
        one_plus_dim_tensor_dtype = None
        for x in args:
            if isinstance(x, TensorLike) and filter(x.dtype):
                _dtype = x.dtype
                if float_as_complex and is_float_dtype(_dtype):
                    _dtype = corresponding_complex_dtype(_dtype)
                if x.ndim == 0:
                    zero_dim_tensor_dtype = get_higher_dtype(
                        zero_dim_tensor_dtype, _dtype
                    )
                else:
                    # x.ndim > 0
                    one_plus_dim_tensor_dtype = get_higher_dtype(
                        one_plus_dim_tensor_dtype, _dtype
                    )

        # Prefers dtype of tensors with one or more dimensions
        if one_plus_dim_tensor_dtype is not None:
            return one_plus_dim_tensor_dtype

        return zero_dim_tensor_dtype

    if highest_type is float:
        result_dtype = _find_highest_dtype_filtered(args, is_float_dtype)
        result_dtype = (
            torch.get_default_dtype() if result_dtype is None else result_dtype
        )
    elif highest_type is complex:
        result_dtype = _find_highest_dtype_filtered(
            args,
            lambda x: is_float_dtype(x) or is_complex_dtype(x),
            float_as_complex=True,
        )
        if result_dtype is None:
            result_dtype = corresponding_complex_dtype(torch.get_default_dtype())
    elif highest_type is int:
        result_dtype = _find_highest_dtype_filtered(args, is_integer_dtype)
        result_dtype = torch.long if result_dtype is None else result_dtype
    else:
        # highest_type is bool
        result_dtype = torch.bool

    if type_promotion_kind is ELEMENTWISE_TYPE_PROMOTION_KIND.DEFAULT:
        return get_computation_dtype(result_dtype), result_dtype
    elif type_promotion_kind is ELEMENTWISE_TYPE_PROMOTION_KIND.NO_OPMATH:
        return result_dtype, result_dtype
    elif type_promotion_kind is ELEMENTWISE_TYPE_PROMOTION_KIND.INT_TO_FLOAT:
        if is_integer_dtype(result_dtype) or is_boolean_dtype(result_dtype):
            result_dtype = torch.get_default_dtype()
        return get_computation_dtype(result_dtype), result_dtype
    elif type_promotion_kind is ELEMENTWISE_TYPE_PROMOTION_KIND.COMPLEX_TO_FLOAT:
        # NOTE: computation can still occur in a complex dtype
        computation_dtype = get_computation_dtype(result_dtype)
        if is_complex_dtype(result_dtype):
            result_dtype = corresponding_real_dtype(result_dtype)
        return computation_dtype, result_dtype
    elif type_promotion_kind is ELEMENTWISE_TYPE_PROMOTION_KIND.BOOL_TO_LONG:
        if is_boolean_dtype(result_dtype):
            return torch.long, torch.long
        return get_computation_dtype(result_dtype), result_dtype
    elif type_promotion_kind is ELEMENTWISE_TYPE_PROMOTION_KIND.ALWAYS_BOOL:
        return get_computation_dtype(result_dtype), torch.bool
    else:
        raise ValueError(f"Unknown type promotion kind {str(type_promotion_kind)}")


def reduction_dtypes(
    arg,
    output_dtype_kind: REDUCTION_OUTPUT_TYPE_KIND,
    dtype: Optional[torch.dtype] = None,
) -> tuple[torch.dtype, Optional[torch.dtype]]:
    # even though some reductions, like amin or amax, don't strictly require type promotion,
    # all the math ops (including comparisons) are still defined only for a computation type,
    # so promotion will still happen. We are doing it explicitly here
    inp_dtype = dtype if dtype is not None else arg.dtype
    computation_dtype = get_computation_dtype(inp_dtype)
    if (
        output_dtype_kind == REDUCTION_OUTPUT_TYPE_KIND.SAME
        or output_dtype_kind == REDUCTION_OUTPUT_TYPE_KIND.COMPLEX_TO_FLOAT
    ):
        result_dtype = dtype if dtype else arg.dtype
        if (
            output_dtype_kind == REDUCTION_OUTPUT_TYPE_KIND.COMPLEX_TO_FLOAT
            and is_complex_dtype(result_dtype)
        ):
            result_dtype = corresponding_real_dtype(result_dtype)
    elif output_dtype_kind == REDUCTION_OUTPUT_TYPE_KIND.KEEP_PROMOTED_TYPE:
        result_dtype = None
    else:  # ALWAYS_BOOL
        result_dtype = torch.bool
    return computation_dtype, result_dtype


# This function's logic is borrowed from the following functions defined in C++:
# batched_matrix_contiguous_strides and contiguous_strides
def make_contiguous_strides_for(
    shape: ShapeType, row_major: bool = True
) -> tuple[Union[_IntLikeT, int], ...]:
    """
    Returns the strides of a contiguous tensor if row_major
    If row_major=True, it returns the strides of a contiguous batch of Fortran-contiguous matrices
    This is often used when calling external libraries like BLAS/LAPACK/cuSolver...
    """
    # contiguous_strides from c10/util/strides.h
    validate_shape(shape)
    if not shape:
        return ()

    from torch.fx.experimental.symbolic_shapes import is_nested_int

    multiplier: Union[_IntLikeT, int] = 1
    strides = []
    for l in reversed(shape):
        strides.append(multiplier)
        multiplier *= (
            l if is_nested_int(l) else sym_max(l, 1)
        )  # type:ignore[assignment]

    result = tuple(reversed(strides))

    # batched_matrix_contiguous_strides from aten/src/ATen/native/LinearAlgebraUtils.h
    if row_major:
        return result
    else:
        if len(shape) < 2:
            return result
        return result[:-2] + (1, max(shape[-2], 1))


def make_channels_last_1d_strides_for(
    shape: Sequence[_IntLikeT],
) -> tuple[Union[_IntLikeT, int], ...]:
    torch._check(
        len(shape) == 3,
        lambda: "Only tensors of rank 3 can use the channels_last_1d memory format",
    )

    multiplier: Union[_IntLikeT, int] = 1
    strides: list[Union[_IntLikeT, int]] = [0] * 3
    for idx in (1, -1, 0):
        # NOTE: intentionally divergence from make_contiguous_strides_for
        # This is consistent with eager
        strides[idx] = multiplier
        multiplier *= shape[idx]

    return tuple(strides)


def make_channels_last_2d_strides_for(
    shape: Sequence[_IntLikeT],
) -> tuple[Union[_IntLikeT, int], ...]:
    # TODO: maybe inform the user of channels_last_3d if rank of the tensor is 5?
    torch._check(
        len(shape) == 4,
        lambda: "Only tensors of rank 4 can use the channels_last memory format",
    )

    multiplier: Union[_IntLikeT, int] = 1
    strides: list[Union[_IntLikeT, int]] = [0] * 4
    for idx in (1, -1, -2, 0):
        # NOTE: intentionally divergence from make_contiguous_strides_for
        # This is consistent with eager
        strides[idx] = multiplier
        multiplier *= shape[idx]

    return tuple(strides)


def make_channels_last_3d_strides_for(
    shape: Sequence[_IntLikeT],
) -> tuple[Union[_IntLikeT, int], ...]:
    torch._check(
        len(shape) == 5,
        lambda: "Only tensors of rank 5 can use the channels_last_3d memory format",
    )

    multiplier: Union[_IntLikeT, int] = 1
    strides: list[Union[_IntLikeT, int]] = [0] * 5
    for idx in (1, -1, -2, -3, 0):
        # NOTE: intentionally divergence from make_contiguous_strides_for
        # This is consistent with eager
        strides[idx] = multiplier
        multiplier *= shape[idx]

    return tuple(strides)


def make_channels_last_strides_for(
    shape: Sequence[_IntLikeT],
) -> tuple[Union[_IntLikeT, int], ...]:
    ndim = len(shape) if isinstance(shape, Sequence) else 1
    if ndim == 3:
        return make_channels_last_1d_strides_for(shape)
    elif ndim == 4:
        return make_channels_last_2d_strides_for(shape)
    elif ndim == 5:
        return make_channels_last_3d_strides_for(shape)
    else:
        raise RuntimeError(
            f"no channels last format strides exist in {ndim} dimensions"
        )


def compute_reduction_output_shape(
    shape: ShapeType, dimensions: Sequence
) -> tuple[int, ...]:
    for idx in dimensions:
        validate_idx(len(shape), idx)

    new_shape = []
    for idx in range(len(shape)):
        if idx in dimensions:
            continue

        new_shape.append(shape[idx])

    return tuple(new_shape)


def validate_no_repeating_dims(dims: Sequence):
    if len(dims) != len(set(dims)):
        raise RuntimeError("duplicate value in the list of dims")


def reduction_dims(shape: ShapeType, dims: Optional[Sequence]) -> tuple[int, ...]:
    if dims is None:
        return tuple(range(len(shape)))
    dims = tuple(canonicalize_dim(len(shape), idx) for idx in dims)
    validate_no_repeating_dims(dims)
    return dims


def set_correction(
    unbiased: Optional[bool] = None,
    correction: Optional[NumberType] = None,
) -> float:
    if correction is not None and unbiased is not None:
        raise RuntimeError("cannot specify both correction and unbiased arguments")
    elif correction is None and unbiased is None:
        correction = 1.0
    elif correction is None and unbiased is not None:
        correction = 0.0 if unbiased is False else 1.0
    # NB: we don't actually support symint here, but it's harmless to accept
    if not isinstance(correction, (IntLike, FloatLike)):
        raise ValueError("correction argument should be integer or float")
    if correction < 0:
        raise ValueError("correction argument should be non-negative")
    return sym_float(correction)


def compute_required_storage_length(
    shape: ShapeType, strides: StrideType, storage_offset: int
) -> int:
    """Computes the minimum storage size to hold the given tensor geometry.

    Example
    =======

    This is the size of a newly allocated tensor's storage, in units of elements

    >>> t = torch.empty((10, 20))
    >>> compute_required_storage_length(t.shape, t.stride(), t.storage_offset())
    200

    >>> # xdoctest: +SKIP(failing)
    >>> t2 = torch.empty_strided((1, 2, 3), (5, 7, 11))
    >>> size = compute_required_storage_length(t2.shape, t2.stride(), t2.storage_offset())
    >>> size == t.storage().size()
    True

    A valid tensor may have a larger storage size, but never smaller

    >>> slice = torch.empty(100)[20:40]
    >>> slice.storage().size()
    100

    >>> compute_required_storage_length(slice.shape, slice.stride(), slice.storage_offset())
    40

    """
    from torch.fx.experimental.symbolic_shapes import guard_size_oblivious

    # Short-circuits if the shape has no elements
    if guard_size_oblivious(reduce(operator.mul, shape, 1) == 0):
        return 0

    max_offset = sum((x - 1) * y for x, y in zip(shape, strides))
    # +1 to account for the first element which offsets are taken from
    return 1 + storage_offset + max_offset


def check_in_bounds_for_storage(
    a: torch.TypedStorage, shape: ShapeType, strides: StrideType, storage_offset: int
):
    """
    Determines if the given shape, strides, and offset are valid for the given storage.
    """

    required_length = compute_required_storage_length(shape, strides, storage_offset)
    if a.size() < required_length:
        msg = (
            f"Can't view a storage of size {a.size()} with an offset of {storage_offset}, "
            f"shape of {str(shape)}, and strides of {str(strides)}, "
            f"which requires a storage of size {required_length}"
        )
        raise ValueError(msg)


# NOTE: This function should ideally be removed, but some Meta internal models
# packaged with `torch.package` are using it, so it will have to be removed
# at some point in the future when those models no longer use this function.
@deprecated(
    "`torch._prims_common.check` is deprecated and will be removed in the future. "
    "Please use `torch._check*` functions instead.",
    category=FutureWarning,
)
def check(
    b: bool, s: Callable[[], str], exc_type: type[Exception] = RuntimeError
) -> None:
    """
    Helper function for raising an error_type (default: RuntimeError) if a boolean condition fails.
    Error message is a callable producing a string (to avoid wasting time
    string formatting in non-error case, and also to make it easier for torchdynamo
    to trace.)

    .. note:: This function is planned for removal in the future. Please use
        `torch._check*` functions instead.
    """
    torch._check_with(exc_type, b, s)


# This combines is_channels_last_strides_2d and is_channels_last_strides_3d in
# c10/core/MemoryFormat.h into one function
def are_strides_like_channels_last(
    shape: Sequence[int], strides: Sequence[int]
) -> bool:
    from torch.fx.experimental.symbolic_shapes import guard_size_oblivious

    ndim = len(shape)

    if ndim == 4:
        # Check for channels_last_2d
        dim_order = [1, 3, 2, 0]
    elif ndim == 5:
        # Check for channels_last_3d
        dim_order = [1, 4, 3, 2, 0]
    else:
        return False

    if guard_size_oblivious(strides[1] == 0):
        return False

    min = 0
    for d in dim_order:
        if guard_size_oblivious(shape[d] == 0):
            return False
        if guard_size_oblivious(strides[d] < min):
            return False
        if d == 0 and min == strides[1]:
            return False
        min = strides[d]
        if guard_size_oblivious(strides[d] > 1):
            min *= shape[d]
    return True


def suggest_memory_format(x: TensorLikeType) -> torch.memory_format:
    if x.layout != torch.strided:
        return torch.contiguous_format

    if are_strides_like_channels_last(x.shape, x.stride()):
        return torch.channels_last if x.ndim == 4 else torch.channels_last_3d

    return torch.contiguous_format


def prod(xs: Sequence[NumberType]) -> NumberType:
    """Product of elements in input sequence. Returns 1 for empty sequence"""
    return reduce(operator.mul, xs, 1)


def is_expandable_to(shape: ShapeType, desired: ShapeType) -> bool:
    """Checks if a shape can be expanded to another shape.
    This is equivalent to checking if the two shapes are broadcastable.
    """
    # This is a Python implementation of
    # aten/src/ATen/ExpandUtils.h:is_expandable_to
    if len(shape) > len(desired):
        return False
    for i in range(len(shape)):
        if shape[-i - 1] != desired[-i - 1] and shape[-i - 1] != 1:
            return False
    return True


def mask_tensor(mask: TensorLikeType, t: TensorLikeType):
    """
    Similar to torch.where(mask, t, 0) but if t is boolean,
    result is also boolean and not promoted to int.
    """
    # torch.where(mask, t, False) is equivalent
    # but feels hacky and might break in the future
    if t.dtype is torch.bool:
        return mask.logical_and(t)
    else:
        return torch.where(mask, t, 0)


def get_aten_op(fn: Callable, name: str):
    """
    Given the __module__ of reference and its name, it returns
    (our best guess of) the ATen name of the associated operation

    Note: In ATen, the __name__ of a function within a module often
    starts by the module name. E.g. linalg_eigh, or special_zeta
    """
    module = fn.__module__
    prefix = "torch._refs"
    assert module.startswith(prefix)
    module = module[len(prefix) :]
    # We want to go from .special / .nn.functional
    # to special and special_ / nn_functional_
    if module:
        module = module[1:]
        module = module.replace(".", "_")
        module = module + "_"
    return getattr(torch._ops.ops.aten, f"{module}{name}")


def dtype_or_default(dtype: Optional[torch.dtype]) -> torch.dtype:
    return dtype if dtype is not None else torch.get_default_dtype()


def device_or_default(device: Optional[DeviceLikeType]) -> DeviceLikeType:
    return device if device is not None else torch.device("cpu")


def layout_or_default(layout: Optional[torch.layout]) -> torch.layout:
    return layout if layout is not None else torch.strided


def clone_preserve_strides(x):
    needed_size = compute_required_storage_length(
        x.size(), x.stride(), x.storage_offset()
    )
    # Our eager implementations for *_scatter ops are all primitives w.r.t autograd,
    # so these as_strided() calls are not seen by autograd.
    # We need to mimic this behavior in our ref/prim implementations.
    # TODO: a better way to handle this would be with a new op, "_unsafe_as_strided"
    # We should revisit this when we add a compositional as_strided op,
    # and also as part of https://github.com/pytorch/pytorch/issues/90507
    try:
        old = torch._C._dispatch_tls_is_dispatch_key_excluded(
            torch._C.DispatchKey.ADInplaceOrView
        )
        torch._C._dispatch_tls_set_dispatch_key_excluded(
            torch._C.DispatchKey.ADInplaceOrView, True
        )
        buffer = torch.as_strided(x, (needed_size,), (1,), 0).clone()
        return torch.as_strided(buffer, x.size(), x.stride(), x.storage_offset())
    finally:
        torch._C._dispatch_tls_set_dispatch_key_excluded(
            torch._C.DispatchKey.ADInplaceOrView, old
        )


def alert_not_deterministic(caller: str):
    if torch.are_deterministic_algorithms_enabled():
        if torch.is_deterministic_algorithms_warn_only_enabled():
            warnings.warn(
                f"{caller} does not have a deterministic implementation, but you set "
                f"'torch.use_deterministic_algorithms(True, warn_only=True)'. "
                f"You can file an issue at https://github.com/pytorch/pytorch/issues "
                f"to help us prioritize adding deterministic support for this operation."
            )
        else:
            torch._check(
                False,
                lambda: (
                    f"{caller} does not have a deterministic implementation, but you set "
                    f"'torch.use_deterministic_algorithms(True)'. You can turn off "
                    f"determinism just for this operation, or you can use the "
                    f"'warn_only=True' option, if that's acceptable for your application. "
                    f"You can also file an issue at https://github.com/pytorch/pytorch/issues "
                    f"to help us prioritize adding deterministic support for this operation."
                ),
            )


class CUDARngStateHelper:
    @staticmethod
    def get_torch_state_as_tuple(fake_mode=nullcontext()):
        if not torch.cuda.is_available():
            raise RuntimeError("CUDA not available")

        with fake_mode:
            seed = torch.tensor(torch.cuda.initial_seed())
            offset = torch.tensor(torch.cuda._get_rng_state_offset())
            return seed, offset

    @staticmethod
    def set_torch_state_tensor(seed, offset):
        # Rng state is [64-bit seed, 64-bit offset]
        seed_portion = seed.reshape([1]).view(torch.uint8)
        offset_portion = offset.reshape([1]).view(torch.uint8)
        new_state = torch.cat([seed_portion, offset_portion])
        torch.cuda.set_rng_state(new_state)

    @staticmethod
    def set_new_offset(relative_offset):
        torch.cuda._set_rng_state_offset(relative_offset.item())<|MERGE_RESOLUTION|>--- conflicted
+++ resolved
@@ -508,7 +508,7 @@
 def compute_elementwise_output_logical_to_physical_perm(
     *tensors, _skip_checks=False
 ) -> list[int]:
-    from torch.fx.experimental.symbolic_shapes import guard_or_false, GuardOnDataDependentSymNode
+    from torch.fx.experimental.symbolic_shapes import guard_or_false
 
     if not _skip_checks and len(tensors) == 0:
         msg = "Can't compute elementwise output strides for zero tensors!"
@@ -542,27 +542,12 @@
     is_contiguous = True
     is_channels_last = True
     for t in tensors:
-<<<<<<< HEAD
-        try:
-            is_contiguous = is_contiguous and t.is_contiguous(
-                memory_format=torch.contiguous_format
-            )
-        except GuardOnDataDependentSymNode:
-            is_contiguous = False
-        try:
-            is_channels_last = is_channels_last and t.is_contiguous(
-                memory_format=torch.channels_last
-            )
-        except GuardOnDataDependentSymNode:
-            is_channels_last = False
-=======
         is_contiguous = is_contiguous and definitely_contiguous_for_memory_format(
             t, memory_format=torch.contiguous_format
         )
         is_channels_last = is_channels_last and definitely_contiguous_for_memory_format(
             t, memory_format=torch.channels_last
         )
->>>>>>> fde8f6a8
 
     if is_contiguous and not is_channels_last:
         return list(range(ndim))
