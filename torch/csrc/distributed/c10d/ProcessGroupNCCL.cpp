#ifdef USE_C10D_NCCL

#include <nlohmann/json.hpp>
#include <exception>
#include <map>
#include <mutex>
#include <sstream>
#include <stdexcept>
#include <tuple>
#include <utility>

#include <ATen/cuda/CUDAContext.h>
#include <c10/core/DeviceType.h>
#include <c10/cuda/CUDAAllocatorConfig.h>
#include <c10/cuda/CUDAGraphsC10Utils.h>
#include <c10/cuda/CUDAGuard.h>
#include <c10/util/Exception.h>
#include <c10/util/Logging.h>
#include <c10/util/WaitCounter.h>
#include <c10/util/hash.h>
#include <c10/util/irange.h>
#include <c10/util/thread_name.h>
#include <torch/csrc/cuda/CUDAPluggableAllocator.h>
#include <torch/csrc/cuda/nccl.h>
#include <torch/csrc/distributed/c10d/FlightRecorder.hpp>
#include <torch/csrc/distributed/c10d/NCCLUtils.hpp>
#include <torch/csrc/distributed/c10d/NanCheck.hpp>
#include <torch/csrc/distributed/c10d/ParamCommsUtils.hpp>
#include <torch/csrc/distributed/c10d/PrefixStore.hpp>
#include <torch/csrc/distributed/c10d/ProcessGroupNCCL.hpp>
#include <torch/csrc/distributed/c10d/TraceUtils.h>
#include <torch/csrc/distributed/c10d/Utils.hpp>
#include <torch/csrc/distributed/c10d/cuda/utils.hpp>
#include <torch/torch.h>
#include <optional>

namespace c10d {

constexpr const char* const kNCCLAbortedCommStoreKey = "NCCLABORTEDCOMM";
using FlightRecorderCUDA = FlightRecorder<at::cuda::CUDAEvent>;

namespace {

#if defined(NCCL_MAJOR) && \
    ((NCCL_MAJOR > 2) || (NCCL_MAJOR == 2) && (NCCL_MINOR >= 10))
#define NCCL_HAS_AVG 1
#endif // NCCL version >= 2.10

// NCCL op mapping
const std::map<ReduceOp::RedOpType, ncclRedOp_t> ncclOp = {
    {ReduceOp::MIN, ncclMin},
    {ReduceOp::MAX, ncclMax},
    {ReduceOp::SUM, ncclSum},
    {ReduceOp::PRODUCT, ncclProd},
#ifdef NCCL_HAS_AVG
    {ReduceOp::AVG, ncclAvg},
#endif // NCCL_HAS_AVG
};

inline bool isUnsupportedFloat8(at::ScalarType t) {
  return (
      t == at::ScalarType::Float8_e5m2fnuz ||
      t == at::ScalarType::Float8_e4m3fnuz ||
      t == at::ScalarType::Float8_e8m0fnu
#ifndef NCCL_SUPPORTS_FP8
      || t == at::ScalarType::Float8_e5m2 || t == at::ScalarType::Float8_e4m3fn
#endif
  );
}

bool complexViewAsRealAllowed(const ReduceOp& reduceOp) {
  switch (reduceOp) {
    // NOLINTNEXTLINE(bugprone-branch-clone)
    case ReduceOp::SUM:
      return true;
    case ReduceOp::AVG:
      return true;
    case ReduceOp::PREMUL_SUM:
      return true;
    case ReduceOp::UNUSED:
      return true;
    default:
      return false;
  }
  return false;
}

#ifdef ENABLE_NCCL_PREMUL_SUM_SUPPORT
template <typename T, ncclDataType_t dataType>
ncclRedOpRAII unpackPreMulSum(
    const ReduceOp& reduceOp,
    const ncclComm_t& comm) {
  const auto* preMulSupplement =
      reinterpret_cast<NCCLPreMulSumSupplement*>(reduceOp.supplement_.get());
  ncclRedOp_t preMulSum{};
  bool has_tensor = preMulSupplement->tensor_factor.defined();
  auto residence = has_tensor ? ncclScalarDevice : ncclScalarHostImmediate;
  const T* ptr_factor = has_tensor
      ? preMulSupplement->tensor_factor.const_data_ptr<T>()
      : nullptr;
  T scalar_factor = T(preMulSupplement->double_factor);
  ncclRedOpCreatePreMulSum(
      &preMulSum,
      // https://docs.nvidia.com/deeplearning/nccl/user-guide/docs/api/ops.html#ncclredopcreatepremulsum
      // tells us that the scalar input is strictly a multiplier.
      // NOLINTNEXTLINE(cppcoreguidelines-pro-type-const-cast)
      /*scalar=*/has_tensor ? const_cast<T*>(ptr_factor) : &scalar_factor,
      dataType,
      residence,
      comm);
  return ncclRedOpRAII(preMulSum, comm);
}
#endif // ENABLE_NCCL_PREMUL_SUM_SUPPORT

ncclRedOpRAII getNcclReduceOp(
    const ReduceOp& reduceOp,
    at::Tensor& input,
    const ncclDataType_t& dataType,
    const ncclComm_t& comm) {
  try {
    if (input.scalar_type() == at::kBool) {
      if (reduceOp == ReduceOp::SUM) {
        // For bool tensors, map sum to max, which both represent a bitwise or.
        // This is to prevent overflow issues with sum, since we use uint8 to
        // represent a bool (see ncclDataType mapping).
        return ncclMax;
      }
#ifdef NCCL_HAS_AVG
      if (reduceOp == ReduceOp::AVG) {
        C10_THROW_ERROR(
            TypeError, "Cannot use ReduceOp.AVG with boolean inputs");
      }
#endif // NCCL_HAS_AVG
    }
    if (reduceOp == ReduceOp::PREMUL_SUM) {
#ifdef ENABLE_NCCL_PREMUL_SUM_SUPPORT
      switch (dataType) {
        case ncclHalf:
          return unpackPreMulSum<at::Half, ncclHalf>(reduceOp, comm);
        case ncclFloat:
          return unpackPreMulSum<float, ncclFloat>(reduceOp, comm);
        case ncclDouble:
          return unpackPreMulSum<double, ncclDouble>(reduceOp, comm);
        default:
          C10_THROW_ERROR(
              TypeError, "PreMulSum Data type must be half, float, or double");
          return ncclRedOp_t{};
      }
#else
      C10_THROW_ERROR(ValueError, "PreMulSum requires NCCL>=2.11.1");
#endif // ENABLE_NCCL_PREMUL_SUM_SUPPORT
    }
    return ncclOp.at(reduceOp);
  } catch (const std::out_of_range&) {
    switch (reduceOp) {
      case ReduceOp::AVG:
        C10_THROW_ERROR(
            ValueError,
            c10::str(
                "AVG requires NCCL 2.10+. The current version is ",
                NCCL_MAJOR,
                ".",
                NCCL_MINOR));
        break;
      case ReduceOp::BAND:
        C10_THROW_ERROR(ValueError, "Cannot use ReduceOp.BAND with NCCL");
        break;
      case ReduceOp::BOR:
        C10_THROW_ERROR(ValueError, "Cannot use ReduceOp.BOR with NCCL");
        break;
      case ReduceOp::BXOR:
        C10_THROW_ERROR(ValueError, "Cannot use ReduceOp.BXOR with NCCL");
        break;
      default:
        C10_THROW_ERROR(ValueError, "Unhandled ReduceOp");
        break;
    }
  }
}

// Get a key string from device
inline std::string getKeyFromDevice(at::Device& device) {
  return std::to_string(device.index());
}

std::string getKeySendRecv(int myRank, int peer) {
  int lowRank = myRank < peer ? myRank : peer;
  int highRank = myRank < peer ? peer : myRank;
  std::string sendRecvPair =
      std::to_string(lowRank) + ":" + std::to_string(highRank);
  return sendRecvPair;
}

// Get device from tensor
inline at::Device getDevice(at::Tensor& tensor) {
  return tensor.device();
}

// [Sync Streams] Helper that lets the input ncclStreams to wait for the current
// stream. NCCL communications run on ncclStreams, but input tensors are
// allocated on different streams (i.e., current streams). Communications on
// ncclStreams cannot start before pending input tensor ops on current streams
// finish. Otherwise, ops on two streams might read/write same tensors
// concurrently.
//
// The synchronization above alone is not enough. We also need to make sure
// input tensors are not freed before their usages on ncclStreams finish. This
// can be achieved by calling c10::cuda::CUDACachingAllocator::recordStream,
// which remembers the usage stream (ncclStream), creates an event on the usage
// stream when GC attempts to free the input tensor, and delays GC until that
// event is done.
void syncStream(
    at::Device& device,
    at::cuda::CUDAEvent& ncclEvent,
    at::cuda::CUDAStream& ncclStream) {
  ncclEvent.record(at::cuda::getCurrentCUDAStream(device.index()));
  ncclEvent.block(ncclStream);
}

// Given a ncclUniqueId, convert it to a string representation that can be put
// in the store.
std::string buildNcclUniqueIdStr(const ncclUniqueId& ncclID) {
  const uint8_t* bytes = reinterpret_cast<const uint8_t*>(&ncclID);
  std::ostringstream oss;
  for (const auto i : c10::irange(NCCL_UNIQUE_ID_BYTES)) {
    oss << std::hex << static_cast<int>(bytes[i]);
  }
  return oss.str();
}

std::string getNcclAbortedCommStoreKey(const std::string& ncclIdStr) {
  return std::string(kNCCLAbortedCommStoreKey) + ":" + ncclIdStr;
}

// Returns exception's what() given an exception_ptr instance.
std::string getExceptionMsgFromExceptionPtr(
    const std::exception_ptr& exceptionPtr) {
  TORCH_CHECK(exceptionPtr != nullptr);
  try {
    std::rethrow_exception(exceptionPtr);
  } catch (const std::exception& e) {
    return e.what();
  } catch (...) {
    return "Unknown exception type";
  }
}

inline void errorIfCapturingNonCapturableNCCL(c10::cuda::CaptureStatus status) {
  // parentheses avoid some compiler warnings
  static const uint64_t min_version =
      (((uint64_t)2) << 32) + (((uint64_t)9) << 16) + ((uint64_t)6);
  static const uint64_t cur_version = torch::cuda::nccl::version();
  if (cur_version < min_version) {
    TORCH_CHECK_WITH(
        NotImplementedError,
        status == c10::cuda::CaptureStatus::None,
        "Capturing NCCL collectives is only allowed with NCCL >= 2.9.6");
  }
}

// When TORCH_NCCL_USE_TENSOR_REGISTER_ALLOCATOR_HOOK is set, all tensors (no
// matter how they have been allocated) are registered with all NCCL comms.
bool shouldAllCommunicatorsRegisterAllTensors() {
#ifdef NCCL_HAS_COMM_REGISTER
  static const bool flag = [] {
    const bool flag =
        getCvarBool(TORCH_NCCL_USE_TENSOR_REGISTER_ALLOCATOR_HOOK, false);
    if (flag &&
        c10::cuda::CUDACachingAllocator::CUDAAllocatorConfig::
            expandable_segments()) {
      LOG(INFO)
          << "disables TORCH_NCCL_USE_TENSOR_REGISTER_ALLOCATOR_HOOK because it is not compatible with CUDA allocator expandable segments mode.";
      return false;
    }
    return flag;
  }();
  return flag;
#else
  return false;
#endif // NCCL_HAS_COMM_REGISTER
}

} // namespace

// Map each communicator to the memory pools registered with it.
// This map is used when the caching allocator allocates or frees segments, in
// order to register or deregister them with the relevant NCCL communicators.
// There are two modes to do so:
// - If TORCH_NCCL_USE_TENSOR_REGISTER_ALLOCATOR_HOOK=1 then *ALL* segments
//   will be registered with *ALL* NCCL communicators (for the same device),
//   even if they were allocated with cudaMalloc (which NCCL doesn't like).
// - If a MemPool is explicitly registered with a ProcessGroup, then all its
//   segments (current and future) will be registered with the NCCL communicator
//   corresponding to the pool's device. This works best if the MemPool is set
//   up to use ncclMemAlloc (which is exposed by the ProcessGroup).
// Implementation notes:
// - We cannot reuse devNCCLCommMap_ in each ProcessGroup because the key may be
//   ranks rather than device in point-to-point case.
// - This map has also to be maintained as global variable since the register
//   hooks are called outside the scope of any PG, thus we need traverse
//   communicators in all PGs.
using MemPoolSet = std::
    unordered_set<c10::cuda::MempoolId_t, c10::hash<c10::cuda::MempoolId_t>>;
static std::unordered_map<std::shared_ptr<NCCLComm>, MemPoolSet>
    ncclCommMemPoolMap;
static std::mutex ncclCommMemPoolMapMutex;

std::atomic<bool> ProcessGroupNCCL::shouldDump_(false);

static void cacheAllocatorRegisterHook(
    const c10::cuda::CUDACachingAllocator::TraceEntry& te) {
  // Register after SEGMENT_ALLOC
  if (te.action_ !=
      c10::cuda::CUDACachingAllocator::TraceEntry::Action::SEGMENT_ALLOC) {
    return;
  }

  std::lock_guard<std::mutex> lock(ncclCommMemPoolMapMutex);
  for (auto& [ncclComm, memPools] : ncclCommMemPoolMap) {
    if (te.device_ == ncclComm->getDeviceIndex()) {
      if (shouldAllCommunicatorsRegisterAllTensors() ||
          memPools.find(te.mempool_) != memPools.end()) {
        // NOLINTNEXTLINE(performance-no-int-to-ptr)
        ncclComm->registerSegment(reinterpret_cast<void*>(te.addr_), te.size_);
      }
    }
  }
}

static void cacheAllocatorDeregisterHook(
    const c10::cuda::CUDACachingAllocator::TraceEntry& te) {
  // deregister before SEGMENT_FREE
  if (te.action_ !=
      c10::cuda::CUDACachingAllocator::TraceEntry::Action::SEGMENT_FREE) {
    return;
  }

  std::lock_guard<std::mutex> lock(ncclCommMemPoolMapMutex);
  for (auto& [ncclComm, memPools] : ncclCommMemPoolMap) {
    if (te.device_ == ncclComm->getDeviceIndex()) {
      if (shouldAllCommunicatorsRegisterAllTensors() ||
          memPools.find(te.mempool_) != memPools.end()) {
        // NOLINTNEXTLINE(performance-no-int-to-ptr)
        ncclComm->deregisterSegment(reinterpret_cast<void*>(te.addr_));
      }
    }
  }
}

static void attachAllocatorHooks() {
  static c10::once_flag flag;
  c10::call_once(flag, [] {
    // Attaching hooks fails if CUDACachingAllocator is not initialized, so
    // Init for CUDA is called (and is a no-op if CUDA is already
    // initialized).
    at::globalContext().lazyInitDevice(c10::DeviceType::CUDA);
    c10::cuda::CUDACachingAllocator::attachAllocatorTraceTracker(
        &cacheAllocatorRegisterHook);
    c10::cuda::CUDACachingAllocator::attachAllocatorTraceTracker(
        &cacheAllocatorDeregisterHook);
  });
}

static std::
    unordered_map<std::string, std::unordered_map<std::string, std::string>>
    getNCCLCommDumpMap() {
#if (defined(IS_NCCLX) || defined(USE_ROCM)) && defined(NCCL_COMM_DUMP)
  std::unordered_map<
      std::string /* ncclUniqueID */,
      std::unordered_map<std::string, std::string> /* dump from this comm */>
      ncclDumpMap;
  // dump_nccl_trace is only called from the default PG (local_id_=0), but we
  // want to dump from all comms so we need to iterate over ncclCommMemPoolMap,
  // which is static
  std::vector<std::shared_ptr<NCCLComm>> allNCCLComms;
  // within the critical section, we don't want to dump while holding the lock
  // as dump might hang
  {
    std::lock_guard<std::mutex> lock(ncclCommMemPoolMapMutex);
    for (auto& [ncclComm, _] : ncclCommMemPoolMap) {
      allNCCLComms.push_back(ncclComm);
    }
  }
  for (auto& ncclComm : allNCCLComms) {
    std::string ncclUniqueIDStr = buildNcclUniqueIdStr(ncclComm->getNcclId());
    ncclDumpMap[ncclUniqueIDStr] = ncclComm->ncclCommDump();
  }
  return ncclDumpMap;
#else
  return std::unordered_map<
      std::string,
      std::unordered_map<std::string, std::string>>();
#endif // (defined(IS_NCCLX) || defined(USE_ROCM)) && defined(NCCL_COMM_DUMP)
}

std::string dump_nccl_trace(
    bool includeCollectives,
    bool includeStackTraces,
    bool onlyActive) {
  auto ncclDumpMap = getNCCLCommDumpMap();
#if defined(USE_ROCM) && defined(NCCL_COMM_DUMP)
  for (const auto& [ncclUniqueIDStr, dump] : ncclDumpMap) {
    printNcclCommProxyTrace("Received dump signal " + ncclUniqueIDStr, dump);
  }
#endif // defined(USE_ROCM) && defined(NCCL_COMM_DUMP)
  return FlightRecorderCUDA::get()->dump(
      ncclDumpMap, includeCollectives, includeStackTraces, onlyActive);
}

std::string dump_nccl_trace_json(bool includeCollectives, bool onlyActive) {
  auto ncclDumpMap = getNCCLCommDumpMap();
  return FlightRecorderCUDA::get()->dump_json(
      ncclDumpMap, includeCollectives, onlyActive);
}

std::optional<std::function<void(std::function<void(const std::string&)>)>>&
get_cpp_trace_dumper() {
  static std::optional<
      std::function<void(std::function<void(const std::string&)>)>>
      dumper(std::nullopt);
  return dumper;
}

gil_checker_t& get_gil_checker() {
  static gil_checker_t gil_checker = nullptr;
  return gil_checker;
}

static std::future<bool> launchAsyncGilCheck() {
  std::promise<bool> resultPromise;
  std::future<bool> resultFuture = resultPromise.get_future();
  TORCH_CHECK(get_gil_checker(), "Can't check GIL with null GIL checker");
  std::thread workerThread([promise = std::move(resultPromise)]() mutable {
    c10::setThreadName("pt_nccl_gil_chk");

    try {
      auto& gil_checker = get_gil_checker();
      promise.set_value((*gil_checker)());
    } catch (...) {
      promise.set_exception(std::current_exception());
    }
  });

  // Detach the thread to allow it to run independently
  workerThread.detach();

  return resultFuture;
}

const int64_t ProcessGroupNCCL::kWatchdogThreadSleepMillis = 100;
constexpr int64_t kSynchronizeBusyWaitMillis = 1;
thread_local uint64_t ProcessGroupNCCL::ncclActiveGroupCounter_ = 0;

std::ostream& operator<<(
    std::ostream& output,
    const ProcessGroupNCCL::WorkNCCL& workNCCL) {
  std::string workInfo;
  workInfo = c10::str(
      "WorkNCCL(",
      "SeqNum=",
      workNCCL.seq_,
      ", OpType=",
      opTypeToString(workNCCL.opType_),
      ", NumelIn=",
      workNCCL.numelIn_,
      ", NumelOut=",
      workNCCL.numelOut_,
      ", Timeout(ms)=",
      workNCCL.opTimeout_.count(),
      ")");
  return output << workInfo;
}

/* Implementation of TensorShelf class */

void TensorShelf::stash(std::vector<at::Tensor>& tensors) {
  std::lock_guard<std::mutex> lock(mutex_);
  tVector_.insert(tVector_.end(), tensors.begin(), tensors.end());
}

void TensorShelf::stash(TensorShelf& other) {
  std::vector<at::Tensor>& otherVec = other.get();
  this->stash(otherVec);
}

void TensorShelf::unstash() {
  this->clear();
}

bool TensorShelf::empty() {
  std::lock_guard<std::mutex> lock(mutex_);
  return tVector_.empty();
}

void TensorShelf::clear() {
  std::lock_guard<std::mutex> lock(mutex_);
  tVector_.clear();
}

std::vector<at::Tensor>& TensorShelf::get() {
  return tVector_;
}

ProcessGroupNCCL::WorkNCCL::WorkNCCL(
    std::string pgUID,
    std::string pgDesc,
    at::Device& device,
    int rank,
    OpType opType,
    uint64_t seq,
    bool isP2P,
    const char* profilingTitle,
    const std::optional<std::vector<at::Tensor>>& inputs,
    bool desyncDebug,
    bool enableTiming,
    bool cudaEventCacheEnabled,
    DebugLevel distDebugLevel)
    : Work(rank, opType, profilingTitle, inputs),
      pgUID_(std::move(pgUID)),
      pgDesc_(std::move(pgDesc)),
      device_(device),
      workStartTime_(std::chrono::steady_clock::now()),
      seq_(seq),
      isP2P_(isP2P),
      timingEnabled_(enableTiming),
      distDebugLevel_(distDebugLevel) {
  // Creates the CUDA event wrappers
  // Note: The actual events are lazily created when first recorded to with
  // DEFAULT_FLAGS = cudaEventDisableTiming.
  if (cudaEventCacheEnabled) {
    ncclStartEvent_ = enableTiming
        ? ProcessGroupNCCL::CUDAEventCache::get(device.index())
              ->create(enableTiming)
        : nullptr;
    ncclEndEvent_ = ProcessGroupNCCL::CUDAEventCache::get(device.index())
                        ->create(enableTiming);
  } else {
    ncclStartEvent_ = enableTiming
        ? std::make_shared<at::cuda::CUDAEvent>(cudaEventDefault)
        : nullptr;
    ncclEndEvent_ = std::make_shared<at::cuda::CUDAEvent>(
        enableTiming ? cudaEventDefault : cudaEventDisableTiming);
  }
  futureWorkResult_ =
      c10::make_intrusive<at::ivalue::Future>(c10::AnyEnumType::get());
  // other functions expect an initialized ptr
  stashed_for_allocator_safety_ = std::make_shared<TensorShelf>();
}

ProcessGroupNCCL::WorkNCCL::WorkNCCL(const WorkNCCL& w)
    : Work(w.rank_, w.opType_),
      std::enable_shared_from_this<WorkNCCL>(w),
      pgUID_(w.pgUID_),
      pgDesc_(w.pgDesc_),
      device_(w.device_),
      ncclStartEvent_(w.ncclStartEvent_),
      ncclEndEvent_(w.ncclEndEvent_),
      ncclComm_(w.ncclComm_),
      blockingWait_(w.blockingWait_),
      opTimeout_(w.opTimeout_),
      ownedEphermeralTimeout_(w.ownedEphermeralTimeout_),
      workStartTime_(w.workStartTime_),
      seq_(w.seq_),
      isP2P_(w.isP2P_),
      startTraceUpdated_(w.startTraceUpdated_),
      numelIn_(w.numelIn_),
      numelOut_(w.numelOut_),
      store_(w.store_),
      // Note: the `work` returned to user and the `work` enqueued to watchdog
      // share the pointer to the tensor stash.  At least one of them should
      // clean the tensor stash, the earlier the better, i.e. user calling
      // `work.wait` than watchdog detecting work completion.
      stashed_for_allocator_safety_(w.stashed_for_allocator_safety_),
      futureWorkResult_(w.futureWorkResult_),
      timingEnabled_(w.timingEnabled_),
      trace_id_(w.trace_id_),
      distDebugLevel_(w.distDebugLevel_) {
  exception_ = w.exception_;
}

bool ProcessGroupNCCL::WorkNCCL::isCompleted() {
  if (!ncclComm_->isAborted()) {
    checkAndSetException();
  }
  return exception() || finishedGPUExecutionInternal();
}

bool ProcessGroupNCCL::WorkNCCL::isStarted() {
  if (!ncclComm_->isAborted()) {
    checkAndSetException();
  }
  return exception() || startedGPUExecutionInternal();
}

bool ProcessGroupNCCL::WorkNCCL::isSuccess() const {
  C10_THROW_ERROR(NotImplementedError, "WorkNCCL::isSuccess() is deprecated");
}

void ProcessGroupNCCL::WorkNCCL::checkAndSetException() {
  if (exception()) {
    // We already have an exception.
    return;
  }

  auto exception_ptr = checkForNCCLErrors();
  std::unique_lock<std::mutex> lock(mutex_);
  exception_ = exception_ptr;
  if (exception_) {
    LOG(ERROR) << logPrefix() << "Collective " << *this
               << " raised the following async exception: "
               << getExceptionMsgFromExceptionPtr(exception_);

    // Mark future result as ERROR
    if (futureWorkResult_ && !futureWorkResult_->completed()) {
      futureWorkResult_->markCompleted(
          at::IValue(static_cast<uint8_t>(WorkResult::COMM_ERROR)));
    }
  }
}

const std::string& ProcessGroupNCCL::WorkNCCL::logPrefix() const {
  static std::string prefix = c10::str("[Rank ", rank_, "] ");
  return prefix;
}

void ProcessGroupNCCL::WorkNCCL::setException(
    std::exception_ptr exception_ptr) {
  std::unique_lock<std::mutex> lock(mutex_);
  exception_ = std::move(exception_ptr);
}

// Helper that checks if the NCCL kernels are completed on the GPUs
bool ProcessGroupNCCL::WorkNCCL::finishedGPUExecution() {
  checkAndSetException();
  return finishedGPUExecutionInternal();
}

bool ProcessGroupNCCL::WorkNCCL::startedGPUExecutionInternal() const {
  // if timing is disabled we won't have allocated start events
  if (!timingEnabled_) {
    return false;
  }
  // Checking the work's corresponding CUDA event's status
  if (!ncclStartEvent_->query()) {
    return false;
  }
  return true;
}

bool ProcessGroupNCCL::WorkNCCL::finishedGPUExecutionInternal() const {
  // Checking the work's corresponding CUDA event's status
  // It calls `cudaEventQuery` eventually. Although this seems to be a
  // non-blocking call, but we did notice hangs in the past. It can
  // hang if another thread is holding the CUDA global context lock. For
  // example, when doing a `cudaDeviceSynchronize` or even
  // `cudaStreamSynchronize`.
  if (!ncclEndEvent_->query()) {
    return false;
  }
  return true;
}

bool ProcessGroupNCCL::WorkNCCL::checkTimeout(
    std::optional<std::chrono::milliseconds> timeout) {
  STATIC_SCOPED_WAIT_COUNTER(
      pytorch.wait_counter.ProcessGroupNCCL__checkTimeout);
  auto currentTimepoint = std::chrono::steady_clock::now();
  auto timeElapsed = std::chrono::duration_cast<std::chrono::milliseconds>(
      currentTimepoint - workStartTime_);
  auto workTimeout = timeout ? *timeout : opTimeout_;

  if (timeElapsed < workTimeout) {
    return false;
  }

  // Timed out

  std::string exceptionMsg = c10::str(
      logPrefix(),
      "Watchdog caught collective operation timeout: ",
      *this,
      " ran for ",
      timeElapsed.count(),
      " milliseconds before timing out.");

  LOG(ERROR) << exceptionMsg;

  std::exception_ptr exception_ptr =
      std::make_exception_ptr(C10_BUILD_ERROR(DistBackendError, exceptionMsg));
  if (!exception()) {
    // if there is already an error, we don't override it
    setException(exception_ptr);
  }

  // Mark future result as TIMEOUT
  if (futureWorkResult_ && !futureWorkResult_->completed()) {
    futureWorkResult_->markCompleted(
        at::IValue(static_cast<uint8_t>(WorkResult::TIMEOUT)));
  }
  return true;
}

// Print the traceback of the collective at call time
void ProcessGroupNCCL::WorkNCCL::printTraceback() const {
  // First step we get the corresponding record entry from FR, based on work's
  // trace_id_
  std::optional<FlightRecorderCUDA::Entry> entry =
      FlightRecorderCUDA::get()->getEntry(trace_id_);
  if (entry.has_value()) {
    auto entryVal = entry.value();
    // Get stack trace from FR entry, in string format
    // Note: `getTraceback` call below invokes `torch::symbolize`, which may
    // need to acquire the GIL. In order for watchdog to be block-free, we make
    // the call with std::async.
    auto future = std::async(
        std::launch::async, [&entryVal]() { return entryVal.getTraceback(); });
    // Wait for the future to complete or timeout
    auto status = future.wait_for(std::chrono::seconds(8));
    if (status == std::future_status::ready) {
      std::string tracebackStr = future.get();
      LOG(ERROR) << "Stack trace of the failed collective: \n" << tracebackStr;
    } // else, symbolizer probably timed out, we skip logging the stack trace.
  } else {
    LOG(ERROR)
        << "Stack trace of the failed collective not found, "
        << "potentially because FlightRecorder is disabled. "
        << "You can enable it by setting TORCH_NCCL_TRACE_BUFFER_SIZE to a non-zero value.";
  }
}

void ProcessGroupNCCL::WorkNCCL::handleException(
    ErrorHandlingMode errorHandling) {
  if (exception_) {
    auto exceptionMsg = c10::str(
        "Some NCCL operations have failed or timed out. Due to the ",
        "asynchronous nature of CUDA kernels, subsequent GPU operations ",
        "might run on corrupted/incomplete data.");
    LOG(ERROR) << logPrefix() << exceptionMsg;
    C10_LOG_API_USAGE_ONCE("ProcessGroupNCCL.WorkNCCL.handleException");

    auto logger = c10d::C10dLogger::getLogger();
    if (logger) {
      ::c10d::C10dLoggingData data;
      data.strings["work_nccl_exception"] =
          getExceptionMsgFromExceptionPtr(exception_);
      logger->log(data);
    }

    if (SHOULD_TEAR_DOWN(errorHandling)) {
      auto tearDownMsg = c10::str(
          "To avoid data inconsistency, we are taking the entire process down.");
      LOG(ERROR) << logPrefix() << tearDownMsg;
      std::rethrow_exception(exception_);
    }
  }
}

void ProcessGroupNCCL::WorkNCCL::synchronize() {
  synchronizeStream();
  if (c10d::allow_inflight_collective_as_graph_input()) {
    c10d::unregister_work(
        c10::intrusive_ptr<
            ProcessGroupNCCL::WorkNCCL>::unsafe_reclaim_from_nonowning(this));
  }
}

void ProcessGroupNCCL::WorkNCCL::synchronizeStream() {
  auto currentStream = at::cuda::getCurrentCUDAStream(device_.index());
  // Block the current stream on the NCCL stream
  ncclEndEvent_->block(currentStream);
  // Unstage the stashed tensors so that CachingAllocator can recycle them
  // THIS MUST HAPPEN AFTER THE BLOCKING CALL ABOVE
  stashed_for_allocator_safety_->unstash();
}

// Same as calling synchronize() when blockingWait_ is false
bool ProcessGroupNCCL::WorkNCCL::wait(std::chrono::milliseconds timeout) {
  RECORD_PARAM_COMMS(
      std::make_tuple(static_cast<int64_t>(this->seq_), this->isP2P_), // seq
      std::make_tuple(pgUID_, pgDesc_), // PG name tuple
      rank_, // rank
      "wait", // collective name
      0, // inNelems
      0, // outNelems
      at::kByte, // dType
      std::vector<int64_t>(), // inSplitSizes
      std::vector<int64_t>(), // outSplitSizes
      -1,
      -1,
      static_cast<int>(1)); // number of device?

  // synchronize() will block the current stream on the NCCL stream
  synchronize();

  // In case of blockingWait or a timeout value is specified by the user, we
  // block the CPU thread until the work is completed or timed out.
  if (blockingWait_ || timeout != kNoTimeout) {
    while (!isCompleted()) {
      bool timedOut = checkTimeout(
          timeout == kNoTimeout ? std::nullopt : std::make_optional(timeout));
      // Explicitly abort ncclComms here before throwing this timed out
      // exception to users.
      // If throwing timed out excepiton without aborting nccl communicators
      // here, it was observed that CUDA GPU will have 100% utilization and
      // can not run new events successfully.
      if (timedOut) {
        std::string exceptionMsg = c10::str(
            logPrefix(), "Work ", (*this), " timed out in blocking wait.");
        LOG(ERROR) << exceptionMsg;
        break;
      }
      // Yield
      std::this_thread::sleep_for(
          std::chrono::milliseconds(kSynchronizeBusyWaitMillis));
    }
  } else if (isBarrierOp_ && !isCompleted()) {
    // For barrier wait when timeout is unspecified, we block the CPU thread on
    // current stream. This is to minimize the CPU barrier wait time in healthy
    // path
    auto currentStream = at::cuda::getCurrentCUDAStream(device_.index());
    // CUDAStream wrapper will correctly use a DeviceGuard here
    currentStream.synchronize();
  }

  // If exception is detected, throw it from the main CPU thread
  if (exception()) {
    // Abort NCCL communicators
    abort();
    // Throw exception (from main thread here)
    handleException(TearDown);
  }

  // TODO(kwen2501): this should be moved to c10d tests, to qualify a NCCL
  // upgrade. Once a NCCL version is qualified, this code should not be needed
  // at runtime.
#ifdef PGNCCL_ENABLE_HASH
  if (enableCollectiveHashDebug_.load()) {
    auto numel = getTensorsNumel(*outputs_);
    auto hashValue = hashTensors(*outputs_);
    PRINT_COLLECTIVE_HASH_SIGNATURE(
        "output", opTypeToString(opType_), numel, hashValue);
  }
#endif // PGNCCL_ENABLE_HASH
  // Always return true, because abort API is not implemented.
  return true;
}

void ProcessGroupNCCL::WorkNCCL::abort() {
  // dump before aborting for rcclexp
#if defined(USE_ROCM) && defined(NCCL_COMM_DUMP)
  auto dumpMap = ncclComm_->ncclCommDump();
  printNcclCommProxyTrace("WorkNCCL::abort", dumpMap);
#endif // USE_ROCM && NCCL_COMM_DUMP

  // Abort all communicators of this work
  ncclComm_->abort();

  {
    std::lock_guard<std::mutex> lock(ncclCommMemPoolMapMutex);
    ncclCommMemPoolMap.erase(ncclComm_);
  }
}

ProcessGroupNCCL::CUDAEventCache::CUDAEventCache() = default;

// CUDA event is used to record the start/end of one Work.
// Instead of let the CUDA event gets destroyed, we now reuse it after the Work
// has been erased from workMetaList_.
// This is to avoid the potential deadlock caused by CudaEventDestroy.
std::shared_ptr<at::cuda::CUDAEvent> ProcessGroupNCCL::CUDAEventCache::create(
    bool timing) {
  // Register the deleter as a callback when the WorkNCCL object is destroyed.
  // Each deleter keeps a ref count to the cache object, so that even when
  // the thread that creates the cache is gone, the cache object won't be
  // destroyed until all the events in the cache are destroyed (ref number drops
  // to zero).
  auto deleter = [cache = shared_from_this(),
                  timing](at::cuda::CUDAEvent* event) {
    std::lock_guard<std::mutex> lock(cache->cacheMutex_);
    // We put the event back to the cache deque once the WorkNCCL object is
    // destroyed.
    cache->eventsArray_[timing ? 1 : 0].push_back(event);
  };
  at::cuda::CUDAEvent* event = nullptr;
  {
    std::lock_guard<std::mutex> lock(cacheMutex_);
    auto& events = eventsArray_[timing ? 1 : 0];
    // If we still have events in the cache, we reuse it. Otherwise, we create a
    // new one.
    if (!events.empty()) {
      event = events.front();
      events.pop_front();
    } else {
      event = new at::cuda::CUDAEvent(
          timing ? cudaEventDefault : cudaEventDisableTiming);
    }
  }
  return std::shared_ptr<at::cuda::CUDAEvent>(event, std::move(deleter));
}

std::shared_ptr<ProcessGroupNCCL::CUDAEventCache> ProcessGroupNCCL::
    CUDAEventCache::get(at::DeviceIndex device) {
  // A per-thread singleton of device-to-CUDAEventCache map.
  // Map is needed because events cannot be reused across devices.
  // Per-thread ownership is needed to support multi-threaded case (instead of
  // multi-process case).
  static thread_local std::
      map<at::DeviceIndex, std::shared_ptr<ProcessGroupNCCL::CUDAEventCache>>
          cacheDeviceMap;
  // Check if device has already been in the map, if not, add a new entry
  auto it = cacheDeviceMap.find(device);
  if (it == cacheDeviceMap.end()) {
    cacheDeviceMap.emplace(
        device, std::make_shared<ProcessGroupNCCL::CUDAEventCache>());
  }
  return cacheDeviceMap[device];
}

static std::atomic<size_t> process_group_id = 0;

constexpr const char* MULTI_DEVICE_ERROR_MSG =
    "Expecting one tensor only but got multiple. You are probably using multiple "
    "devices under one thread. The support for such usage has been deprecated. "
    "For details, please refer to "
    "https://pytorch.org/docs/stable/distributed.html#multi-gpu-collective-functions. "
    "ProcessGroupNCCL continues supporting multi-process and multi-thread modes.";

ProcessGroupNCCL::ProcessGroupNCCL(
    c10::intrusive_ptr<Store> store,
    int rank,
    int size,
    c10::intrusive_ptr<Options> options)
    : Backend(rank, size),
      store_(std::move(store)),
      options_(std::move(options)),
      terminateProcessGroup_(false),
      terminateHeartbeatMonitorThread_(false),
      local_id_(process_group_id++),
      intraNodeComm_(initIntraNodeComm()) {
  TORCH_CHECK_WITH(
      ValueError,
      at::cuda::getNumGPUs() != 0,
      "ProcessGroupNCCL is only supported with GPUs, no GPUs found!");

  // getNcclVersion needs to get called before launching threads which can
  // potentially call getenv. getNcclVersion internally calls setenv to set some
  // environment variables from config file, which can race with getenv from
  // other threads and cause segfaults.
  const auto ncclVersion = getNcclVersion();
  this->setGroupUid(options_->group_name);
  this->localDeviceCount_ = static_cast<int>(at::cuda::getNumGPUs());
  logPrefix_ = createLogPrefix();
  blockingWait_ = getCvarBool(TORCH_NCCL_BLOCKING_WAIT, false);
  asyncErrorHandling_ = static_cast<ErrorHandlingMode>(
      getCvarInt(TORCH_NCCL_ASYNC_ERROR_HANDLING, 3 /*SkipCleanUp*/));
  desyncDebug_ = getCvarBool(TORCH_NCCL_DESYNC_DEBUG, false) ||
      (dist_debug_level_ >= DebugLevel::Detail);
  rethrowCUDAErrors_ = getCvarBool(TORCH_NCCL_RETHROW_CUDA_ERRORS, true);
  // TODO, we should either deprecate TORCH_NCCL_DUMP_ON_TIMEOUT
  // or change its name to reflect that dump happens on exception including
  // both timeout and other errors.
  dumpOnTimeoutOrEx_ = getCvarBool(TORCH_NCCL_DUMP_ON_TIMEOUT, true) ||
      (dist_debug_level_ >= DebugLevel::Detail);
  propagatePgError_ = getCvarBool(TORCH_NCCL_PROPAGATE_ERROR, false);
  // logging C++ stack isn't safe. Introduce a variable to control it.
  logCppStackOnUncleanShutdown_ =
      getCvarBool(TORCH_NCCL_LOG_CPP_STACK_ON_UNCLEAN_SHUTDOWN, true);
  enableNanCheck_ = getCvarBool(TORCH_NCCL_NAN_CHECK, false);
  heartbeat_ = 1ULL;
  monitorThreadEnabled_.store(getCvarBool(TORCH_NCCL_ENABLE_MONITORING, true));
  cudaEventCacheEnabled_.store(getCvarBool(TORCH_NCCL_CUDA_EVENT_CACHE, true));
  heartbeatTimeoutInSec_ =
      getCvarInt(TORCH_NCCL_HEARTBEAT_TIMEOUT_SEC, 60 * 8 /*8 Mins*/);
  waitTimeoutDumpInMilSec_ =
      getCvarInt(TORCH_NCCL_WAIT_TIMEOUT_DUMP_MILSEC, 15 * 1000 /*15 Sec*/);
  coordCheckIntervalMilSec_ = getCvarInt(TORCH_NCCL_COORD_CHECK_MILSEC, 1000);
  traceBufferSize_ = getCvarInt(TORCH_NCCL_TRACE_BUFFER_SIZE, 2000);
  enableCollectiveHashDebug_ = (dist_debug_level_ >= DebugLevel::Detail);
  // store_ usually is wrapped with PrefixStore and the prefix is different
  // across different ProcessGroupNCCL(PG) instances. We need to get the
  // underlying non-PrefixStore for sharing global information shared across
  // different PGs.
  PrefixStore* prefixStore = dynamic_cast<PrefixStore*>(store_.get());
  globalStore_ =
      prefixStore ? prefixStore->getUnderlyingNonPrefixStore() : store_;
#ifdef ENABLE_NCCL_ERROR_CHECKING
  enableTiming_.store(
      getCvarBool(TORCH_NCCL_ENABLE_TIMING, false) || desyncDebug_);
#endif // ENABLE_NCCL_ERROR_CHECKING
  if (getCvarBool(TORCH_NCCL_AVOID_RECORD_STREAMS, false)) {
    TORCH_WARN_ONCE(
        "TORCH_NCCL_AVOID_RECORD_STREAMS is the default now, this environment variable is thus deprecated.");
  }

  if (blockingWait_) {
    LOG(INFO)
        << logPrefix()
        << "TORCH_NCCL_BLOCKING_WAIT is enabled, NO watchdog thread is created.";
  } else {
    if (desyncDebug_ && asyncErrorHandling_ == NoHandling) {
      LOG(INFO)
          << logPrefix()
          << "TORCH_NCCL_DESYNC_DEBUG and TORCH_NCCL_ASYNC_ERROR_HANDLING "
          << "must both be enabled. "
          << "Enabling TORCH_NCCL_ASYNC_ERROR_HANDLING.";
      asyncErrorHandling_ = SkipCleanUp;
    }
  }

#ifdef ENABLE_NCCL_ERROR_CHECKING
  // in blockingWait mode, we don't need to enable the watchdog thread to check
  // the timeout or nccl error because the main thread would throw an exception
  // and it is the user's responsibility to handle the exception.
  if (!blockingWait_) {
    ncclCommWatchdogThread_ =
        std::thread(&ProcessGroupNCCL::ncclCommWatchdog, this);
  }
#endif // ENABLE_NCCL_ERROR_CHECKING

  init();
  const std::string OFF = "OFF";
  std::string torch_distributed_debug =
      getCvarString({"TORCH_DISTRIBUTED_DEBUG"}, OFF.c_str());
  LOG(INFO) << logPrefix() << "ProcessGroupNCCL initialization options: "
            << "size: " << size << ", global rank: " << globalRank()
            << ", TIMEOUT(ms): " << options_->timeout.count()
            << ", USE_HIGH_PRIORITY_STREAM: "
            << options_->is_high_priority_stream
            << ", SPLIT_FROM: " << options_->split_from
            << ", SPLIT_COLOR: " << options_->split_color
            << ", PG Name: " << options_->group_name;

  LOG(INFO) << logPrefix() << "ProcessGroupNCCL environments: "
            << "NCCL version: " << ncclVersion
            << ", TORCH_NCCL_ASYNC_ERROR_HANDLING: " << asyncErrorHandling_
            << ", TORCH_NCCL_DUMP_ON_TIMEOUT: " << dumpOnTimeoutOrEx_
            << ", TORCH_NCCL_PROPAGATE_ERROR: " << propagatePgError_
            << ", TORCH_NCCL_WAIT_TIMEOUT_DUMP_MILSEC: "
            << waitTimeoutDumpInMilSec_
            << ", TORCH_NCCL_DESYNC_DEBUG: " << desyncDebug_
            << ", TORCH_NCCL_ENABLE_TIMING: " << enableTiming_.load()
            << ", TORCH_NCCL_BLOCKING_WAIT: " << blockingWait_
            << ", TORCH_DISTRIBUTED_DEBUG: " << torch_distributed_debug
#ifdef NCCL_HAS_COMM_REGISTER
            << ", TORCH_NCCL_USE_TENSOR_REGISTER_ALLOCATOR_HOOK: "
            << shouldAllCommunicatorsRegisterAllTensors()
#endif // NCCL_HAS_COMM_REGISTER
            << ", TORCH_NCCL_ENABLE_MONITORING: "
            << monitorThreadEnabled_.load()
            << ", TORCH_NCCL_HEARTBEAT_TIMEOUT_SEC: " << heartbeatTimeoutInSec_
            << ", TORCH_NCCL_TRACE_BUFFER_SIZE: " << traceBufferSize_
            << ", TORCH_NCCL_COORD_CHECK_MILSEC: " << coordCheckIntervalMilSec_
            << ", TORCH_NCCL_NAN_CHECK: " << enableNanCheck_
            << ", TORCH_NCCL_CUDA_EVENT_CACHE: " << cudaEventCacheEnabled_
            << ", TORCH_NCCL_LOG_CPP_STACK_ON_UNCLEAN_SHUTDOWN: "
            << logCppStackOnUncleanShutdown_;

  getGlobalRankStartAndStride(
      options_->global_ranks_in_group,
      this->globalRankStart_,
      this->globalRankStride_);

  // Attach hooks to cache allocator to trigger the hooks whenever a traced
  // action is called. In the following hooks, we register a newly allocated
  // segment when SEGMENT_ALLOC action occurs, and deregister a segment when
  // SEGMENT_FREE action occurs.
  if (shouldAllCommunicatorsRegisterAllTensors()) {
    // This call is idempotent.
    attachAllocatorHooks();
  }

  // Enable Desync Debugger per user setting
  if (desyncDebug_) {
    desyncDebugger_.init(rank, size, globalRank(), getUid(), store_);
  }
}

void ProcessGroupNCCL::eagerConnectSingleDevice(at::Device device) {
  const auto key = getKeyFromDevice(device);
  LOG(INFO) << logPrefix() << "Eagerly connecting nccl backend with device "
            << device;
  initNCCLComm(key, device, OpType::ALLREDUCE);
}

bool ProcessGroupNCCL::useNonblocking() {
#ifndef NCCL_HAS_COMM_NONBLOCKING
  return false;
#endif // NCCL_HAS_COMM_NONBLOCKING
  // Already parsed, return the cached value
  if (useNonblocking_.has_value()) {
    return useNonblocking_.value();
  }
  // Get environment variable.
  auto nbEnv = c10::utils::check_env("TORCH_NCCL_USE_COMM_NONBLOCKING");

  // 1st priority: Respect the user's setting
  if (options_->config.blocking != NCCL_CONFIG_UNDEF_INT) {
    useNonblocking_ = options_->config.blocking == 0;
  }
  // 2nd priority: Respect the environment variable
  else if (nbEnv.has_value()) {
    useNonblocking_ = nbEnv;
  }
  // 3rd priority: automatically use nonblocking if we are in eager init mode
  else if (getBoundDeviceId()) {
    useNonblocking_ = true;
  }
  // 4th priority: otherwise, nonblocking = false to preserve old behavior
  else {
    useNonblocking_ = false;
  }

  LOG(INFO) << logPrefix()
            << "Using non-blocking mode: " << useNonblocking_.value();
  return useNonblocking_.value();
}

void ProcessGroupNCCL::performNocolorSplit(at::Device device) {
  // If our backend doesn't support splitting, this is a no-op for
  // ranks not in the new subgroup (and ranks that would be in it will
  // just use a new communicator rather than split).
#ifdef NCCL_HAS_COMM_SPLIT
  const auto key = getKeyFromDevice(device);
  LOG(INFO) << logPrefix() << "Performing nocolor split on backend device "
            << device << ", key " << key << ", i am " << this;
  bool useNb = useNonblocking();
  options_->config.blocking = useNb ? 0 : 1;
  auto comm = getNCCLComm(key);
  if (comm == nullptr) {
    LOG(ERROR) << logPrefix()
               << "No parent communicator exists for nocolor split";
  }
  NCCLComm::split(
      comm.get(),
      NCCL_SPLIT_NOCOLOR,
      rank_,
      options_->config,
      options_->global_ranks_in_group);
#endif // NCCL_HAS_COMM_SPLIT
}

bool ProcessGroupNCCL::isInitialized() {
  if (devNCCLCommMap_.empty()) {
    return false;
  }
  std::lock_guard<std::mutex> lock(mutex_);
  bool initialized = true;
  for (const auto& [_, comm] : devNCCLCommMap_) {
    if (!comm->isInitialized()) {
      initialized = false;
      break;
    }
  }
  return initialized;
}

ErrorType ProcessGroupNCCL::getError() {
  std::lock_guard<std::mutex> lock(errorMutex_);
  return error_;
}

void ProcessGroupNCCL::registerMemPool(c10::cuda::MemPool* pool) {
  const auto key = std::to_string(pool->device());
  auto device = at::Device(at::DeviceType::CUDA, pool->device());
  LOG(INFO) << logPrefix()
            << "Performing NCCL user buffer registration for all buffers in "
            << "MemPool: " << pool->id() << ", device index: " << key
            << ", i am " << this;
  auto ncclComm = getNCCLComm(key);
  if (ncclComm == nullptr) {
    // HACK: currently we are using this function for NVLS
    // reductions, and that's why using OpType::ALLREDUCE.
    // If we end up using this API for zero-copy P2P, we might
    // need to refactor and account for different OpType.
    ncclComm = initNCCLComm(key, device, OpType::ALLREDUCE);
  }
  TORCH_INTERNAL_ASSERT(ncclComm != nullptr);
  {
    std::lock_guard<std::mutex> lock(ncclCommMemPoolMapMutex);
    auto iter = ncclCommMemPoolMap.find(ncclComm);
    iter->second.insert(pool->id());
  }
  // We must ensure we're listening for allocator trace events in order to
  // register future segments allocated in this pool (this call is idempotent).
  attachAllocatorHooks();
  auto snapshot = c10::cuda::CUDACachingAllocator::snapshot(pool->id());
  for (const auto& segmentInfo : snapshot.segments) {
    TORCH_INTERNAL_ASSERT(
        segmentInfo.device == pool->device(),
        "Mismatch between CUDA memory segment device and pool's device");
    ncclComm->registerSegment(
        // NOLINTNEXTLINE(performance-no-int-to-ptr)
        reinterpret_cast<void*>(segmentInfo.address),
        segmentInfo.total_size,
        /*errorOnRereg=*/false); // ignores reregistration error
  }
}

void ProcessGroupNCCL::deregisterMemPool(c10::cuda::MemPool* pool) {
  const auto key = std::to_string(pool->device());
  auto device = at::Device(at::DeviceType::CUDA, pool->device());
  LOG(INFO) << logPrefix()
            << "Performing NCCL user buffer deregistration for all buffers in "
            << "MemPool: " << pool->id() << ", device index: " << key
            << ", i am " << this;
  auto ncclComm = getNCCLComm(key);
  if (ncclComm == nullptr) {
    // HACK: currently we are using this function for NVLS
    // reductions, and that's why using OpType::ALLREDUCE.
    // If we end up using this API for zero-copy P2P, we might
    // need to refactor and account for different OpType.
    ncclComm = initNCCLComm(key, device, OpType::ALLREDUCE);
  }
  TORCH_INTERNAL_ASSERT(ncclComm != nullptr);
  {
    std::lock_guard<std::mutex> lock(ncclCommMemPoolMapMutex);
    auto iter = ncclCommMemPoolMap.find(ncclComm);
    iter->second.erase(pool->id());
  }
  auto snapshot = c10::cuda::CUDACachingAllocator::snapshot(pool->id());
  for (const auto& segmentInfo : snapshot.segments) {
    TORCH_INTERNAL_ASSERT(
        segmentInfo.device == pool->device(),
        "Mismatch between CUDA memory segment device and pool's device");
    // NOLINTNEXTLINE(performance-no-int-to-ptr)
    ncclComm->deregisterSegment(reinterpret_cast<void*>(segmentInfo.address));
  }
}

c10::intrusive_ptr<intra_node_comm::IntraNodeComm> ProcessGroupNCCL::
    initIntraNodeComm() {
  using IntraNodeComm = intra_node_comm::IntraNodeComm;
  if (!IntraNodeComm::isEnabled()) {
    return nullptr;
  }
  auto prefixStore = c10::make_intrusive<PrefixStore>("IntraNodeComm", store_);
  auto comm = c10::make_intrusive<IntraNodeComm>(prefixStore, rank_, size_);
  if (comm->rendezvous()) {
    return comm;
  } else {
    return nullptr;
  }
}

void ProcessGroupNCCL::setSequenceNumberForGroup() {
} // NCCL just starts sequence numbers at 0.

uint64_t ProcessGroupNCCL::getSequenceNumberForGroup() {
  return seqCollective_;
}

void ProcessGroupNCCL::registerOnCompletionHook(
    std::function<void(std::shared_ptr<WorkInfo>)>&& hook) {
  TORCH_WARN_ONCE(
      "ProcessGroupNCCL OnCompletion hook will be deprecated in favor of Flight Recorder. "
      "Please check out FlightRecorder.hpp for information that is recorded at work completion. "
      "You can file an issue if you want additional information to be recorded. "
      "You can also file an RFC if you want Flight Recorder to accept plugins that customize the recording.")

  TORCH_CHECK_WITH(
      DistBackendError,
      onCompletionHook_ == nullptr,
      "ProcessGroupNCCL OnCompletion hook already registered");

  TORCH_CHECK_WITH(
      ValueError,
      enableTiming_.load(),
      "ProcessGroupNCCL OnCompletion hook requires recording start and end "
      "events which require setting TORCH_NCCL_ENABLE_TIMING environment variable. "
      "This is only available for NCCL version >= 2.4.");
  onCompletionHook_ = std::move(hook);
  onCompletionHookThread_ = std::thread(&ProcessGroupNCCL::runHookLoop, this);
}

// must release GIL when calling this method
void ProcessGroupNCCL::waitForPendingWorks() {
  // Reasoning about hook completion:
  // 1. waitForPendingWorks should be called after user code has finished
  // calling
  //    all collectives. This means, when we got here, all of the collectives
  //    are either in workMetaList_ or has been erased from workMetaList_.
  // 2. The watchdog thread grabs both locks to move Work object from the
  //    workMetaList_ to the completedWorkList_, and the hook thread only erases
  //    a Work object after the hook is returned. Therefore, after user code
  //    calls a collective, its Work object is either in workMetaList_ or in
  //    completedWorkList_ before it finishes.
  // 3. We have three threads and two locks.
  //      a. main thread (this function) grabs two locks atomically
  //      b. watchdog thread (watchdogHandler function) always grabs
  //      workMetaListMutex_
  //         first and then grabs completedWorkListMutex_.
  //      c. hook thread (runHookLoop function) only grabs
  //      completedWorkListMutex_. Therefore, locks are always acquired in the
  //      same order and hence no deadlocks.
  while (true) {
    {
      std::lock(workMetaListMutex_, completedWorkListMutex_);
      std::lock_guard<std::mutex> lockWork(workMetaListMutex_, std::adopt_lock);
      std::lock_guard<std::mutex> lockHook(
          completedWorkListMutex_, std::adopt_lock);

      if (workMetaList_.empty() && completedWorkList_.empty()) {
        return;
      }
    }

    std::this_thread::sleep_for(
        std::chrono::milliseconds(kWatchdogThreadSleepMillis));
  }
}

void ProcessGroupNCCL::enableCollectivesTiming() {
  enableTiming_.store(true);
}

bool ProcessGroupNCCL::waitForFutureOrTimeout(
    std::future<bool>& fut,
    const std::chrono::milliseconds& timeOutMilSec,
    const std::string& futDescription,
    ::c10d::C10dLoggingData& debugLog,
    bool throwException) {
  std::string errorMsg;
  bool complete = false;

  TORCH_CHECK(fut.valid(), "Expected a valid future");
  std::future_status status = fut.wait_for(timeOutMilSec);
  if (status == std::future_status::ready) {
    // Calling .get() will re-raise any exception from the future, and we don't
    // care about the retval
    try {
      bool result = fut.get();
      if (result) {
        VLOG(2) << logPrefix()
                << "future successfully executed for: " << futDescription;
        debugLog.strings["status"] = "SUCCESS";
        complete = true;
      }
    } catch (const std::exception& e) {
      errorMsg = c10::str(
          logPrefix(),
          "Exception thrown when waiting for future ",
          futDescription,
          ": ",
          e.what());

      debugLog.strings["status"] = "EXCEPTION";
      debugLog.strings["exception_msg"] = e.what();
      LOG(ERROR) << errorMsg;
    } catch (...) {
      errorMsg = c10::str(
          logPrefix(),
          "Unknown exception thrown when waiting for future ",
          futDescription);
      debugLog.strings["status"] = "EXCEPTION";
      debugLog.strings["exception_msg"] = "Unknown exception";
      LOG(ERROR) << errorMsg;
    }
  } else {
    errorMsg = c10::str(
        logPrefix(),
        "Future for ",
        futDescription,
        " timed out after ",
        timeOutMilSec.count(),
        " ms");
    debugLog.strings["status"] = "TIMEOUT";
    LOG(ERROR) << errorMsg;
  }
  if (throwException && !errorMsg.empty()) {
    C10_THROW_ERROR(DistBackendError, errorMsg);
  }
  return complete;
}

void ProcessGroupNCCL::abortCommsFromMap(
    std::unordered_map<std::string, std::shared_ptr<NCCLComm>>& ncclCommsMap,
    const std::optional<std::string>& abortReason) {
  // The process may control multiple devices, loop through the communicators on
  // each device
  // NCCL expects Group abort when there are multiple communicators created in a
  // device. Group abort requires 2.22.0 release and up.
  if (getNcclVersionNumber() >= NCCL_VERSION(2, 22, 0)) {
    groupStart();
  }
  for (auto& it : ncclCommsMap) {
    auto& devName = it.first;
    auto& ncclComm = it.second;
    VLOG(2) << logPrefix() << "ProcessGroupNCCL destroying ncclComm_ "
            << ncclComm->repr() << " on CUDA device: " << devName;
    // abort() call now has GPU guard inside
    ncclComm->abort(abortReason);
    // Note that we don't remove the aborted communicators from the
    // cache. The reason is that if we do remove the communicator
    // from the cache, it is possible that a new collective operation
    // calls `ncclCommInitRank` to create a new communicator whereas
    // other ranks might have failed/timed out and didn't enter
    // `ncclCommInitRank`. As a result, when there is a failure on
    // a communicator the application receives an exception and its
    // their responsibility to destroy the process group and recreate
    // it to recover from errors.

    VLOG(2) << logPrefix() << "ProcessGroupNCCL destroyed "
            << " communicator on CUDA device: " << devName;
  }
  if (getNcclVersionNumber() >= NCCL_VERSION(2, 22, 0)) {
    groupEnd();
  }
}

// Abort all communicators on this rank
// Note: original name of this method is `abort`. It was renamed to
// `abortComms` to distinguish from the `abort` method below. The `abort`
// method calls `abortComms` but does more destruction than the latter.
bool ProcessGroupNCCL::abortComms(
    const std::optional<std::string>& abortReason) {
  // Remove record from global ncclCommMemPoolMapMutex before aboarting,
  // so that a new cache segment would not register to already aborded
  // communicators. Note that ncclCommMemPoolMap is a global container which may
  // contain other PG's communicators, thus we need to only erase communicators
  // for the current PG.
  {
    std::lock_guard<std::mutex> lock(ncclCommMemPoolMapMutex);
    for (auto& [_, ncclComm] : devNCCLCommMap_) {
      ncclCommMemPoolMap.erase(ncclComm);
    }
  }

  std::lock_guard<std::mutex> lock(mutex_);
  abortCommsFromMap(devNCCLCommMap_, abortReason);
  abortCommsFromMap(inInitializationCommMap_, abortReason);
  return true;
}

// Abort this backend.
void ProcessGroupNCCL::abort() {
  // This will log counter for how long the abort actually takes.
  STATIC_SCOPED_WAIT_COUNTER(pytorch.ProcessGroupNCCL__abort);

  // Don't join threads here since the purpose of this method is to abort all
  // communicators and signal the threads to exit. Joining on the threads could
  // potentially block and hence avoid it in this method.
  terminateProcessGroup_.store(true);
  workMetaListCV_.notify_one();

  // lauch abort asynchrounously and wait for it to complete or timeout
  LOG(INFO) << logPrefix()
            << "Launching ProcessGroupNCCL abort asynchrounously.";
  std::future<bool> fut =
      std::async(std::launch::async, [this]() { return this->abortComms(); });

  ::c10d::C10dLoggingData debugLog;
  waitForFutureOrTimeout(
      fut, options_->timeout, "ProcessGroup abort", debugLog, true);
  LOG(INFO) << logPrefix() << "ProcessGroupNCCL aborts successfully.";

  // We need to wait for abort to finish before we can safely shut down
  // heartbeat monitoring thread.
  terminateHeartbeatMonitorThread_.store(true);
  monitorWakeUpCV_.notify_one();
}

// Difference between `abort()` and `shutdown()`:
// 1. `abort()` will signal communicators to terminate all NCCL kernels
// immediately.
// 2. `shutdown()` will wait for all NCCL kernels to finish before destroying
// communicators.

// Destroy (shutdown) this backend -- normal exit.
void ProcessGroupNCCL::shutdown() {
  LOG(INFO) << logPrefix()
            << "Starting to destroy process group, flushing operations.";
  // Flush all collectives
  {
    std::lock_guard<std::mutex> lock(mutex_);
    for (auto& it : devNCCLCommMap_) {
      auto& ncclComm = it.second;
      ncclComm->finalize();
    }
  }
  // Wait for all operations to complete.  If NCCL comm is non-blocking and
  // timeout is reach, this will throw an exception.
  for (auto& it : devNCCLCommMap_) {
    auto& ncclComm = it.second;
    // Use long interval to avoid acquiring CPU too frequently
    ncclComm->waitReady(true);
  }
  // Deregister memory pool after finalizing all collectives
  if (memPool_) {
    try {
      deregisterMemPool(memPool_.get());
    } catch (...) {
      LOG(ERROR) << logPrefix() << "Failed to deregister memory pool, ignoring";
    }
  }
  // Tell watchdog to (1) flush its queue and (2) do not use comm objects
  // anymore because I am going to destroy them now
  LOG(INFO) << logPrefix() << "Operations flushed, joining watchdog thread.";
  terminateProcessGroup_.store(true);
  workMetaListCV_.notify_one();
  if (ncclCommWatchdogThread_.joinable()) {
    ncclCommWatchdogThread_.join();
  }
  if (onCompletionHookThread_.joinable()) {
    onCompletionHookThread_.join();
  }
  // Watchdog thread exiting, retire heartbeat monitoring thread now to avoid
  // false alarm
  terminateHeartbeatMonitorThread_.store(true);
  monitorWakeUpCV_.notify_one();
  // Destroy the communicator, reclaim resources
  LOG(INFO) << logPrefix() << "Watchdog joined, destroying NCCL communicators.";
  {
    std::lock_guard<std::mutex> lock(mutex_);
    for (auto& it : devNCCLCommMap_) {
      auto& ncclComm = it.second;
      ncclComm->destroy();
    }
  }
  LOG(INFO) << logPrefix() << "Destroy complete.";
}

// NOLINTNEXTLINE(bugprone-exception-escape)
ProcessGroupNCCL::~ProcessGroupNCCL() {
  LOG(INFO) << logPrefix() << "ProcessGroupNCCL destructor entered.";

  // `shutdown()` or `abort` already called. Skip the favor of disposing
  // communicators.
  if (!terminateProcessGroup_.load()) {
    // If user haven't explicitly destroy/shutdown process group, destructor
    // needs to do so
    // First print warning on first rank of each node
    if (rank_ % localDeviceCount_ == 0) {
      TORCH_WARN_ONCE(
          "WARNING: destroy_process_group() was not called before program exit, "
          "which can leak resources. For more info, please see "
          "https://pytorch.org/docs/stable/distributed.html#shutdown");
    }

    // Note 1: in distributed_c10d.py, a reference to PG is held by the global
    // context. Therefore, we are here only when the global context is tearing
    // down, which means the entire program is exiting.  At this point, user
    // will no longer care about the result of any collective, thus we can use
    // abort instead of destroy to make the destruction non-blocking.

    // TODO: Note 1 is not true in case of a C++ program using libtorch, which
    // does not have the global context mentioned. In that case, calling
    // `abort()` here could lead to corrupted result. We should consider not
    // doing anything and just let things leak. Adversarial example:
    /*
      Work routine(Tensor& t) {
        pg = ProcessGroupNCCL(…);
        w = pg.allReduce(t);
        return w;
      }
    */
    abort();
  }

  // Make sure we've told threads to stop; doesn't hurt if we'd done so before.
  // Tell watchdog and onCompletionHook:
  terminateProcessGroup_.store(true);
  workMetaListCV_.notify_one();
  // Tell heartbeat thread:
  terminateHeartbeatMonitorThread_.store(true);
  monitorWakeUpCV_.notify_one();

  // Wait for all threads to finish before returning
  if (ncclCommWatchdogThread_.joinable()) {
    ncclCommWatchdogThread_.join();
    LOG(INFO) << logPrefix() << "ProcessGroupNCCL watchdog thread joined.";
  }
  if (ncclHeartbeatMonitorThread_.joinable()) {
    ncclHeartbeatMonitorThread_.join();
    LOG(INFO) << logPrefix()
              << "ProcessGroupNCCL heart beat monitor thread joined.";
  }
  if (onCompletionHookThread_.joinable()) {
    onCompletionHookThread_.join();
    LOG(INFO) << logPrefix()
              << "ProcessGroupNCCL onCompletionHookThread thread joined.";
  }
}

bool ProcessGroupNCCL::dumpDebuggingInfo(bool includeStackTrace /*=true*/) {
  // This will log counter for how long dumpDebuggingInfo actually takes.
  STATIC_SCOPED_WAIT_COUNTER(pytorch.ProcessGroupNCCL__dumpDebuggingInfo);

  // Serialize all calls to this function to avoid corrupting data, but allow
  // multiple calls in one runtime. User is responsible for preserving the
  // output file from an earlier call before a later call overwrites it.
  static std::mutex writeDebugInfoMutex;
  std::lock_guard<std::mutex> lock(writeDebugInfoMutex);
  LOG(ERROR)
      << logPrefix()
      << "ProcessGroupNCCL preparing to dump debug info. Include stack trace: "
      << includeStackTrace;
  if (traceBufferSize_ > 0) {
    // We dump nccl trace into local disk by default and users can register
    // their customized writer by inheriting `DebugInfoWriter` via
    // `registerDebugInfoWriter`.
    auto ncclTrace = dump_nccl_trace(true, includeStackTrace, false);
    DebugInfoWriter& writer = DebugInfoWriter::getWriter(globalRank());
    LOG(INFO) << logPrefix() << "ProcessGroupNCCL dumping nccl trace to "
              << writer.getWriterTarget();
    writer.write(ncclTrace);
    LOG(INFO) << logPrefix() << "Flight Recorder trace successfully dumped.";
    return true;
  }
  return false;
}

void ProcessGroupNCCL::terminateProcess(const std::string& errMsg) {
  // Logging with `FATAL`, after errMsg printed, it calls `std::abort()`
  // to terminate the program execution.
  LOG(FATAL) << logPrefix() << errMsg;
}

static long computeDeltaMS(
    std::chrono::time_point<std::chrono::steady_clock> start,
    std::chrono::time_point<std::chrono::steady_clock> end) {
  return std::chrono::duration_cast<std::chrono::milliseconds>(end - start)
      .count();
}

std::string ProcessGroupNCCL::getNCCLWatchdogTimeoutErrorMsg(
    const std::string& extraMsg) {
  return c10::str(
      logPrefix(),
      "Received a dump signal due to a collective timeout from ",
      extraMsg,
      " and we will try our best to dump the debug info. ",
      "Last enqueued NCCL work: ",
      pgStatus_->lastEnqueuedSeq,
      ", last completed NCCL work: ",
      pgStatus_->lastCompletedSeq,
      ".",
      "This is most likely caused by incorrect usages of collectives, e.g., wrong ",
      "sizes used across ranks, the order of collectives is not same for all ranks ",
      "or the scheduled collective, for some reason, didn't run. Additionally, ",
      "this can be caused by GIL deadlock or other reasons such as network errors or ",
      "bugs in the communications library (e.g. NCCL), etc. ");
}

std::string ProcessGroupNCCL::getNCCLWatchdogTimeoutExitMsg(
    const std::string& exitReason) {
  return c10::str(
      logPrefix(),
      "Terminating the process after attempting to dump debug info, due to ",
      exitReason,
      ".");
}

void ProcessGroupNCCL::setEnableNanCheck(bool enableNanCheck) {
  enableNanCheck_ = enableNanCheck;
}

void ProcessGroupNCCL::heartbeatMonitor() {
  c10::setThreadName("pt_nccl_heartbt");

  uint64_t heartBeatCounter = 0ULL;
  std::string errorMsg;
  std::string exitReason;
  bool checkDumpSignal = (dumpOnTimeoutOrEx_ && local_id_ == 0);
  int monitorPollInterval = checkDumpSignal || propagatePgError_
      ? coordCheckIntervalMilSec_
      : heartbeatTimeoutInSec_ * 1000;
  auto lastTimePollStore = std::chrono::steady_clock::now();
  auto lastTimeHeartBeatCheck = std::chrono::steady_clock::now();
  std::optional<DumpPipe> dumpPipe = std::nullopt;
  if (local_id_ == 0) {
    // DumpPipe is one per-trainer process, and its convenient to name them
    // after 'global' ranks in the system, So we assume processgroup (uid)==0 is
    // the global PG and has globally unique rank ids across trainers.
    dumpPipe.emplace(rank_);
  }
  while (true) {
    // This won't have any lock since this lock is only used here.
    // Please be aware that mutex `monitorMutex_` should not be used
    // somewhere else to avoid the deadlock.
    std::unique_lock<std::mutex> lock(monitorMutex_);
    if (monitorWakeUpCV_.wait_for(
            lock, std::chrono::milliseconds(monitorPollInterval), [&] {
              return terminateHeartbeatMonitorThread_.load();
            })) {
      // For the normal complete or user interception, monitorWakeUpCV_
      // will get notified, we early return and exit heartbeatMonitor.
      return;
    }
    auto currentTime = std::chrono::steady_clock::now();

    if (propagatePgError_) {
      // Check and set remote error if it has not been set before
      checkAndSetRemoteError();
    }

    // We put extra functionality in the thread for the default PG (aka,
    // local_id_=0) because the signal is same across different PGs. We only
    // need to run once per process to avoid duplicate things performed in too
    // many separate threads. For example, we check a global flag on the
    // TCPStore periodically to see if any PG on any rank observed a timeout and
    // signaled peers to dump debugging info, and we avoid hammering the
    // TCPStore from all PGs on the same rank.
    if (checkDumpSignal) {
      // There are two scenarios where monitor thread will dump on timeout:
      // 1. The current rank is the first to observe a timeout in watchdog.
      // (shouldDump_ was set to true by the watchdog thread).
      // 2. Other ranks detected the timeout and signal the current rank to
      // dump. In addtion, monitor threads will dump if watchdog threads has no
      // heartbeat or dumpPipe is not empty.
      if (shouldDump_.load()) {
        errorMsg = getNCCLWatchdogTimeoutErrorMsg("this local rank");
        exitReason = "collective timeout or exception";
        break;
      }
      // We poll store to see if some ranks have flagged a timeout when
      // we haven't polled for `heartbeat_timeout` seconds and there haven't
      // any work added or removed for `watchdog_timeout` seconds.
      if (computeDeltaMS(lastWorkListUpdateTime_, currentTime) >=
              kWatchdogThreadSleepMillis &&
          computeDeltaMS(lastTimePollStore, currentTime) >=
              coordCheckIntervalMilSec_) {
        lastTimePollStore = currentTime;
        auto handleError = [&](const std::string& errorMessage) {
          LOG(WARNING)
              << logPrefix()
              << "Failed to check the \"should dump\" flag on TCPStore, "
              << "(maybe TCPStore server has shut down too early), with error: "
              << errorMessage;
          // We give up for now assuming TCPStore has been torn down.
          return;
        };
        // Wrap globalStore_->check() in a try-catch block to avoid crashing if
        // the store is not available.
        bool checkExceptionDump = false;
        try {
          checkExceptionDump =
              globalStore_->check({std::string(kStoreDumpKey)});
        } catch (const c10::DistNetworkError& e) {
          handleError(e.msg());
        } catch (const std::exception& e) {
          handleError(e.what());
        }

        if (checkExceptionDump) {
          int timeOutRank = -1;
          if (!shouldDump_.load()) {
            LOG(ERROR)
                << logPrefix()
                << "Observed flight recorder dump signal from another rank via TCPStore.";
          }
          shouldDump_.store(true);
          try {
            auto vec = globalStore_->get(std::string(kStoreDumpKey));
            TORCH_CHECK_WITH(
                DistBackendError,
                vec.size() == sizeof(int),
                "Invalid size for the timeout rank ID");
            std::memcpy(&timeOutRank, vec.data(), vec.size());
          } catch (const std::exception& e) {
            LOG(ERROR) << logPrefix()
                       << "Failed to get timeout rank ID from TCPStore."
                       << e.what();
          }
          errorMsg =
              getNCCLWatchdogTimeoutErrorMsg(c10::str(" rank ", timeOutRank));
          exitReason = "collective timeout or exception";
          break;
        }
      }
    }

    if (computeDeltaMS(lastTimeHeartBeatCheck, currentTime) >=
        heartbeatTimeoutInSec_ * 1000l) {
      // Check the heart beat of watchdog thread.
      lastTimeHeartBeatCheck = currentTime;
      auto heartbeat = heartbeat_.load();
      if (heartbeat != heartBeatCounter) {
        heartBeatCounter = heartbeat;
      } else {
        shouldDump_.store(true);
        // Watchdog heartbeat timeout.
        errorMsg = c10::str(
            logPrefix(),
            "ProcessGroupNCCL's watchdog got stuck for ",
            heartbeatTimeoutInSec_,
            " seconds without making progress in monitoring enqueued collectives. ",
            "This typically indicates a NCCL/CUDA API (e.g., CudaEventDestroy) hang blocking the watchdog, ",
            "and could be triggered by another thread holding the GIL inside a ",
            "CUDA api (for example, CudaEventDestroy), or other deadlock-prone behaviors.",
            "If you suspect the watchdog is not actually stuck and a longer timeout would help, ",
            "you can either increase the timeout (TORCH_NCCL_HEARTBEAT_TIMEOUT_SEC) to a larger value "
            "or disable the heartbeat monitor (TORCH_NCCL_ENABLE_MONITORING=0)."
            "If either of aforementioned helps, feel free to file an issue to PyTorch about the short timeout "
            "or false positive abort; otherwise, please attempt to debug the hang. ");
        exitReason = "ProcessGroupNCCL watchdog hang";
        break;
      }
    }
    // process a request to dump the trace. only PG uid 0 will respond to dump
    // requests, but this is fine since all PG's feed into the same flight
    // recorder and dump. After dump, the training should continue.
    if (dumpPipe.has_value() && dumpPipe->shouldDump()) {
      // best effort dump, not waiting for the dump here
      std::future<bool> fut = std::async(
          std::launch::async, [this]() { return this->dumpDebuggingInfo(); });
    }
  }
  LOG(ERROR) << errorMsg;

  // We perform some checks to help users debug the timeout/hang issue:
  // 1. Dump the nccl trace (flight recorder) to help debug the issue
  //    (timeout after waitTimeoutDumpInMilSec_, which is one minute).
  // 2. Check if there is a GIL deadlock (timeout after 300ms).
  // 3. Try to dump the c++ stacktraces (blocking and would hang,
  //    users can turn this off by set
  //    TORCH_NCCL_LOG_CPP_STACK_ON_UNCLEAN_SHUTDOWN=0).

  // Dump the nccl trace (flight recorder).
  if (checkDumpSignal && shouldDump_.load()) {
    // Store debug info to storage if no other thread does it. (By default to
    // local disk)
    bool dumpStackTrace = true;
    ::c10d::C10dLoggingData debugLog;
    debugLog.integers["pg_id"] = static_cast<int64_t>(local_id_);
    debugLog.integers["rank"] = rank_;
    debugLog.integers["global_rank"] = globalRank();
    debugLog.integers["world_size"] = getSize();
    debugLog.strings["flight_recorder_version"] = c10d::version_val_str;
    for (int i = 0; i < 2; i++) {
      std::future<bool> asyncDebugDump =
          std::async(std::launch::async, [this, dumpStackTrace]() {
            return this->dumpDebuggingInfo(dumpStackTrace);
          });

      // wait for the dump until timeout - log data
      auto complete = waitForFutureOrTimeout(
          asyncDebugDump,
          std::chrono::milliseconds(waitTimeoutDumpInMilSec_),
          "Flight recorder dump in heartbeatMonitor",
          debugLog,
          false);

      if (complete) {
        LOG(INFO)
            << logPrefix()
            << "Finished flight recorder successfully. Output can be analyzed using the fr_trace script.";
        if (i > 0) {
          debugLog.strings["exception_msg"] = "Dump with stack trace failed.";
        }
        break;
      }
      // If we failed to dump, try dumping without stack trace in the 2nd
      // iteration.
      dumpStackTrace = false;
    }
    debugLog.integers["trace_enabled"] = int64_t(dumpStackTrace);
    auto logger = c10d::C10dLogger::getLogger();
    if (logger) {
      logger->log(debugLog);
    }
  }

  // GIL deadlock check.
  if (get_gil_checker() != nullptr) {
    auto fut = launchAsyncGilCheck();
    auto kGilCheckTimeout = std::chrono::milliseconds(300);
    auto futStatus = fut.wait_for(kGilCheckTimeout);
    if (futStatus != std::future_status::ready) {
      TORCH_CHECK(
          futStatus != std::future_status::deferred,
          "Expected the future to have been launched eagerly.");
      LOG(ERROR)
          << logPrefix()
          << "Could not acquire GIL within 300 ms on exit, possible GIL induced hang";
    }
  } else {
    VLOG(2)
        << logPrefix()
        << "GIL checker was not registered, perhaps this is a no-python build?";
  }

  // Dump the c++ stacktraces.
  auto& cpp_dumper = get_cpp_trace_dumper();
  if (logCppStackOnUncleanShutdown_ && cpp_dumper.has_value()) {
    LOG(INFO) << logPrefix() << "Dumping c++ stacktraces:";
    cpp_dumper.value()(
        [&](const std::string& line) { LOG(INFO) << logPrefix() << line; });
    LOG(INFO) << logPrefix() << "Finished c++ stacktraces dump.";
  }

  // There are two possible cases for the watchdog thread exit:
  // Case one: desync report runs quickly, and it follows the step:
  // collective timeout -> desync -> exception handling -> destructors
  // -> set terminateHeartbeatMonitorThread_ -> notify monitorWakeUpCV_.
  // So the code either early returns above or will skip the sleep below.
  // Case two: desync might be slow or get stuck. Or we get stuck in
  // destructors, we will sleep for some time before calling std::abort() to
  // kill the whole process.
  if ((terminateProcessGroup_.load() || desyncDebug_ || shouldDump_.load()) &&
      !terminateHeartbeatMonitorThread_.load()) {
    // Leave another two mins for desync report generation or process group
    // destroy.
    std::this_thread::sleep_for(std::chrono::seconds(heartbeatTimeoutInSec_));
    LOG(INFO) << logPrefix() << "slept for " << heartbeatTimeoutInSec_
              << " waiting for desync report or process group destroy.";
  }

  // At this point, we either already sleep for another `heartbeatTimeoutInSec_`
  // or the thread has finished. Because we don't want to block the monitor
  // thread, so We mark the thread detach and the dump of debug info becomes
  // "best effort". If the process exit normally, marking it detach also makes
  // sense because we don't really care about dumping the debug info.

  // We already log completion inside the thread, so it may not be necessary to
  // check the return value here.  We mainly use a future so we can exit early
  // if done.

  if (!terminateHeartbeatMonitorThread_.load()) {
    // Create a error message reported from MonitorThread, so
    // we throw exception and make the whole process to be killed.
    // TODO(fduwjj): After having a hang debug wiki, we need to update the wiki
    // url here.
    if (monitorThreadEnabled_.load()) {
      terminateProcess(getNCCLWatchdogTimeoutExitMsg(exitReason));
    } else {
      // Ideally we want to merge this one with the above one, but we are going
      // to remove the kill switch for monitor thread soon, so we keep this one
      // for now.
      LOG(ERROR)
          << logPrefix()
          << "ProcessGroupNCCL monitor thread is disabled, but would have terminated the process"
          << "after attempting to dump debug info, due to " << exitReason
          << ".";
    }
  }
}

void ProcessGroupNCCL::ncclCommWatchdog() {
  c10::setThreadName("pt_nccl_watchdg");

  try {
    VLOG(2) << logPrefix() << "Process group watchdog thread started!";
    ncclHeartbeatMonitorThread_ =
        std::thread(&ProcessGroupNCCL::heartbeatMonitor, this);
    watchdogHandler();
    VLOG(2) << logPrefix()
            << "Process group watchdog thread terminated normally";
  } catch (std::exception& e) {
    if (std::string(e.what()).find("driver shutting down") !=
        std::string::npos) {
      VLOG(2)
          << logPrefix()
          << "main process destroyed cuda before watchdog loop exited, terminating watchdog."
          << " (Watchdog caught exception: " << e.what();

    } else {
      // Append error message reported from watchdogHandler
      const auto exitMsg = c10::str(
          logPrefix(),
          "Process group watchdog thread terminated with exception: ",
          e.what());
      LOG(ERROR) << exitMsg;
      if (C10_LIKELY(rethrowCUDAErrors_) ||
          !(std::string(e.what()).find("CUDA Error"))) {
        // TODO(whc) clean up the rethrow - why is it stored in a class var and
        // rethrown?
        watchDogException_ =
            std::make_exception_ptr(C10_BUILD_ERROR(DistBackendError, exitMsg));
        std::rethrow_exception(watchDogException_);
      }
    }
  } catch (...) {
    const auto exitMsg = c10::str(
        logPrefix(),
        "Process group watchdog thread terminated with exception: unknown");
    LOG(ERROR) << exitMsg;
    watchDogException_ =
        std::make_exception_ptr(C10_BUILD_ERROR(DistBackendError, exitMsg));
    std::rethrow_exception(watchDogException_);
  }
}

// Initialize and enable DesyncDebugger
void ProcessGroupNCCL::DesyncDebugger::init(
    int rank,
    int size,
    int globalRank,
    int pgId,
    c10::intrusive_ptr<Store> store) {
  rank_ = rank;
  size_ = size;
  globalRank_ = globalRank;
  pgId_ = pgId;
  store_ = std::move(store);
  enabled_ = true;
  traceKeyStart_ = getTraceStartKey("NCCL", rank);
  traceKeyEnd_ = getTraceEndKey("NCCL", rank);
}

// Run desync debug. This function is called by watchdog at time of timeout.
void ProcessGroupNCCL::DesyncDebugger::run() {
  if (!enabled_)
    return;
  auto logPrefix = c10::str("Rank ", rank_);
  ::c10d::C10dLoggingData log;
  log.integers["pg_id"] = pgId_;
  log.integers["rank"] = rank_;
  log.integers["global_rank"] = globalRank_;
  log.integers["world_size"] = size_;
  // Use this to differentiate between flight recorder and desync debug report.
  log.strings["flight_recorder_version"] = "-1";

  try {
    std::string desyncMsg = retrieveDesyncReport(store_, "NCCL", rank_, size_);
    log.strings["status"] = "SUCCESS";
    LOG(ERROR) << logPrefix << desyncMsg;
  } catch (const std::exception& e) {
    log.strings["status"] = "EXCEPTION";
    log.strings["exception_msg"] = e.what();
    enabled_ = false;
    LOG(ERROR) << logPrefix
               << " Failed to retrieve TORCH_NCCL_DESYNC_DEBUG report. "
               << " Please file an issue. Error: " << e.what();
  } catch (...) {
    enabled_ = false;
    log.strings["status"] = "EXCEPTION";
    log.strings["exception_msg"] = "Unknown exception";
    LOG(ERROR)
        << logPrefix
        << " Failed to rerieve TORCH_NCCL_DESYNC_DEBUG report with unknown error."
        << " Please file an issue.";
  }
  auto logger = c10d::C10dLogger::getLogger();
  if (logger) {
    logger->log(log);
  }
}

// Log work start to store.
void ProcessGroupNCCL::DesyncDebugger::logWorkStart(WorkNCCL& work) {
  if (!enabled_)
    return;
  if (work.startTraceUpdated_)
    return;

  work.startTraceUpdated_ = true;
  // If not successful, disable the debugger
  enabled_ = c10d::traceUpdate(
      store_, traceKeyStart_, work.seq_, opTypeToString(work.opType_));
}

// Log work end to store.
void ProcessGroupNCCL::DesyncDebugger::logWorkEnd(WorkNCCL& work) {
  if (!enabled_)
    return;

  // In case the start of the work hasn't been logged
  if (!work.startTraceUpdated_) {
    logWorkStart(work);
  }

  // If not successful, disable the debugger
  enabled_ = c10d::traceUpdate(
      store_, traceKeyEnd_, work.seq_, opTypeToString(work.opType_));
}

// We want to have both PG ID and global unique ID (guid) for the logging
// prefix. PG ID records how many ProcessGroupNCCL objects were created on a
// specific rank and is a stable index across ranks, which lets users reason
// about, for example, the second PG we initialized on this rank is for FSDP,
// and corresponds with PG ID = 1 on other ranks as well. Unlike PG ID, guid (or
// group name) is a global unique ID across ranks. The guid is either a hash of
// all the ranks in the group or a counter of how many times
// `_process_group_name` is called, essentially it means how many times we
// have PGs users have created. Before using split_group, even if
// we are creating a new sub-PG, all ranks have to call the API at the same
// time, and this makes `group_name` a unique identifier for a group (PG).
std::string ProcessGroupNCCL::createLogPrefix() const {
  if (!pg_desc_.empty() && pg_desc_ != "undefined") {
    return c10::str(
        "[PG ID ",
        local_id_,
        " PG GUID ",
        pg_uid_,
        "(",
        pg_desc_,
        ") Rank ",
        rank_,
        "] ");
  }
  return c10::str(
      "[PG ID ", local_id_, " PG GUID ", pg_uid_, " Rank ", rank_, "] ");
}

const std::string& ProcessGroupNCCL::logPrefix() const {
  return logPrefix_;
}

const int& ProcessGroupNCCL::globalRank() const {
  static int globalRank = rank_;
  return globalRank;
}

const std::vector<uint64_t>& ProcessGroupNCCL::groupRanks() const {
  if (options_->global_ranks_in_group.empty() && local_id_ == 0) {
    static std::vector<uint64_t> globalRanks(size_);
    std::iota(globalRanks.begin(), globalRanks.end(), 0);
    return globalRanks;
  }
  return options_->global_ranks_in_group;
}

void ProcessGroupNCCL::addEphemeralTimeout(
    const std::chrono::milliseconds& timeout) {
  std::lock_guard<std::mutex> timeoutLock(mtxTimeoutExtension_);
  ephemeralTimeoutActive_ += timeout;
}

bool ProcessGroupNCCL::verifyWorkTimeoutForTest(
    const c10::intrusive_ptr<Work>& work,
    const std::chrono::milliseconds& timeout) {
  // Since collective returns a c10d::Work, we need to cast it to WorkNCCL.
  if (auto workNCCL = c10::dynamic_intrusive_pointer_cast<WorkNCCL>(work)) {
    // workNCCL is now a c10::intrusive_ptr<WorkNCCL>
    return workNCCL->opTimeout_ == timeout;
  }
  C10_THROW_ERROR(
      DistBackendError, "Non c10d::WorkNCCL object returned from collective");
}

void ProcessGroupNCCL::broadcastSignal(
    c10::intrusive_ptr<Store>& store,
    const std::string& signal,
    int srcRank) {
  try {
    auto vec = std::vector<uint8_t>(
        reinterpret_cast<uint8_t*>(&srcRank),
        reinterpret_cast<uint8_t*>(&srcRank) + sizeof(srcRank));
    store->set(signal, vec);
    LOG(INFO) << logPrefix() << "Broadcasting signal " << signal
              << " to other ranks via TCPStore.";
  } catch (const std::exception& e) {
    LOG(ERROR) << logPrefix() << "Failed to broadcast signal " << signal
               << " through TCPStore. Error: " << e.what();
  }
}

int ProcessGroupNCCL::getSignalSrcRank(
    c10::intrusive_ptr<Store>& store,
    const std::string& signal) {
  // This function is 'non blocking'. We first 'check' if the key exists in the
  // store, then read/get the value only if the key exists.
  int srcRank = -1;
  bool signalExists = false;
  try {
    signalExists = store->check({signal});
  } catch (const std::exception& e) {
    LOG(WARNING) << logPrefix() << "Failed to check the signal " << signal
                 << " on TCPStore, " << e.what();
  }
  if (!signalExists) {
    return srcRank;
  }

  // key exists, now read and parse the value (source rank)
  std::vector<uint8_t> vec;
  try {
    vec = store->get(std::string(signal));
  } catch (const std::exception& e) {
    LOG(ERROR) << logPrefix() << "Failed to get source rank of the signal "
               << signal << " from TCPStore." << e.what();
  }
  TORCH_CHECK_WITH(
      DistBackendError,
      vec.size() == sizeof(int),
      "Invalid size for the timeout rank ID");
  std::memcpy(&srcRank, vec.data(), vec.size());
  return srcRank;
}

void ProcessGroupNCCL::broadcastDumpSignal() {
  // broadcast dump signal to all other global ranks.
  broadcastSignal(globalStore_, std::string(kStoreDumpKey), globalRank());
  // signal the local rank to start dumping
  if (!shouldDump_.load()) {
    LOG(ERROR) << logPrefix() << "First PG on this rank to signal dumping.";
    // signal the monitor thread on PG0 to start dumping
    shouldDump_.store(true);
  }
}

void ProcessGroupNCCL::checkAndSetRemoteError() {
  // if the error is already set, no need to check again
  if (getError() != ErrorType::SUCCESS) {
    return;
  }
  // key/signal to read from the tcpstore is a string and pg specific:
  // format is: remote_error:pg_uid
  int remoteErrorRank = getSignalSrcRank(
      store_, std::string(kStoreErrorSignalKey) + ':' + pg_uid_);
  if (remoteErrorRank != -1) {
    std::lock_guard<std::mutex> lock(errorMutex_);
    error_ = ErrorType::REMOTE_ERROR;
    LOG(ERROR) << c10::str(
        logPrefix(), " remote error detected from rank: ", remoteErrorRank);
  }
}

// NCCL recommends to evenly distribute ncclUniqueIds across the ranks
// https://docs.nvidia.com/deeplearning/nccl/user-guide/docs/usage/communicators.html#init-rank-config
// Let’s consider an example where:
// nRanks = 10 (total ranks),
// nIds = 3 (roots),
// rmr = 10 % 3 = 1 (1 larger group),
// rpr = 10 / 3 = 3 (base number of ranks per group).
// rlim = 4
// Output root:
// For ranks [0, 1, 2, 3], root rank is 0 and index is 0.
// For ranks [4, 5, 6], root rank is 4 and index is 1.
// For ranks [7, 8, 9], root rank is 7 and index is 2.
static int getRootIndex(const int rank, const int nRanks, const int nIds) {
  const int rmr = nRanks % nIds;
  const int rpr = nRanks / nIds;
  // For the first rmr roots, we assign one more rank to the root.
  const int rlim = rmr * (rpr + 1);
  if (rank < rlim) {
    // Root with `rpr + 1` ranks, (0, 1, 2, ..., rmr - 1).
    return rank % (rpr + 1) ? -1 : rank / (rpr + 1);
  } else {
    // Root with `rpr` ranks, (rmr, rmr + 1, ..., nIds - 1).
    return (rank - rlim) % rpr ? -1 : ((rank - rlim) / rpr) + rmr;
  }
}

void ProcessGroupNCCL::watchdogHandler() {
  bool done = false;
  lastWorkListUpdateTime_ = std::chrono::steady_clock::now();
  auto lastStatusUpdateTime = std::chrono::steady_clock::now();
  std::list<ProcessGroupNCCL::WorkNCCL> completedWorkList;

  while (!done || !terminateProcessGroup_.load()) {
    std::unique_lock<std::mutex> lock(workMetaListMutex_);
    // We busy-poll the work vector every kWatchdogThreadSleepMillis
    // milliseconds as long as the atomic is True.
    workMetaListCV_.wait_for(
        lock,
        std::chrono::milliseconds(kWatchdogThreadSleepMillis),
        [&]() -> bool { return terminateProcessGroup_.load(); });
    // Bump up heart beat by one.
    heartbeat_++;

// Some versions of GLOG support less-spammy version of LOG_EVERY_MS
// in which case we don't want to spam the logs.
#ifdef LOG_EVERY_MS
    // Log the progress of this PG periodically
    C10_LOG_EVERY_MS(INFO, kWorkStatusUpdatePeriodMs) << c10::str(
        logPrefix(),
        "NCCL Work update periodically: ",
        "last enqueued NCCL work: ",
        pgStatus_->lastEnqueuedSeq,
        ", last completed NCCL work: ",
        pgStatus_->lastCompletedSeq,
        ".");
#endif // LOG_EVERY_MS
    auto logger = ::c10d::C10dLogger::getLogger();
    if (logger &&
        computeDeltaMS(
            lastStatusUpdateTime, std::chrono::steady_clock::now()) >=
            kWorkStatusUpdatePeriodMs) {
      ::c10d::C10dLoggingData data;
      // logging integers
      data.integers["pg_id"] = static_cast<int64_t>(local_id_);
      data.integers["rank"] = rank_;
      data.integers["global_rank"] = globalRank();
      data.integers["last_enqueued_work"] = pgStatus_->lastEnqueuedSeq;
      data.integers["last_started_work"] = pgStatus_->lastStartedSeq;
      data.integers["last_completed_work"] = pgStatus_->lastCompletedSeq;
      data.integers["last_enqueued_numel_in"] =
          static_cast<int64_t>(pgStatus_->lastEnqueuedNumelIn);
      data.integers["last_enqueued_numel_out"] =
          static_cast<int64_t>(pgStatus_->lastEnqueuedNumelOut);
      data.integers["last_completed_numel_in"] =
          static_cast<int64_t>(pgStatus_->lastCompletedNumelIn);
      data.integers["last_completed_numel_out"] =
          static_cast<int64_t>(pgStatus_->lastCompletedNumelOut);
      data.integers["last_started_numel_in"] =
          static_cast<int64_t>(pgStatus_->lastStartedNumelIn);
      data.integers["last_started_numel_out"] =
          static_cast<int64_t>(pgStatus_->lastStartedNumelOut);
      // logging strings
      data.strings["last_enqueued_work_name"] = pgStatus_->lastEnqueuedWorkName;
      data.strings["last_started_work_name"] = pgStatus_->lastStartedWorkName;
      data.strings["last_completed_work_name"] =
          pgStatus_->lastCompletedWorkName;
      data.strings["pg_name"] = pg_uid_;
      data.strings["pg_desc"] = pg_desc_;
      logger->log(data);
      lastStatusUpdateTime = std::chrono::steady_clock::now();
    }

    for (auto it = workMetaList_.begin(); it != workMetaList_.end();
         /* no increment */) {
      auto& work = *it;
      // When terminateProcessGroup_ is true, communicators have already been
      // aborted, So cannot check exception based on them. But watchdog needs to
      // finish the check for the works that have already been enqueued to
      // workMetaList_

      // check NCCL errors first
      if (!terminateProcessGroup_.load()) {
        work.checkAndSetException();
      }

      if (work.exception()) {
        // set the error to the first error found
        std::lock_guard<std::mutex> lock(errorMutex_);
        if (error_ == ErrorType::SUCCESS) {
          error_ = ErrorType::COMM_ERROR;
        }
      }

      // Then check if work has timed out
      // Skip if work has encountered an error
      bool timedout = !work.exception() && work.checkTimeout();

      // Report desync state in case of timeout (if TORCH_NCCL_DESYNC_DEBUG is
      // turned on; otherwise, run() is no-op)
      if (timedout) {
        std::lock_guard<std::mutex> lock(errorMutex_);
        if (error_ == ErrorType::SUCCESS) {
          error_ = ErrorType::TIMEOUT;
        }
        desyncDebugger_.run();
      }

      // If work hits an exception (either an error or timeout)
      if (work.exception()) {
        LOG(ERROR) << c10::str(
            logPrefix(),
            " failure detected by watchdog at work sequence id: ",
            work.seq_,
            " PG status: last enqueued work: ",
            pgStatus_->lastEnqueuedSeq,
            ", last completed work: ",
            pgStatus_->lastCompletedSeq);

        // Print the traceback of the collective at call time
        work.printTraceback();

        // broadcast remote error signal to all other ranks in this specific PG.
        // key/signal to write in the tcpstore is a string and pg specific:
        // format is: remote_error:pg_uid
        if (propagatePgError_) {
          broadcastSignal(
              store_, std::string(kStoreErrorSignalKey) + ':' + pg_uid_, rank_);
        }

        // try to notify other ranks via global TCPStore to dump the flight
        // recorder when a collective timeout or exception happens. Flight
        // recorder behavior is independent of desync Debug.
        if (dumpOnTimeoutOrEx_) {
          broadcastDumpSignal();
          // Give time for dumping before throwing exception for all ranks.
          // It is hard to presume or control what the pattern of watchdog might
          // look like, so it is better to let all ranks universally sleep for a
          // short period of time, in this case, 60 seconds, which is also the
          // maximum time we leave for FR dump.
          std::this_thread::sleep_for(
              std::chrono::milliseconds(waitTimeoutDumpInMilSec_ * 4));
        }

        if (SHOULD_CLEAN_UP(asyncErrorHandling_)) {
          // Abort work and corresponding communicators
          work.abort();
          // PG level abort, which would abort all other communicators on this
          // rank
          abortComms();
        }
        // Throw exception
        work.handleException(asyncErrorHandling_);
      }

      // Work status logging for desync debug
      desyncDebugger_.logWorkStart(work);

      // a work could be started but not completed, so we should not update
      // lastStartedSeq and lastStartedOpName if the work state is checked
      // multiple times after the start
      if (pgStatus_->lastStartedSeq < static_cast<int64_t>(work.seq_) &&
          work.isStarted()) {
        pgStatus_->lastStartedSeq = static_cast<int64_t>(work.seq_);
        pgStatus_->lastStartedWorkName = opTypeToString(work.opType_);
        pgStatus_->lastStartedNumelIn = work.numelIn_;
        pgStatus_->lastStartedNumelOut = work.numelOut_;
      }

      // allow watchdog to do an event query on a side thread
      at::cuda::CUDAGuard device_guard(work.ncclEndEvent_->device_index());
      at::cuda::CUDAStreamCaptureModeGuard g{cudaStreamCaptureModeThreadLocal};

      // Clean up completed work
      if (work.isCompleted()) {
        // In case user didn't call `work.wait()` with async collectives,
        // watchdog would unstage the stashed tensors when detecting completion
        // of the collective, to prevent ProcessGroupNCCL from holding reference
        // to those tensors forever.
        // work.stashed_for_allocator_safety_->unstash();
        // Update: it seems directly unstashing from watchdog thread would cause
        // some rare problems. We thus move the unstashing to main thread,
        // triggered by a next user call, see `workEnqueue`. But `work` is going
        // to be destructed, so we transfer the work's shelf to a shelves
        // structure owned by the PG.
        if (!work.stashed_for_allocator_safety_->empty()) {
          std::lock_guard<std::mutex> lock(shelvesMutex_);
          // We are just pushing back a shared_ptr here, so the cost should be
          // minimal
          shelvesToUnstash_.push_back(work.stashed_for_allocator_safety_);
        }

        // Work status logging for desync debug
        desyncDebugger_.logWorkEnd(work);

        if (work.futureWorkResult_ && work.finishedGPUExecutionInternal() &&
            !work.futureWorkResult_->completed()) {
          work.futureWorkResult_->markCompleted(
              at::IValue(static_cast<uint8_t>(WorkResult::SUCCESS)));
        }
        {
          // Reset the timeout and first work if the work is completed.
          std::lock_guard<std::mutex> timeoutLock(mtxTimeoutExtension_);
          if (work.ownedEphermeralTimeout_.count() > 0) {
            ephemeralTimeoutActive_ -= work.ownedEphermeralTimeout_;
            ephemeralTimeoutInflight_ -= work.ownedEphermeralTimeout_;
          }
        }
        pgStatus_->lastCompletedSeq = static_cast<int64_t>(work.seq_);
        pgStatus_->lastCompletedWorkName = opTypeToString(work.opType_);
        pgStatus_->lastCompletedNumelIn = work.numelIn_;
        pgStatus_->lastCompletedNumelOut = work.numelOut_;
        FlightRecorderCUDA::get()->retire_id(work.trace_id_, true);
        if (onCompletionHook_) {
          // Move Work object to completedWorkList_ to be consumed by the hook
          // thread
          {
            const std::lock_guard<std::mutex> lock(completedWorkListMutex_);
            completedWorkList_.splice(
                completedWorkList_.end(), workMetaList_, it++);
          }
          completedWorkListCV_.notify_one();
        } else {
          it = workMetaList_.erase(it);
          lastWorkListUpdateTime_ = std::chrono::steady_clock::now();
        }
      } else {
        // Increment the iterator if the current WorkNCCL object is not
        // completed.
        ++it;
      }
      // Increment heartbeat after each work processed,
      // in case processing is slowed down (but not hung) by cuda api contention
      heartbeat_++;
    }
    done = workMetaList_.empty();
  }
}

void ProcessGroupNCCL::runHookLoop() {
  c10::setThreadName("pt_nccl_runhook");

  bool done = false;
  while (!done || !terminateProcessGroup_.load()) {
    std::unique_lock<std::mutex> lock(completedWorkListMutex_);
    // We busy-poll the work vector every kWatchdogThreadSleepMillis
    // milliseconds as long as the atomic is True.
    completedWorkListCV_.wait_for(
        lock,
        std::chrono::milliseconds(kWatchdogThreadSleepMillis),
        [&]() -> bool {
          return !completedWorkList_.empty() || terminateProcessGroup_.load();
        });

    try {
      for (auto it = completedWorkList_.begin(); it != completedWorkList_.end();
           /* no increment */) {
        const WorkNCCL& work = *it;
        // Hook might grab GIL, unlock first to prevent deadlock
        lock.unlock();

        auto timeFinished = std::chrono::system_clock::now();
        auto timeStarted =
            timeFinished +
            std::chrono::duration_cast<std::chrono::steady_clock::duration>(
                work.workStartTime_ - std::chrono::steady_clock::now());
        onCompletionHook_(std::make_shared<WorkInfo>(
            work.retrieveOpType(), // OpType
            work.getSequencenumber(), // seq
            timeStarted, // timeStarted
            timeFinished, // timeFinished
            std::chrono::duration<float, std::milli>(
                work.getDuration()) // activeDuration
            ));

        lock.lock();
        it = completedWorkList_.erase(it);
      }
    } catch (std::exception& e) {
      if (std::string(e.what()).find("driver shutting down") !=
          std::string::npos) {
        LOG(INFO)
            << logPrefix()
            << "main process destroyed cuda before runHookLoop exited, terminating runHookLoop."
            << " (runHookLoop caught exception: " << e.what();

      } else {
        // PythonOnCompletionHook has already extracted Python exception message
        // and wrapped it with a cpp one. So we no longer need to acquire GIL
        // here.
        const auto errorStr = c10::str(
            "Caught exception on rank ",
            rank_,
            " while running onCompletion hook for ProcessGroupNCCL: ",
            e.what(),
            ". Aborting all communicators.");

        // No need to call abort() on WorkNCCL here as that collective has
        // already finished successfully at this point. We just need to abort
        // the process Abort all NCCL Communicators on this ProcessGroupNCCL
        // instance.
        abortComms(errorStr);
      }
    }

    // Lock is still acquired at this point
    done = completedWorkList_.empty();
  }
}

std::exception_ptr ProcessGroupNCCL::WorkNCCL::checkForNCCLErrors() {
  return checkForNCCLErrorsInternal(ncclComm_);
}

std::exception_ptr ProcessGroupNCCL::checkForNCCLErrors(
    std::shared_ptr<NCCLComm>& ncclComm) {
  return checkForNCCLErrorsInternal(ncclComm);
}

std::exception_ptr ProcessGroupNCCL::checkForNCCLErrorsInternal(
    std::shared_ptr<NCCLComm>& ncclComm) {
  // Prioritize commFailureReason over checkForNcclError() result if
  // commFailureReason is set.
  auto commFailureReason = ncclComm->getNcclCommFailureReason();
  if (commFailureReason != std::nullopt) {
    return std::make_exception_ptr(C10_BUILD_ERROR(
        DistBackendError,
        c10::str(
            "NCCL communicator encountered error set by ProcessGroupNCCL: ",
            *commFailureReason)));
  }
  ncclResult_t ncclAsyncErr = ncclComm->checkForNcclError();
  // When nonblocking mode is enabled by TORCH_NCCL_USE_COMM_NONBLOCKING,
  // ncclInProgress could be returned when there are pending NCCL calls.
  // In this case, no exception should be thrown
#ifdef NCCL_HAS_COMM_NONBLOCKING
  // ncclInProgress is defined only if NCCL_HAS_COMM_NONBLOCKING is defined
  if (ncclAsyncErr != ncclSuccess && ncclAsyncErr != ncclInProgress) {
#else
  if (ncclAsyncErr != ncclSuccess) {
#endif // NCCL_HAS_COMM_NONBLOCKING
    return std::make_exception_ptr(C10_BUILD_ERROR(
        DistBackendError,
        "NCCL error: " + ncclGetErrorWithVersion(ncclAsyncErr) + "\n" +
            getNcclErrorDetailStr(ncclAsyncErr)));
  }

  return nullptr;
}

void ProcessGroupNCCL::broadcastUniqueNCCLID(
    ncclUniqueId* ncclID,
    bool isSingleP2POp,
    const std::string& p2pKey,
    int p2pRank) {
  // For collective operations:
  // For every NCCL communicator that we create we need to broadcast
  // a unique ID from rank 0 to all other ranks. This broadcast is
  // done by rank 0 setting a key in the store and all other ranks
  // retrieving the contents of that key. A single process group
  // may create multiple NCCL communicators, so we use a sequence
  // number to differentiate between them.
  // For single point-to-point operations:
  // The sequence number will only be increased on 2 out of all the
  // processes in a Process Group. So all following collective
  // operations will see different sequence numbers which will cause
  // runtime errors. To avoid that, use the src:target pair instead
  // of sequence number for p2p communications.

  std::string storeKey;
  RECORD_PARAM_COMMS(
      std::make_tuple(0, false), // seq
      std::make_tuple(pg_uid_, pg_desc_), // PG name tuple
      rank_, // TODO: this might not work for P2P
      "broadcastUniqueNCCLID", // collective name
      0, // inNelems
      0, // outNelems
      at::kByte, // dType
      std::vector<int64_t>(), // inSplitSizes
      std::vector<int64_t>(), // outSplitSizes
      globalRankStart_, // globalRankStart_
      globalRankStride_, // globalRankStride_
      size_); // worldSize

  if (!isSingleP2POp) {
    storeKey = std::to_string(ncclCommCounter_++);
  } else {
    storeKey = p2pKey;
  }
  if (rank_ == 0 || (isSingleP2POp && p2pRank == 0)) {
    auto vec = std::vector<uint8_t>(
        reinterpret_cast<uint8_t*>(ncclID),
        reinterpret_cast<uint8_t*>(ncclID) + NCCL_UNIQUE_ID_BYTES);
    store_->set(storeKey, vec);
  } else {
    try {
      auto vec = store_->get(storeKey);
      TORCH_CHECK_WITH(
          DistBackendError,
          vec.size() == NCCL_UNIQUE_ID_BYTES,
          "Invalid size for ncclUniqueId");
      std::memcpy(ncclID, vec.data(), vec.size());
    } catch (const std::exception& e) {
      std::string exceptionMsg = c10::str(
          "[",
          rank_,
          "] is setting up NCCL communicator and "
          "retrieving ncclUniqueId from [0] via c10d key-value store by key '",
          storeKey,
          "', but store->get('",
          storeKey,
          "') got error: ");
      C10_THROW_ERROR(
          DistBackendError,
          exceptionMsg + e.what() +
              ". This may indicate a possible application crash on rank 0 or a network set up issue.");
    } catch (...) {
      C10_THROW_ERROR(
          DistBackendError,
          c10::str(
              "Unknown exception while [",
              rank_,
              "] is setting up NCCL communicator and "
              "retrieving ncclUniqueId from [0] via c10d key-value store by key '",
              storeKey,
              "'",
              ". This may indicate a possible application crash on rank 0 or a network set up issue."));
    }
  }
}

// We want to all-gather unique NCCL IDs from all roots using TCPStore.
// This is first done by setting the ID by each root and then `multiGet` by all
// ranks.
void ProcessGroupNCCL::allgatherUniqueNCCLIDs(
    int rootIdx,
    ncclUniqueId* ncclID,
    std::vector<ncclUniqueId>& ncclIDs) {
  std::vector<std::string> storeKeys;
  std::vector<std::vector<uint8_t>> results;
  RECORD_PARAM_COMMS(
      std::make_tuple(0, false), // seq
      std::make_tuple(pg_uid_, pg_desc_), // PG name tuple
      rank_, // rank
      "allgatherUniqueNCCLIDs", // collective name
      0, // inNelems
      0, // outNelems
      at::kByte, // dType
      std::vector<int64_t>(), // inSplitSizes
      std::vector<int64_t>(), // outSplitSizes
      globalRankStart_, // globalRankStart_
      globalRankStride_, // globalRankStride_
      size_); // worldSize

  for (size_t r = 0; r < ncclIDs.size(); r++) {
    storeKeys.emplace_back("UniqueNCCLID:" + std::to_string(r));
  }
  // For non-root rank, rootIdx is set to -1.
  if (rootIdx >= 0) {
    auto vec = std::vector<uint8_t>(
        reinterpret_cast<uint8_t*>(ncclID),
        reinterpret_cast<uint8_t*>(ncclID) + NCCL_UNIQUE_ID_BYTES);
    store_->set(storeKeys[rootIdx], vec);
  }
  try {
    results = store_->multiGet(storeKeys);
  } catch (const std::exception& e) {
    nlohmann::json json_vec = storeKeys;
    std::string exceptionMsg = c10::str(
        "[",
        rank_,
        "] is setting up NCCL communicators and "
        "retrieving ncclUniqueId from roots via TCPStore by key '",
        json_vec.dump(),
        "', but got error: ");
    C10_THROW_ERROR(
        DistBackendError,
        exceptionMsg + e.what() +
            ". This may indicate a possible application crash on rank 0 or a network set up issue.");
  } catch (...) {
    nlohmann::json json_vec = storeKeys;
    C10_THROW_ERROR(
        DistBackendError,
        c10::str(
            "Unknown exception while [",
            rank_,
            "] is setting up NCCL communicators and "
            "retrieving ncclUniqueIds from roots via TCPStore by key '",
            json_vec.dump(),
            "'",
            ". This may indicate a possible application crash on rank 0 or a network set up issue."));
  }

  for (size_t r = 0; r < ncclIDs.size(); r++) {
    TORCH_CHECK_WITH(
        DistBackendError,
        results[r].size() == NCCL_UNIQUE_ID_BYTES,
        "Invalid size for ncclUniqueId");
    std::memcpy(&ncclIDs[r], results[r].data(), results[r].size());
  }
}

void ProcessGroupNCCL::destroyNCCLComms(const std::string& devNCCLCommMapKey) {
  std::lock_guard<std::mutex> lock(mutex_);
  if (devNCCLCommMap_.find(devNCCLCommMapKey) == devNCCLCommMap_.end()) {
    TORCH_INTERNAL_ASSERT(
        false,
        "Expected to find key ",
        devNCCLCommMapKey,
        " in NCCL communicator map.");
  }
  std::shared_ptr<NCCLComm>& ncclComm = devNCCLCommMap_[devNCCLCommMapKey];
  // ncclCommDestroy(comm->getNcclComm()) results in segfault when PG is being
  // destroyed, so using ncclCommAbort here.
  ncclComm->abort();
  // Remove communicators from the cache.
  devNCCLCommMap_.erase(devNCCLCommMapKey);
  // Clear used device indices.
  usedDeviceIdxs_.clear();

  {
    std::lock_guard<std::mutex> lock(ncclCommMemPoolMapMutex);
    ncclCommMemPoolMap.erase(ncclComm);
  }
}

std::shared_ptr<NCCLComm> ProcessGroupNCCL::initNCCLComm(
    const std::string& deviceKey,
    at::Device& device,
    OpType opType,
    int p2pRank,
    bool isSendRecvSelf) {
  // Sanity check
  if (deviceKey.empty()) {
    C10_THROW_ERROR(
        DistBackendError,
        "Not able to create/get the NCCL Communicator since "
        "the GPU devices are not known");
  }
  if (bound_device_id_) {
    if (*bound_device_id_ != device) {
      LOG(ERROR) << logPrefix() << "Tensor found on device " << device
                 << " but backend constrained to " << *bound_device_id_;
      C10_THROW_ERROR(
          DistBackendError,
          "Attempt to perform collective on tensor not on device passed to init_process_group");
    }
  }

  usedDeviceIdxs_.insert(device.index());

  // NCCL communicator not cached, create a new entry
  std::shared_ptr<NCCLComm> ncclComm;

  // Create the unique NCCL ID and broadcast it
  ncclUniqueId ncclID;

  // reset log prefix to include group_desc
  logPrefix_ = createLogPrefix();

#ifdef NCCL_COMM_DESCRIPTION
  // Pass process group name and description to NCCL communicator
  std::string commDesc = pg_desc_ + ':' + pg_uid_;
  options_->config.commDesc = strdup(commDesc.c_str());
#endif // NCCL_COMM_DESCRIPTION

  // For batch_isend_irecv, ncclGroupStart() would be called upfront
  bool batchP2P = ncclActiveGroupCounter_ > 0;
  bool singleP2POp = isP2POp(opType, batchP2P);

  // Get the device index
  auto deviceIndex = device.index();
  at::cuda::OptionalCUDAGuard gpuGuard(device);

  // [Group Start/End Note] This is used to ensure that nccl communicator will
  // be created before communication primitives are called. Let's look at this
  // example: Using the batch_isend_irecv to send a tensor to a target process.
  // On the sender side, the corresponding underlying NCCL calls will look like
  //   ncclGroupStart() // This is in batch_isend_irecv
  //   ncclCommInitRank() // Inside NCCLComm::create
  //   ncclSend()
  //   ncclGroupEnd() // This is in batch_isend_irecv
  // With this pattern, the nccl communicator will be created in the last
  // ncclGroupEnd which means when ncclSend is processed, the passed
  // communicator argument is NULL which will lead to runtime error. So we need
  // to "close" all active nccl groups to ensure nccl communicator is actually
  // created before encountering any communication calls. This is why we need
  // the following for loop.
  for (const auto i : c10::irange(ncclActiveGroupCounter_)) {
    (void)i;
    // comms have not been initiated yet, so can only check in blocking-way
    C10D_NCCL_CHECK(ncclGroupEnd(), std::nullopt);
  }

  // GPU world size and GPU rank
  int numRanks = -1, rank = -1;

  if (!singleP2POp) {
    // Collective, all-to-all, or batch P2P
    numRanks = getSize();
    rank = getRank();
  } else if (isSendRecvSelf) {
    // Same process send and recv.
    numRanks = 1;
    rank = 0;
  } else {
    // For single point-to-point operation, there are only 2 processes
    // involved so the GPU rank is either 0 or 1.
    numRanks = 2;
    rank = p2pRank;
  }

  RECORD_PARAM_COMMS(
      std::make_tuple(0, false), // seq
      std::make_tuple(pg_uid_, pg_desc_), // PG name tuple
      rank, // rank
      "init", // collective name
      0, // inNelems
      0, // outNelems
      at::kByte, // dType
      std::vector<int64_t>(), // inSplitSizes
      std::vector<int64_t>(), // outSplitSizes
      globalRankStart_, // globalRankStart_
      globalRankStride_, // globalRankStride_
      size_); // worldSize

#ifdef NCCL_HAS_COMM_NONBLOCKING
  bool useNb = useNonblocking();
  options_->config.blocking = useNb ? 0 : 1;
#endif // NCCL_HAS_COMM_NONBLOCKING

#ifdef NCCL_HAS_COMM_SPLIT
  // Use split to create a new communicator only if:
  // 1. The parent comm is known; AND
  // 2. The new comm is not for a point-to-point operation.
  // ncclCommSplit() is a collective call, so it does not work for P2P
  // operations.
  if (options_->split_from && !singleP2POp) {
    // Find a valid, healthy communicator to split from if possible.
    std::lock_guard<std::mutex> lock(options_->split_from->mutex_);
    auto& other_comms = options_->split_from->devNCCLCommMap_;
    auto dit = other_comms.find(getKeyFromDevice(device));
    if (dit != other_comms.end()) {
      auto& parentComm = dit->second;
      if (parentComm != nullptr && !parentComm->isAborted()) {
        LOG(INFO) << logPrefix() << "Splitting NCCL communicator from "
                  << parentComm->repr();
        ncclComm = NCCLComm::split(
            parentComm.get(),
            options_->split_color,
            rank,
            options_->config,
            options_->global_ranks_in_group);
      }
    }
  }
#endif // NCCL_HAS_COMM_SPLIT

  bool useScalableInit = false;
  // (nranks / nroots) == 128 was the default NCCL recommended
  // accoring to
  // https://github.com/pytorch/pytorch/pull/136789#discussion_r1779171615.
  auto ranksPerRoot = getCvarInt(TORCH_NCCL_RANKS_PER_ROOT, 128);
#if defined(NCCL_HAS_INIT_RANK_SCALABLE) && defined(NCCL_HAS_CONFIG)
  useScalableInit = !singleP2POp && (getSize() > ranksPerRoot);
#endif // NCCL_HAS_INIT_RANK_SCALABLE && NCCL_HAS_CONFIG

  if (useScalableInit) {
    auto numRoots = (getSize() + ranksPerRoot - 1) / ranksPerRoot;
    std::vector<ncclUniqueId> ncclIDs(numRoots);

    if (!ncclComm) {
      auto rootIdx = getRootIndex(rank_, getSize(), numRoots);
      // We only need to get unique IDs for roots. For non-root rank, index is
      // set to -1.
      if (rootIdx >= 0) {
        C10D_NCCL_CHECK(ncclGetUniqueId(&ncclID), std::nullopt);
      }
      // We only need to all-gather the ncclID if the rank is root.
      auto timeStarted = std::chrono::steady_clock::now();
      allgatherUniqueNCCLIDs(rootIdx, &ncclID, ncclIDs);
      auto timerDeltaMs =
          std::chrono::duration_cast<std::chrono::duration<double>>(
              std::chrono::steady_clock::now() - timeStarted)
              .count() *
          1000;
      LOG(INFO) << logPrefix()
                << "ProcessGroupNCCL all-gather unique IDs through store took "
                << timerDeltaMs << " ms";
#if defined(NCCL_HAS_INIT_RANK_SCALABLE) && defined(NCCL_HAS_CONFIG)
      ncclComm = NCCLComm::create_scalable(
          numRanks, rank, ncclIDs, deviceIndex, options_->config);
#else
      C10_THROW_ERROR(
          DistBackendError,
          c10::str(
              logPrefix(),
              "create_scalable is called when useScalableInit is enabled but ",
              "neither NCCL_HAS_INIT_RANK_SCALABLE nor NCCL_HAS_CONFIG is not defined, this should not happen "));
#endif // NCCL_HAS_INIT_RANK_SCALABLE
    }
  } else {
    // To simplify conditional nesting, just create the ncclComms[i]
    // entry if it hasn't been yet rather than untangling the
    // conditions that might have resulted in a split above.
    if (!ncclComm) {
      if (getCvarBool(TORCH_NCCL_BCAST_UNIQUEID, true) && !isSendRecvSelf) {
        // For point-to-point communication, lower rank of the two will get
        // unique id.
        if (rank_ == 0 || (singleP2POp && p2pRank == 0)) {
          C10D_NCCL_CHECK(ncclGetUniqueId(&ncclID), std::nullopt);
        }

        // Broadcast so that each process can have a unique NCCL ID
        auto timeStarted = std::chrono::steady_clock::now();
        broadcastUniqueNCCLID(&ncclID, singleP2POp, deviceKey, p2pRank);
        auto timerDeltaMs =
            std::chrono::duration_cast<std::chrono::duration<double>>(
                std::chrono::steady_clock::now() - timeStarted)
                .count() *
            1000;
        LOG(INFO) << logPrefix()
                  << "ProcessGroupNCCL broadcast unique ID through store took "
                  << timerDeltaMs << " ms";
      }

#ifdef NCCL_HAS_CONFIG
      ncclComm = NCCLComm::create(
          numRanks, rank, ncclID, deviceIndex, options_->config);
#else
      ncclComm = NCCLComm::create(numRanks, rank, ncclID, deviceIndex);
#endif // NCCL_HAS_CONFIG
    }
  }

  // Creates the NCCL streams
  bool force_high = getCvarBool(TORCH_NCCL_HIGH_PRIORITY, false);
  auto streamVal = at::cuda::getStreamFromPool(
      options_->is_high_priority_stream || force_high);

  {
    std::lock_guard<std::mutex> lock(mutex_);
    inInitializationCommMap_.emplace(deviceKey, ncclComm);
  }

  FlightRecorderCUDA::get()->record_pg_ranks(
      std::make_tuple(pg_uid_, pg_desc_), groupRanks());
  FlightRecorderCUDA::get()->record_accelerator_version(getNcclVersion());

  VLOG(2) << logPrefix() << "ProcessGroupNCCL created ncclComm_ "
          << ncclComm->repr()
          << " on CUDA device: " << static_cast<int>(deviceIndex);

  // At this point NCCL should have been initialized, hence we can accurately
  // get the env value even if NCCL sets it by reading from nccl.conf file
  LOG(INFO) << logPrefix()
            << "NCCL_DEBUG: " << getCvarString({"NCCL_DEBUG"}, "N/A");

  // See [Group Start/End Note]
  for (const auto i : c10::irange(ncclActiveGroupCounter_)) {
    (void)i;
    C10D_NCCL_CHECK(ncclGroupStart(), std::nullopt);
  }

  ncclStreams_.emplace(deviceKey, streamVal);

  // Note: these events are created with the (default) cudaEventDisableTiming
  // flag This flag provides the best performance when used with
  // cudaStreamWaitEvent() and cudaEventQuery(). Since we here don't measure the
  // performance using cudaEvent, this should be set.
  // TODO(kwen2501): is ncclEvents_ used anywhere else?
  ncclEvents_.emplace(deviceKey, at::cuda::CUDAEvent(cudaEventDisableTiming));

  // Move the NCCL resource to cache
  auto it = inInitializationCommMap_.find(deviceKey);
  // A previous thread could've already removed devicesKey from
  // inInitializationCommMap_ and added it to devNCCLCommMap_
  if (it != inInitializationCommMap_.end()) {
    devNCCLCommMap_.emplace(deviceKey, std::move(it->second));
    inInitializationCommMap_.erase(deviceKey);

    // Now ncclComms are fully initialized.
    // Register all active CUDA memory segments in cache allocator to
    // the new NCCL communicators
    if (shouldAllCommunicatorsRegisterAllTensors()) {
      auto snapshot = c10::cuda::CUDACachingAllocator::snapshot();
      // Register the segment to a new NCCL communicator if on the same device
      for (const auto& segmentInfo : snapshot.segments) {
        TORCH_INTERNAL_ASSERT(
            segmentInfo.device == device.index(),
            "Mismatch between CUDA memory segment device and current device");
        ncclComm->registerSegment(
            // NOLINTNEXTLINE(performance-no-int-to-ptr)
            reinterpret_cast<void*>(segmentInfo.address),
            segmentInfo.total_size);
      }
    }
    // Record the mapping between ncclComm and device index so that later
    // register hook can register a newly allocated segment to communicators
    // on the same device.
    // NOTE: we need remove the communicator from this map when it is
    // destroyed, otherwise may register onto an invalid communicator.
    {
      std::lock_guard<std::mutex> lock(ncclCommMemPoolMapMutex);
      ncclCommMemPoolMap.emplace(ncclComm, MemPoolSet{});
    }
  }

  it = devNCCLCommMap_.find(deviceKey);
  TORCH_INTERNAL_ASSERT(
      it != devNCCLCommMap_.end(), "Communicators not populated in cache!");
  return it->second;
}

int64_t ProcessGroupNCCL::getCommPtr() {
  // Get the collective communicator on the current CUDA device.
  auto device = at::Device(at::kCUDA, at::cuda::current_device());
  std::string deviceKey = getKeyFromDevice(device);
  auto ncclComm = getNCCLComm(deviceKey);

  // ncclComm is a nullptr if the communicator does not exist.
  ncclComm_t comm = nullptr;
  if (ncclComm != nullptr) {
    comm = ncclComm->getNcclComm();
  }
  const int64_t commPtr = reinterpret_cast<int64_t>(comm);
  return commPtr;
}

std::shared_ptr<NCCLComm> ProcessGroupNCCL::getNCCLComm(
    const std::string& deviceKey) {
  std::lock_guard<std::mutex> lock(mutex_);
  if (devNCCLCommMap_.find(deviceKey) != devNCCLCommMap_.end()) {
    // Reuse the cached communicator if there is one.
    return devNCCLCommMap_[deviceKey];
  }
  return nullptr;
}

uint64_t ProcessGroupNCCL::getCommSplitCounter() const {
  uint64_t ret = 0;
  for (const auto& i : devNCCLCommMap_) {
    auto& ncclComm = i.second;
    ret += ncclComm->getCommSplitCounter();
  }
  return ret;
}

namespace {

// Check validity of tensor
void check_gpu_single_tensor(
    const at::Tensor& tensor,
    const bool p2p = false // whether operation is a P2P operation
) {
  if (!tensor.is_cuda() || tensor.is_sparse()) {
    C10_THROW_ERROR(ValueError, "Tensors must be CUDA and dense");
  }
  // Skip the following requirements for P2P operations
  if (!tensor.is_contiguous(tensor.suggest_memory_format())) {
    if (p2p) {
      TORCH_WARN_ONCE(
          "Detected non-contiguous tensor in P2P operations. It is user "
          "responsibility to guarantee that source and destination tensors have "
          "the same contiguity format.");
    } else {
      C10_THROW_ERROR(ValueError, "Tensors must be contiguous");
    }
  }
}

// Checks that all `tensors' have the same type and shape and reside on the same
// GPU.
// TODO: test_c10d_nccl.py should consider adding tests for the error conditions
// here, ie, that deliberately pass invalid tensors and check the right
// exception is thrown. The "Expected list of tensors on the same device"
// condition may be a challenge because the test would need to pass tensors on
// different devices in the same process.
int64_t check_gpu_tensors_same_device(const std::vector<at::Tensor>& tensors) {
  if (tensors.empty()) {
    C10_THROW_ERROR(ValueError, "Tensor list must be nonempty");
  }

  const auto& first = tensors.front();

  int64_t total_numel = 0;
  for (const auto& t : tensors) {
    if (!t.is_cuda() || t.is_sparse()) {
      C10_THROW_ERROR(ValueError, "Tensors must be CUDA and dense");
    }
    if (t.scalar_type() != first.scalar_type()) {
      C10_THROW_ERROR(TypeError, "Tensors must have identical type");
    }
    if (!t.is_non_overlapping_and_dense()) {
      C10_THROW_ERROR(ValueError, "Tensors must be non-overlapping and dense");
    }
    // If we're in this function, the user called a _coalesced collective
    // on a set of tensors with potentially different sizes and strides.
    // Therefore, we don't check for matching sizes and strides,
    // but we do double-check tensors are on the same device.
    TORCH_CHECK_WITH(
        ValueError,
        t.get_device() == tensors[0].get_device(),
        "Expected list of tensors on the same device");
    total_numel += t.numel();
  }

  return total_numel;
}

bool check_same_size(const std::vector<at::Tensor>& input_tensors) {
  for (const auto& input_tensor : input_tensors) {
    if (!input_tensors[0].is_same_size(input_tensor)) {
      return false;
    }
  }
  return true;
}

} // namespace

c10::intrusive_ptr<ProcessGroupNCCL::WorkNCCL> ProcessGroupNCCL::initWork(
    at::Device& device,
    int rank,
    OpType opType,
    bool isP2P,
    const char* profilingTitle,
    const std::vector<at::Tensor>& inputs,
    const std::vector<at::Tensor>& outputs, // TODO(kwen2501): necessary?
    bool record) {
  auto r = c10::make_intrusive<ProcessGroupNCCL::WorkNCCL>(
      pg_uid_,
      pg_desc_,
      device,
      rank,
      opType,
      isP2P ? seqP2P_ : seqCollective_,
      isP2P,
      profilingTitle,
      profilingTitle != nullptr ? std::optional<std::vector<at::Tensor>>(inputs)
                                : std::nullopt,
      desyncDebug_,
      enableTiming_.load(),
      cudaEventCacheEnabled_.load(),
      dist_debug_level_);

  if (record) {
    bool isP2P = isP2POp(opType);
    // Ideally record every work that we enqueue, rather than every work we
    // create.
    // - at the time of this PR we do not currently enqueue every created work
    // - but it is unsafe to steal refs to start/end cuda events from Works that
    //   may go out of scope before flight recorder has retired them,
    //   so we must ensure that any work that is initialized via initWork will
    //   be enqueued
    // - initially, moved record() into workEnqueue(), but found that makes it
    //   hard to get access to profilingTitle,
    //   inputs, and outputs for metadata recording, and we don't want to attach
    //   these objects to the Work becuase it has implications for keeping those
    //   tensors alive longer and adds overhead when copying Work objects
    //   between threads
    r->trace_id_ = FlightRecorderCUDA::get()->record(
        local_id_,
        std::make_tuple(pg_uid_, pg_desc_),
        seqCollective_,
        seqP2P_,
        op_id_,
        profilingTitle ? profilingTitle : "",
        inputs,
        outputs,
        r->ncclStartEvent_.get(),
        r->ncclEndEvent_.get(),
        options_->timeout,
        pgStatus_,
        isP2P);
  }
  return r;
}

// TODO(kwen2501): deprecate
std::vector<at::Tensor> ProcessGroupNCCL::WorkNCCL::result() {
  return *outputs_;
}

c10::intrusive_ptr<c10::ivalue::Future> ProcessGroupNCCL::WorkNCCL::
    getFuture() {
  return future_;
}

c10::intrusive_ptr<c10::ivalue::Future> ProcessGroupNCCL::WorkNCCL::
    getFutureResult() {
  return futureWorkResult_;
}

float ProcessGroupNCCL::WorkNCCL::getDuration() const {
  TORCH_CHECK(timingEnabled_, "getDuration only works if timing was enabled");
  TORCH_CHECK(
      ncclStartEvent_,
      "getDuration only works if ncclStartEvents_ is populated, true if timing enabled");
  TORCH_CHECK(
      ncclEndEvent_,
      "getDuration only works if ncclEndEvents_ is populated, which should always be true");
  return ncclStartEvent_->elapsed_time(*ncclEndEvent_);
}

uint64_t ProcessGroupNCCL::WorkNCCL::getSequencenumber() const {
  return seq_;
}

void ProcessGroupNCCL::assignTimeoutToWork(
    const c10::intrusive_ptr<ProcessGroupNCCL::WorkNCCL>& work,
    const c10::intrusive_ptr<ProcessGroupNCCL::Options>& option) {
  std::chrono::milliseconds timeout = option->timeout;
  std::lock_guard<std::mutex> timeoutLock(mtxTimeoutExtension_);
  if (ephemeralTimeoutActive_.count() > 0) {
    timeout += ephemeralTimeoutActive_;
  }
  work->opTimeout_ = timeout;
  work->ownedEphermeralTimeout_ =
      ephemeralTimeoutActive_ - ephemeralTimeoutInflight_;
  ephemeralTimeoutInflight_ = ephemeralTimeoutActive_;
}

void ProcessGroupNCCL::workEnqueue(
    const c10::intrusive_ptr<ProcessGroupNCCL::WorkNCCL>& work) {
  // We clean up the TensorShelf's in case user hasn't called `work.wait()`.
  // This has nothing to do with new work enqueue. We are just using a place
  // that would be triggered by a next user call.
  {
    std::lock_guard<std::mutex> lock(shelvesMutex_);
    for (auto& shelf : shelvesToUnstash_) {
      shelf->unstash();
    }
    shelvesToUnstash_.clear();
  }

  // in blockingWait_ mode, we don't need watchdog thread, so no need to enqueue
  // the work
  if (!terminateProcessGroup_.load() && !blockingWait_) {
    std::lock_guard<std::mutex> lock(workMetaListMutex_);
    // Avoid view tensors to be processed in cleanup thread.
    // View tensors' destruction invokes autograd_meta, which
    // needs to be destructed in user thread. Otherwise will
    // get deadlock. Here we enqueue work without outputs_.
    workMetaList_.emplace_back(*work);
    // update the PG status related to the last enqueued work
    pgStatus_->lastEnqueuedSeq = static_cast<int64_t>(work->seq_);
    pgStatus_->lastEnqueuedWorkName = opTypeToString(work->opType_);
    pgStatus_->lastEnqueuedNumelIn = work->numelIn_;
    pgStatus_->lastEnqueuedNumelOut = work->numelOut_;
    lastWorkListUpdateTime_ = std::chrono::steady_clock::now();
  }
}

ProcessGroupNCCL::Options::Options(bool is_high_priority_stream)
    : Backend::Options(NCCL_BACKEND_NAME, kProcessGroupNCCLDefaultTimeout),
      is_high_priority_stream(is_high_priority_stream) {}

static constexpr int CoalActive = 0x01, CoalColl = 0x02, CoalP2P = 0x04;

void ProcessGroupNCCL::startCoalescing() {
  // Other collective ops bump seq_ before creating a work. Thus, if coalesced
  // ops bump seq_ only after initing a work they will collide with (reuse) the
  // seq_ of the last non-coalesced collective.  Previously, seq_ was bumped
  // inside endCoalescing, but before initWork. Since we now record individual
  // ops from a coalesce group into the flight recorder, we want to have the
  // same seq_ for those ops and its 'endCoalescing' op. Hence we bump during
  // start, which has one minor downside- we burn a seq_ if someone ever does a
  // 'start' and 'end' coalescing region without doing an operation inbetween.

  coalescedDevice_.set_index(-1);
  coalescedComm_ = nullptr;
  coalescedTensors_.clear();
  coalescing_state_ |= CoalActive;
  groupStart();
}

// `optype` is for specifying a composite optype, such as ALLGATHER and
// REDUCE_SCATTER
c10::intrusive_ptr<Work> ProcessGroupNCCL::endCoalescing(OpType optype) {
  if (coalescedComm_ == nullptr) {
    // There is no actual work being coalesced, return here
    groupEnd();
    coalescing_state_ = 0;
    return nullptr;
  }
  TORCH_CHECK(
      coalescedDevice_.index() >= 0,
      "Somthing went wrong. Did you call end_coalescing before start_coalescing?");

  // `coalescedComm_` should have same set of comms across collectives
  auto comm = coalescedComm_;
  // `coalescedDevice_` should have same set of devices across collectives
  auto device = coalescedDevice_;

  // `getKeyFromDevice` is how we get keys for both collectives and batch P2P
  const auto key = getKeyFromDevice(device);
  auto ncclStream = ncclStreams_.at(key);
  auto opProfilerTitle = optype != OpType::COALESCED
      ? "nccl:" + opTypeToString(optype) + "_coalesced"
      : "nccl:coalesced";

  // Create Work object
  c10::cuda::CaptureStatus capture_status =
      c10::cuda::currentStreamCaptureStatusMayInitCtx();
  bool enqueue =
      (coalescing_state_) && capture_status == c10::cuda::CaptureStatus::None;
  auto work = initWork(
      device,
      rank_,
      optype,
      coalescing_state_ & CoalP2P,
      opProfilerTitle.c_str(),
      {},
      {},
      enqueue);
  work->ncclComm_ = comm;
  work->blockingWait_ = blockingWait_;
  work->store_ = store_;
  assignTimeoutToWork(work, options_);

  // Hand over references to tensors during coalescing to work's stash
  work->stashed_for_allocator_safety_->stash(coalescedTensors_);

  // Record start before ncclGroupEnd
  if (work->timingEnabled_) {
    work->ncclStartEvent_->record(ncclStream);
  }

  if (useNonblocking()) {
    groupEndNonblocking(comm);
  } else {
    groupEnd();
  }

  // Record end after ncclGroupEnd
  // TODO(eqy): is this still necessary if avoidRecordStreams_ is set?
  work->ncclEndEvent_->record(ncclStream);

  if (enqueue) {
    workEnqueue(work);
  }

  // Reset coalescing state
  coalescing_state_ = 0;
  coalescedComm_ = nullptr;
  coalescedTensors_.clear();
  // If in async mode, return work; otherwise, kernel is enqueued on current
  // stream, no need to return work
  return coalescedAsync_ ? work : nullptr;
}

c10::intrusive_ptr<Work> ProcessGroupNCCL::endCoalescing() {
  // Default OpType to COALESCED if not specified
  return endCoalescing(OpType::COALESCED);
}

void ProcessGroupNCCL::startTimeEstimate() {
  groupStart();
}

float ProcessGroupNCCL::endTimeEstimate() {
#ifdef NCCL_SIM_INFO_INITIALIZER
  ncclSimInfo_t simInfo = NCCL_SIM_INFO_INITIALIZER;
  C10D_NCCL_CHECK(ncclGroupSimulateEnd(&simInfo), std::nullopt);
  return simInfo.estimatedTime;
#else
  TORCH_CHECK(
      false,
      c10::str(
          "The current nccl version does not support nccl comm time estimation. "));
#endif
}

template <typename Fn, typename PreProcess, typename PostProcess>
c10::intrusive_ptr<Work> ProcessGroupNCCL::collective(
    std::vector<at::Tensor>& inputs,
    std::vector<at::Tensor>& outputs,
    Fn fn,
    PreProcess pre,
    PostProcess post,
    OpType opType,
    bool asyncOp,
    const char* profilingTitle,
    bool nanCheck) {
  // Environment setting by the user may add onto collective call's option
  nanCheck &= enableNanCheck_;

  auto device = getDevice(inputs[0]);
  // Guard must be created before `currentStreamCaptureStatusMayInitCtx`;
  // otherwise, extra CUDA context could be created on device 0.
  at::cuda::OptionalCUDAGuard gpuGuard(device);

  c10::cuda::CaptureStatus capture_status =
      c10::cuda::currentStreamCaptureStatusMayInitCtx();
  errorIfCapturingNonCapturableNCCL(capture_status);

  // Bump collective counter
  if (!coalescing_state_) {
    seqCollective_++;
  }
  op_id_++;

  const auto key = getKeyFromDevice(device);
  std::shared_ptr<NCCLComm> ncclComm = getNCCLComm(key);
  if (ncclComm == nullptr) {
    ncclComm = initNCCLComm(key, device, opType);
  }

  if (coalescing_state_ & CoalActive) {
    if ((coalescing_state_ & CoalColl) == 0) {
      // First op in coalesced operations
      seqCollective_++;
    }
    coalescing_state_ |= CoalColl;
    if (coalescedDevice_.index() < 0) {
      coalescedDevice_ = device;
    } else {
      TORCH_CHECK(
          coalescedDevice_.index() == device.index(), MULTI_DEVICE_ERROR_MSG);
    }
    if (coalescedComm_ == nullptr) {
      coalescedComm_ = ncclComm;
    } else {
      TORCH_CHECK(coalescedComm_ == ncclComm, MULTI_DEVICE_ERROR_MSG);
    }
    coalescedAsync_ = asyncOp;
  }

  // in asyncOp=false [default] mode, we use currentStream as ncclStream
  // otherwise, we use separate ncclStream and let it sync on currentStream
  auto ncclStream = asyncOp ? ncclStreams_.at(key)
                            : at::cuda::getCurrentCUDAStream(device.index());
  if (asyncOp) {
    // First let NCCL streams wait for input tensors allocation streams
    syncStream(device, ncclEvents_[key], ncclStream);
  }

  bool enqueue =
      !coalescing_state_ && capture_status == c10::cuda::CaptureStatus::None;
  auto work = initWork(
      device, rank_, opType, false, profilingTitle, inputs, outputs, enqueue);
  if (coalescing_state_) {
    // When coalescing, we record events per op that lack timing/state
    // information becuase there is no 'work' associated with them, and then
    // later in endCoalescing we record a 'coalesced' Work which has
    // timing/state updates via watchdog thread, but lacks op metadata such as
    // input/output sizes and profilingTitle per-op in the group.
    FlightRecorderCUDA::get()->record(
        local_id_,
        std::make_tuple(pg_uid_, pg_desc_),
        seqCollective_,
        seqP2P_,
        op_id_,
        profilingTitle,
        inputs,
        outputs,
        nullptr,
        nullptr,
        options_->timeout,
        pgStatus_,
        /*isP2P=*/false);
  }

  // Store references to outputs to be used by WorkNCCL::result and operator<<.
  work->outputs_ = std::make_shared<std::vector<at::Tensor>>(outputs);

  // If we are performing sync operations, i.e. equeuing kernel onto "current"
  // stream, we don't need to do anything for tensor lifetime management.
  // Otherwise, we need to stage the tensors will `work.wait()`.
  if (asyncOp) {
    // First select which shelf to stash onto: to `work` if single collective;
    // to an inflight shelf if coalescing.
    if (coalescing_state_) {
      coalescedTensors_.stash(inputs);
      coalescedTensors_.stash(outputs);
    } else {
      work->stashed_for_allocator_safety_->stash(inputs);
      work->stashed_for_allocator_safety_->stash(outputs);
    }
  }

  if (nanCheck) {
    for (const auto& input : inputs) {
      checkForNan(input, ncclStream);
    }
  }

  // Start event should only be recorded before the ncclGroupStart()
  if (work->timingEnabled_ && !coalescing_state_) {
    work->ncclStartEvent_->record(ncclStream);
  }

  pre(ncclStream, work);

  ncclComm_t comm = ncclComm->getNcclComm();

  // Both `inputs' and `outputs' are created on a worker stream and used in
  // different ncclStreams.  Hence, both must record the ncclStream to
  // prevent being freed before the collective finishes.
  //
  // We only record `inputs' here, and leave recording `outputs' to `fn' for
  // operations where `inputs' and `outputs' are not the same.
  //
  // See [Sync Streams].

// Not all collectives have the same signature, e.g, all-reduce take in a Tensor
// as the input and output while all-to-all take in a vector of Tensors as input
// and output. Because we define the signature of the fn to take only single
// tensor as input and output, we need to do a hack to get the first element in
// the vector and pass it to fn.
// TODO: we should clean up this in future (by either entirely removing lambda's
// or removing input and output from lambda's signature).
#ifndef NCCL_HAS_COMM_NONBLOCKING
  C10D_NCCL_CHECK(
      fn(inputs[0], outputs[0], comm, ncclStream),
      ncclComm->getNcclCommFailureReason());
#else
  C10D_NCCL_CHECK_TIMEOUT(
      fn(inputs[0], outputs[0], comm, ncclStream),
      comm,
      ncclComm->getNcclCommFailureReason());
#endif // NCCL_HAS_COMM_NONBLOCKING

  post(ncclStream, work);

  // End event should only be recorded after the ncclGroupEnd()
  if (!coalescing_state_) {
    work->ncclEndEvent_->record(ncclStream);
  }
  work->ncclComm_ = ncclComm;

  {
    c10::cuda::CUDAMultiStreamGuard streamGuard(ncclStream);
    std::vector<at::Device> devices{device};
    work->future_ = c10::make_intrusive<at::ivalue::Future>(
        c10::ListType::create(c10::TensorType::get()), devices);

    // Add a callback that runs profiling end callbacks. wrapCallback() in CUDA
    // future blocks the stream this callback runs on the corresponding
    // ncclEndEvents_ ensuring appropriate synchronization.
    if (work->recordFunctionEndCallback_) {
      work->future_->addCallback(
          [work](at::ivalue::Future& /* unused */) {
            work->recordFunctionEndCallback_();
          },
          // uses_future = false allows us to skip synchronization in
          // ivalue::Future, but is only valid as long as the lambda doesn't use
          // the "Future" argument.
          /*uses_future=*/false);
    }
    work->future_->markCompleted(at::IValue(*work->outputs_));
  }

  // Set appropriate work parameters.
  work->blockingWait_ = blockingWait_;
  work->store_ = store_;
  assignTimeoutToWork(work, options_);
  // Record size info for debug. We only record the size on the first device as
  // multi-device per process is deprecated
  work->numelIn_ = 0;
  work->numelOut_ = 0;
  for (const auto& input : inputs) {
    work->numelIn_ += input.numel();
  }
  for (const auto& output : outputs) {
    work->numelOut_ += output.numel();
  }

  if (enqueue) {
    workEnqueue(work);
  }

  return asyncOp ? work : nullptr;
}

template <typename Fn>
c10::intrusive_ptr<Work> ProcessGroupNCCL::collectiveCoalesced(
    std::vector<at::Tensor>& inputs,
    std::vector<at::Tensor>& outputs,
    Fn fn,
    OpType opType,
    bool asyncOp,
    const char* profilingTitle) {
  // Currently, the API permits one scenario where inputs.size() and
  // outputs.size() are > 0.
  // 1. If the call was a _coalesced call, all inputs must be on the same
  // device.
  //    The group of nccl calls applies the collective separately to each input,
  //    but the group as a whole should be efficient, and might even execute as
  //    a single fused kernel.
  auto device = getDevice(inputs[0]);
  // Guard must be created before `currentStreamCaptureStatusMayInitCtx`;
  // otherwise, extra CUDA context could be created on device 0.
  at::cuda::OptionalCUDAGuard gpuGuard(device);

  c10::cuda::CaptureStatus capture_status =
      c10::cuda::currentStreamCaptureStatusMayInitCtx();
  errorIfCapturingNonCapturableNCCL(capture_status);

  // Bump collective counter
  seqCollective_++;

  // For coalescingManager collectives, there is no individual c++ call per
  // collective so there is no flight record and we increment seqCollective_ and
  // op_id_ together. Compare this to startCoalescing/endCoalescing flow where
  // we increment either seqP2P_ or seqCollective_ once per group and increment
  // op_id_ once per indvidual operation within the group
  op_id_++;

  const auto key = getKeyFromDevice(device);
  std::shared_ptr<NCCLComm> ncclComm = getNCCLComm(key);
  if (ncclComm == nullptr) {
    ncclComm = initNCCLComm(key, device, opType);
  }

  if (coalescing_state_ & CoalActive) {
    coalescing_state_ |= CoalColl;
    if (coalescedDevice_.index() < 0) {
      coalescedDevice_ = device;
    } else {
      TORCH_CHECK(
          coalescedDevice_.index() == device.index(), MULTI_DEVICE_ERROR_MSG);
    }
    if (coalescedComm_ == nullptr) {
      coalescedComm_ = ncclComm;
    } else {
      TORCH_CHECK(coalescedComm_ == ncclComm, MULTI_DEVICE_ERROR_MSG);
    }
    coalescedAsync_ = asyncOp;
  }

  // in asyncOp=false [default] mode, we use currentStream as ncclStream
  // otherwise, we use separate ncclStream and let it sync on currentStream
  auto ncclStream = asyncOp ? ncclStreams_.at(key)
                            : at::cuda::getCurrentCUDAStream(device.index());
  if (asyncOp) {
    // First let NCCL streams wait for input tensors allocation streams
    syncStream(device, ncclEvents_[key], ncclStream);
  }

  auto work = initWork(
      device,
      rank_,
      opType,
      false,
      profilingTitle,
      inputs,
      outputs,
      /*record=*/true);

  // Store references to outputs to be used by WorkNCCL::result and operator<<.
  work->outputs_ = std::make_shared<std::vector<at::Tensor>>(outputs);

  // If we are performing sync operations, i.e. equeuing kernel onto "current"
  // stream, we don't need to do anything for tensor lifetime management.
  // Otherwise, we need to stage the tensors will `work.wait()`.
  if (asyncOp) {
    work->stashed_for_allocator_safety_->stash(inputs);
    work->stashed_for_allocator_safety_->stash(outputs);
  }

  // Start event should only be recorded before the ncclGroupStart() (which
  // happens inside AutoNcclGroup guard below)
  if (work->timingEnabled_) {
    work->ncclStartEvent_->record(ncclStream);
  }

  ncclComm_t comm = ncclComm->getNcclComm();

// TODO(kwen2501): this should be moved to c10d tests, to qualify a NCCL
// upgrade. Once a NCCL version is qualified, this code should not be needed at
// runtime.
#ifdef PGNCCL_ENABLE_HASH
  if (enableCollectiveHashDebug_.load()) {
    auto numel = getTensorsNumel(inputs);
    auto hashValue = hashTensors(inputs);
    PRINT_COLLECTIVE_HASH_SIGNATURE(
        "input", opTypeToString(opType), numel, hashValue);
  }
#endif // PGNCCL_ENABLE_HASH

  {
    torch::cuda::nccl::AutoNcclGroup nccl_group_guard(comm, useNonblocking());
    for (const auto i : c10::irange(inputs.size())) {
#ifndef NCCL_HAS_COMM_NONBLOCKING
      C10D_NCCL_CHECK(
          fn(inputs[i], outputs[i], comm, ncclStream),
          ncclComm->getNcclCommFailureReason());
#else
      C10D_NCCL_CHECK_TIMEOUT(
          fn(inputs[i], outputs[i], comm, ncclStream),
          comm,
          ncclComm->getNcclCommFailureReason());
#endif // NCCL_HAS_COMM_NONBLOCKING
    }
  }

  work->ncclEndEvent_->record(ncclStream);
  work->ncclComm_ = ncclComm;

  {
    c10::cuda::CUDAMultiStreamGuard streamGuard(ncclStream);
    std::vector<at::Device> devices{device};
    work->future_ = c10::make_intrusive<at::ivalue::Future>(
        c10::ListType::create(c10::TensorType::get()), devices);

    // Add a callback that runs profiling end callbacks. wrapCallback() in CUDA
    // future blocks the stream this callback runs on the corresponding
    // ncclEndEvents_ ensuring appropriate synchronization.
    if (work->recordFunctionEndCallback_) {
      work->future_->addCallback(
          [work](at::ivalue::Future& /* unused */) {
            work->recordFunctionEndCallback_();
          },
          // uses_future = false allows us to skip synchronization in
          // ivalue::Future, but is only valid as long as the lambda doesn't use
          // the "Future" argument.
          /*uses_future=*/false);
    }
    work->future_->markCompleted(at::IValue(*work->outputs_));
  }

  // Set appropriate work parameters.
  work->blockingWait_ = blockingWait_;
  work->store_ = store_;
  assignTimeoutToWork(work, options_);
  // Record size info for debug. We only record the size on the first device as
  // multi-device per process is deprecated
  work->numelIn_ = inputs[0].numel();
  work->numelOut_ = outputs[0].numel();

  /* Note [cuda graph capture and workEnqueue]

  Normal behavior of the C10D watchdog is to query cuda events on work objects.
  We disable this event query behavior during graph capture as it is disallowed
  during capture under the strictest capture mode setting.
  Note that previously recorded events (e.g., before the capture) can be queried
  as the watchdog capture mode has been changed to thread-local, but user-side
  event queries (from the main thread) via .is_completed() are still disallowed.
  TODO(eqy): Is there a path to allowing workEnqueue during graph capture for
  watchdog-thread usage only?

  TODO:
   - Is our design for flight recorder safe in this context?  are we recording
  any FR events during cudagraph capture? if so, they won't be safe to poll for
  completion status.
  */
  if (capture_status == c10::cuda::CaptureStatus::None) {
    workEnqueue(work);
  }
  // TODO(whc) if the work isn't enqueued, I don't feel great about returning
  // it, since interactions with it by usercode won't behave normally - they
  // won't observe work completion, for instance.  Will this lead to silent
  // problems during capture?
  return asyncOp ? work : nullptr;
}

template <typename Fn, typename PreProcess, typename PostProcess>
c10::intrusive_ptr<Work> ProcessGroupNCCL::pointToPoint(
    at::Tensor& tensor,
    Fn fn,
    int peer,
    OpType opType,
    PreProcess pre,
    PostProcess post,
    const char* profilingTitle) {
  // avoidRecordStreams_ note:
  // send, recv, and irecv should be ok with avoidRecordStreams,
  // However, for isend, I don't think the API requires the user
  // to wait() on the returned handle, so ProcessGroupNCCL can't know
  // when it's safe to release the input back to the allocator,
  // and the present call has no way to know it's not an isend.
  // Therefore, we warn and fall back to the typical recordStream logic.
  // TODO( kwen2501 ): revisit this when we have a better solution.
  auto device = getDevice(tensor);
  at::cuda::OptionalCUDAGuard gpuGuard(device);

  std::string key;
  int p2pRank = 0, p2pTargetRank = 0;
  bool isSendRecvSelf = false;
  // For batch_isend_irecv, ncclGroupStart() would be called upfront
  bool batchP2P = ncclActiveGroupCounter_ > 0;
  if (batchP2P) {
    // For batch P2P, we need to treat it like a collective when selecting
    // communicator, because other ranks can call into this batch other than my
    // rank and my peer
    key = getKeyFromDevice(device);
    p2pRank = rank_;
    p2pTargetRank = peer;
  } else {
    // For single P2P, preserve the old two-rank behavior (to avoid perf diff)
    key = getKeySendRecv(rank_, peer);
    p2pRank = rank_ <= peer ? 0 : 1;
    isSendRecvSelf = rank_ == peer;
    p2pTargetRank = isSendRecvSelf ? 0 : 1 - p2pRank;

    if (!coalescing_state_) {
      // Bump P2P sequence number.
      seqP2P_++;
    }
  }

  // Bump the logical operation counter regardless of whether this op is
  // coalesced or individual
  op_id_++;

  std::shared_ptr<NCCLComm> ncclComm = getNCCLComm(key);
  if (ncclComm == nullptr) {
    ncclComm = initNCCLComm(key, device, opType, p2pRank, isSendRecvSelf);
  }

  if (coalescing_state_ & CoalActive) {
    // Bump  seqP2P_ once per coalesced group, not once per individual op.
    if ((coalescing_state_ & CoalP2P) == 0) {
      seqP2P_++;
    }
    coalescing_state_ |= CoalP2P;
    if (coalescedDevice_.index() < 0) {
      coalescedDevice_ = device;
    } else {
      TORCH_CHECK(
          coalescedDevice_.index() == device.index(), MULTI_DEVICE_ERROR_MSG);
    }
    if (coalescedComm_ == nullptr) {
      coalescedComm_ = ncclComm;
    } else {
      TORCH_CHECK(coalescedComm_ == ncclComm, MULTI_DEVICE_ERROR_MSG);
    }
    // For now, P2P ops are always put on internal stream
    coalescedAsync_ = true;
  }

  // Used many times below, so we stash the unordered_map lookup
  auto ncclStream = ncclStreams_.at(key);
  // First let NCCL streams wait for input tensors allocation streams
  syncStream(device, ncclEvents_[key], ncclStream);

  // Work itself will create the CUDA events on all GPUs of tensors
  c10::intrusive_ptr<ProcessGroupNCCL::WorkNCCL> work;
  if (coalescing_state_) {
    // When coalescing, we record events per op that lack timing/state
    // information becuase there is no 'work' associated with them, and then
    // later in endCoalescing we record a 'coalesced' Work which has
    // timing/state updates via watchdog thread, but lacks op metadata such as
    // input/output sizes and profilingTitle per-op in the group.
    FlightRecorderCUDA::get()->record(
        local_id_,
        std::make_tuple(pg_uid_, pg_desc_),
        seqCollective_,
        seqP2P_,
        op_id_,
        profilingTitle,
        {tensor},
        {tensor},
        nullptr,
        nullptr,
        options_->timeout,
        pgStatus_,
        /*isP2P=*/true);
    // TODO(whc) if we want to make the per-p2p-op flightrecorder entries get
    // their timings/states updated by proxy when the Work obj representing the
    // coalesce group gets its update, we could accumulate these trace_ids
    // together and ask FlightRecorder to take the update from one Work and
    // apply it to multiple entries
  } else {
    // Store references to outputs to be used by WorkNCCL::result and
    // operator<<. Note that these outputs are only valid for recv(), as send()
    // does not modify the inputs but we still create these outputs for use
    // cases such as profiling.

    work = initWork(
        device,
        rank_,
        opType,
        true,
        profilingTitle,
        {tensor},
        {},
        /*record=*/false);
    // This bypasses something in Work() that crashes if {tensor} is given as
    // output, not sure what
    work->outputs_ = std::make_shared<std::vector<at::Tensor>>();
    work->outputs_->push_back(tensor);
    // TODO(whc) because we don't pass output {tensor} to initWork, we tell
    // initWork to not record, and then we manually call record passing all the
    // information it wants.
    work->trace_id_ = FlightRecorderCUDA::get()->record(
        local_id_,
        std::make_tuple(pg_uid_, pg_desc_),
        seqCollective_,
        seqP2P_,
        op_id_,
        profilingTitle,
        {tensor},
        {tensor},
        work->ncclStartEvent_.get(),
        work->ncclEndEvent_.get(),
        options_->timeout,
        pgStatus_,
        /*isP2P=*/true);
  }

  // Only check for NaN for send ops, for recv ops `tensor` can be a random
  // placeholder
  if (enableNanCheck_ && opType == OpType::SEND) {
    checkForNan(tensor, ncclStream);
  }

  if (!coalescing_state_) {
    // Start event should only be recorded before the ncclGroupStart()
    if (work->timingEnabled_) {
      work->ncclStartEvent_->record(ncclStream);
    }

    pre(ncclStream, work);
  }

  // Both send tensor and recv tensor are created on a worker stream and used
  // in different ncclStreams.  Hence, both must record the ncclStream to
  // prevent being freed before the collective finishes.
  //
  // See [Sync Streams].
  c10::cuda::CUDACachingAllocator::recordStream(
      tensor.storage().data_ptr(), ncclStream);

  // This part seems common to both p2p and coalesced-p2p usage?
  ncclComm_t comm_ = ncclComm->getNcclComm();

#ifndef NCCL_HAS_COMM_NONBLOCKING
  C10D_NCCL_CHECK(
      fn(tensor, comm_, ncclStream, p2pTargetRank),
      ncclComm->getNcclCommFailureReason());
#else
  // In non-blocking mode, we need to use ncclGroup semantics to ensure that the
  // kernel is enqueued for single-P2P ops.  Otherwise, the event record below
  // may not capture the kernel, leading to data corruption.
  ncclGroupStart();
  C10D_NCCL_CHECK_NONBLOCKING(
      fn(tensor, comm_, ncclStream, p2pTargetRank), std::nullopt);
  C10D_NCCL_CHECK_TIMEOUT_GROUPEND(
      ncclGroupEnd(), ncclComm, ncclComm->getNcclCommFailureReason());
#endif // NCCL_HAS_COMM_NONBLOCKING

  if (!coalescing_state_) {
    post(ncclStream);

    // End event should only be recorded after the ncclGroupEnd()
    work->ncclEndEvent_->record(ncclStream);
    work->ncclComm_ = ncclComm;
    work->blockingWait_ = blockingWait_;
    work->store_ = store_;
    assignTimeoutToWork(work, options_);
    // Record size info for debug. We only record the size on the first device
    // as multi-device per process is deprecated
    work->numelIn_ = work->numelOut_ = tensor.numel();

    // Future only needs to be created and marked completed with outputs for
    // recv(), but still create future for use cases such as profiling even for
    // send().
    {
      c10::cuda::CUDAMultiStreamGuard streamGuard(ncclStream);
      std::vector<at::Device> devices{device};
      work->future_ = c10::make_intrusive<at::ivalue::Future>(
          c10::ListType::create(c10::TensorType::get()), devices);
      work->future_->markCompleted(at::IValue(*work->outputs_));
    }

    // Add a callback that runs profiling end callbacks. wrapCallback() in CUDA
    // future blocks the stream this callback runs on the corresponding
    // ncclEndEvents_ ensuring appropriate synchronization.
    if (work->recordFunctionEndCallback_) {
      work->future_->addCallback(
          [work](at::ivalue::Future& /* unused */) {
            work->recordFunctionEndCallback_();
          },
          // uses_future = false allows us to skip synchronization in
          // ivalue::Future, but is only valid as long as the lambda doesn't use
          // the "Future" argument.
          /*uses_future=*/false);
    }
  }

  // Enqueue P2P op so that it can be cancelled by NCCL watchdog
  c10::cuda::CaptureStatus capture_status =
      c10::cuda::currentStreamCaptureStatusMayInitCtx();

  if (!coalescing_state_ && capture_status == c10::cuda::CaptureStatus::None) {
    workEnqueue(work);
  }
  return work;
}

template <typename Fn, typename PreProcess, typename PostProcess>
c10::intrusive_ptr<Work> ProcessGroupNCCL::collective(
    at::Tensor& input,
    at::Tensor& output,
    Fn fn,
    PreProcess pre,
    PostProcess post,
    OpType opType,
    bool asyncOp,
    const char* profilingTitle,
    bool nanCheck) {
  auto inputs = std::vector<at::Tensor>{input};
  auto outputs = std::vector<at::Tensor>{output};
  return collective(
      inputs,
      outputs,
      fn,
      pre,
      post,
      opType,
      asyncOp,
      profilingTitle,
      nanCheck);
}

template <typename Fn>
c10::intrusive_ptr<Work> ProcessGroupNCCL::collective(
    at::Tensor& input,
    at::Tensor& output,
    Fn fn,
    OpType opType,
    bool asyncOp,
    const char* profilingTitle,
    bool nanCheck) {
  auto inputs = std::vector<at::Tensor>{input};
  auto outputs = std::vector<at::Tensor>{output};
  return collective(
      inputs,
      outputs,
      fn,
      [](at::cuda::CUDAStream&,
         c10::intrusive_ptr<ProcessGroupNCCL::WorkNCCL>& work) {},
      [](at::cuda::CUDAStream&,
         c10::intrusive_ptr<ProcessGroupNCCL::WorkNCCL>& work) {},
      opType,
      asyncOp,
      profilingTitle,
      nanCheck);
}

template <typename Fn>
c10::intrusive_ptr<Work> ProcessGroupNCCL::pointToPoint(
    at::Tensor& tensor,
    Fn fn,
    int peer,
    OpType opType,
    const char* profilingTitle) {
  return pointToPoint(
      tensor,
      fn,
      peer,
      opType,
      [](at::cuda::CUDAStream&,
         c10::intrusive_ptr<ProcessGroupNCCL::WorkNCCL>& work) {},
      [](at::cuda::CUDAStream&) {},
      profilingTitle);
}

c10::intrusive_ptr<Work> ProcessGroupNCCL::allreduce_sparse(
    std::vector<at::Tensor>& tensors,
    const AllreduceOptions& opts) {
  TORCH_CHECK(tensors.size() == 1, MULTI_DEVICE_ERROR_MSG);
  auto tensor = tensors.back();
  TORCH_CHECK(
      !isUnsupportedFloat8(tensor.scalar_type()),
      "Unsupported Float8 type for NCCL reduction");
#ifdef IS_NCCLX
  tensor = tensor.coalesce();
  at::Tensor outputTensor =
      torch::zeros(tensor.sizes(), tensor.options().layout(torch::kStrided));
  auto work = collective(
      tensor,
      outputTensor,
      [&](at::Tensor& input,
          at::Tensor& output,
          ncclComm_t comm,
          at::cuda::CUDAStream& stream) {
        auto ncclDataType = getNcclDataType(input.scalar_type());
        auto ncclReduceOp =
            getNcclReduceOp(opts.reduceOp, input, ncclDataType, comm);
        auto indices = input.indices();
        auto sizes = input.sizes();
        int colSize = sizes[1];
        auto rows = indices[0];
        size_t blockCount = rows.sizes()[0];
        auto recvIndices = indices[0] * colSize;

        // prevent output and recvIndices from being freed
        // TODO: not changing the lifetime management of outputs this time,
        // revisit later
        c10::cuda::CUDACachingAllocator::recordStream(
            output.storage().data_ptr(), stream);
        c10::cuda::CUDACachingAllocator::recordStream(
            recvIndices.storage().data_ptr(), stream);
        auto result = ncclAllReduceSparseBlock(
            input._values().data_ptr(), // sendbuff
            recvIndices.data_ptr<int64_t>(), // recv_indices
            blockCount, // block_count
            colSize, // block_length
            output.data_ptr(), // recvbuff
            output.numel(), // recv_count
            ncclDataType,
            ncclReduceOp,
            comm,
            stream.stream());
        return result;
      },
      [](at::cuda::CUDAStream& ncclStream,
         c10::intrusive_ptr<ProcessGroupNCCL::WorkNCCL>& work) {},
      [&](at::cuda::CUDAStream& ncclStream,
          c10::intrusive_ptr<ProcessGroupNCCL::WorkNCCL>& work) {
        // Convert output tensors to sparse and back into tensors.
        at::cuda::CUDAStreamGuard guard(ncclStream);
        if (opts.sparseIndices.has_value()) {
          tensor = at::sparse_coo_tensor(
              opts.sparseIndices.value(), outputTensor, tensor.sizes());
        } else {
          tensor = outputTensor.to_sparse();
        }
      },
      OpType::_ALLREDUCE_SPARSE,
      opts.asyncOp,
      "nccl:all_reduce_sparse");
  return work;
#else
  // If the nccl branch is not "exp" then we just error
  C10_THROW_ERROR(
      Error,
      "NCCL does not support all_reduce with sparse tensors. Please use dense tensors instead.");
#endif // IS_NCCLX
}

c10::intrusive_ptr<Work> ProcessGroupNCCL::allreduce_impl(
    at::Tensor& tensor,
    const char* profilingTitle,
    const AllreduceOptions& opts) {
  return collective(
      tensor,
      tensor,
      [&](at::Tensor& input,
          at::Tensor& output,
          ncclComm_t comm,
          at::cuda::CUDAStream& stream) {
        auto ncclDataType = getNcclDataType(input.scalar_type());
        auto ncclReduceOp =
            getNcclReduceOp(opts.reduceOp, input, ncclDataType, comm);
        return ncclAllReduce(
            input.data_ptr(),
            output.data_ptr(),
            input.numel(),
            ncclDataType,
            ncclReduceOp,
            comm,
            stream.stream());
      },
      OpType::ALLREDUCE,
      opts.asyncOp,
      profilingTitle);
}

c10::intrusive_ptr<Work> ProcessGroupNCCL::allreduce(
    std::vector<at::Tensor>& tensors,
    const AllreduceOptions& opts) {
  TORCH_CHECK(tensors.size() == 1, MULTI_DEVICE_ERROR_MSG);
  auto tensor = tensors.back();
  if (tensor.is_complex()) {
    TORCH_CHECK(
        complexViewAsRealAllowed(opts.reduceOp),
        "all_reduce does not support",
        opts.reduceOp,
        "on complex tensors");
    tensor = at::view_as_real(tensor);
  }
  check_gpu_single_tensor(tensor);

  if (intraNodeComm_ != nullptr && opts.reduceOp == ReduceOp::SUM) {
    using namespace intra_node_comm;
    auto algo = intraNodeComm_->selectAllReduceAlgo(tensor);
    if (algo != intra_node_comm::AllReduceAlgo::NONE) {
      intraNodeComm_->allReduce(tensor, algo);
      return c10::make_intrusive<IntraNodeCommWork>();
    }
  }
  TORCH_CHECK(
      !isUnsupportedFloat8(tensor.scalar_type()),
      "Unsupported Float8 type for NCCL reduction");
  RECORD_PARAM_COMMS_DATA(
      std::make_tuple(
          static_cast<int64_t>(seqCollective_) + 1,
          false), // seq + 1 to match collective
      std::make_tuple(pg_uid_, pg_desc_), // PG name tuple
      tensors, // inputTensors
      tensors, // outputTensors
      rank_, // rank
      "allreduce", // collective name
      tensor.numel(), // inNelems
      tensor.numel(), // outNelems
      tensor.scalar_type(), // dType
      std::vector<int64_t>(), // inSplitSizes
      std::vector<int64_t>(), // outSplitSizes
      globalRankStart_, // globalRankStart_
      globalRankStride_, // globalRankStride_
      this->getSize()); // worldSize

  // avoidRecordStreams_ note: collective() will stash tensors.
  return allreduce_impl(tensor, "nccl:all_reduce", opts);
}

c10::intrusive_ptr<Work> ProcessGroupNCCL::allreduce_coalesced(
    std::vector<at::Tensor>& tensors,
    const AllreduceCoalescedOptions& opts) {
  auto total_numel = check_gpu_tensors_same_device(tensors);
  TORCH_CHECK(
      !isUnsupportedFloat8(tensors.back().scalar_type()),
      "Unsupported Float8 type for NCCL reduction");

  RECORD_PARAM_COMMS_DATA(
      std::make_tuple(
          static_cast<int64_t>(seqCollective_) + 1,
          false), // seq + 1 to match collective and assume only one collective
                  // in coalesed range
      std::make_tuple(pg_uid_, pg_desc_), // PG name tuple
      tensors, // inputTensors
      tensors, // outputTensors
      rank_, // rank
      "allreduce_coalesced", // collective name
      total_numel, // inNelems
      total_numel, // outNelems
      tensors[0].scalar_type(), // dType
      // I'm not sure what in,outSplitSizes mean here.
      std::vector<int64_t>(), // inSplitSizes
      std::vector<int64_t>(), // outSplitSizes
      globalRankStart_, // globalRankStart_
      globalRankStride_, // globalRankStride_
      this->getSize()); // worldSize

  // avoidRecordStreams_ note: collective() will stash tensors.
  return collectiveCoalesced(
      tensors,
      tensors,
      [&](at::Tensor& input,
          at::Tensor& output,
          ncclComm_t comm,
          at::cuda::CUDAStream& stream) {
        auto ncclDataType = getNcclDataType(input.scalar_type());
        auto ncclReduceOp =
            getNcclReduceOp(opts.reduceOp, input, ncclDataType, comm);
        return ncclAllReduce(
            input.data_ptr(),
            output.data_ptr(),
            input.numel(),
            ncclDataType,
            ncclReduceOp,
            comm,
            stream.stream());
      },
      OpType::COALESCED,
      opts.asyncOp,
      "nccl:allreduce_coalesced");
}

c10::intrusive_ptr<Work> ProcessGroupNCCL::broadcast(
    std::vector<at::Tensor>& tensors,
    const BroadcastOptions& opts) {
  TORCH_CHECK(tensors.size() == 1, MULTI_DEVICE_ERROR_MSG);
  auto tensor = tensors.back();
  if (tensor.is_complex()) {
    tensor = at::view_as_real(tensor);
  }
  check_gpu_single_tensor(tensor);

  RECORD_PARAM_COMMS_DATA(
      std::make_tuple(
          static_cast<int64_t>(seqCollective_) + 1,
          false), // seq + 1 to match collective
      std::make_tuple(pg_uid_, pg_desc_), // PG name tuple
      tensors, // inputTensors
      tensors, // outputTensors
      opts.rootRank, // root rank
      "broadcast", // collective name
      tensor.numel(), // inNelems
      tensor.numel(), // outNelems
      tensor.scalar_type(), // dType
      std::vector<int64_t>(), // inSplitSizes
      std::vector<int64_t>(), // outSplitSizes
      globalRankStart_, // globalRankStart_
      globalRankStride_, // globalRankStride_
      this->getSize()); // worldSize

  const auto root = opts.rootRank + opts.rootTensor;
  bool nanCheck = (root == rank_);

  // avoidRecordStreams_ note: collective() will stash tensors.
  return collective(
      tensor,
      tensor,
      [&](at::Tensor& input,
          at::Tensor& output,
          ncclComm_t comm,
          at::cuda::CUDAStream& stream) {
        return ncclBcast(
            input.data_ptr(),
            input.numel(),
            getNcclDataType(input.scalar_type()),
            static_cast<int>(root),
            comm,
            stream.stream());
      },
      OpType::BROADCAST,
      opts.asyncOp,
      "nccl:broadcast",
      nanCheck);
}

// _broadcast_oop adds an out-of-place broadcast in PGNCCL
// Custom collectives may be implemented by coalescing broadcast operations
// One use-case is implementing a vector all_gather (all_gather_v)
// where unevenly sized inputs are gathered among participating ranks
// Since all_gather provides an out-of-place API, an all_gather_v
// semantic implemented inside pg_nccl.all_gather also needs to support
// out-of-place, for which an out-of-place broadcast is required to be added
c10::intrusive_ptr<Work> ProcessGroupNCCL::_broadcast_oop(
    at::Tensor& outputTensor,
    at::Tensor& inputTensor,
    const BroadcastOptions& opts) {
  if (outputTensor.numel() != inputTensor.numel()) {
    C10_THROW_ERROR(
        ValueError,
        "Tensor input and output of _broadcast_oop must have the same number of elements ");
  }
  const auto root = opts.rootRank + opts.rootTensor;
  bool nanCheck = (root == rank_);
  return collective(
      inputTensor,
      outputTensor,
      [&](at::Tensor& input,
          at::Tensor& output,
          ncclComm_t comm,
          at::cuda::CUDAStream& stream) {
        return ncclBroadcast(
            input.data_ptr(),
            output.data_ptr(),
            input.numel(),
            getNcclDataType(input.scalar_type()),
            static_cast<int>(root),
            comm,
            stream.stream());
      },
      OpType::BROADCAST,
      opts.asyncOp,
      "nccl:_broadcast_oop",
      nanCheck);
}

c10::intrusive_ptr<Work> ProcessGroupNCCL::reduce(
    std::vector<at::Tensor>& tensors,
    const ReduceOptions& opts) {
  TORCH_CHECK(tensors.size() == 1, MULTI_DEVICE_ERROR_MSG);
  auto tensor = tensors.back();
  if (tensor.is_complex()) {
    TORCH_CHECK(
        complexViewAsRealAllowed(opts.reduceOp),
        "reduce does not support",
        opts.reduceOp,
        "on complex tensors");
    tensor = at::view_as_real(tensor);
  }
  check_gpu_single_tensor(tensor);
  RECORD_PARAM_COMMS_DATA(
      std::make_tuple(
          static_cast<int64_t>(seqCollective_) + 1,
          false), // seq + 1 to match collective
      std::make_tuple(pg_uid_, pg_desc_), // PG name tuple
      tensors, // inputTensors
      tensors, // outputTensors
      opts.rootRank, // root rank
      "reduce", // collective name
      tensor.numel(), // inNelems
      tensor.numel(), // outNelems
      tensor.scalar_type(), // dType
      std::vector<int64_t>(), // inSplitSizes
      std::vector<int64_t>(), // outSplitSizes
      globalRankStart_, // globalRankStart_
      globalRankStride_, // globalRankStride_
      this->getSize()); // worldSize

  // avoidRecordStreams_ note: collective() will stash tensors.
  return collective(
      tensor,
      tensor,
      [&](at::Tensor& input,
          at::Tensor& output,
          ncclComm_t comm,
          at::cuda::CUDAStream& stream) {
        const auto root = opts.rootRank + opts.rootTensor;
        auto ncclDataType = getNcclDataType(input.scalar_type());
        auto ncclReduceOp =
            getNcclReduceOp(opts.reduceOp, input, ncclDataType, comm);
        return ncclReduce(
            input.data_ptr(),
            output.data_ptr(),
            input.numel(),
            ncclDataType,
            ncclReduceOp,
            static_cast<int>(root),
            comm,
            stream.stream());
      },
      OpType::REDUCE,
      opts.asyncOp,
      "nccl:reduce");
}

// _reduce_oop exposes an out-of-place reduce from PGNCCL
// Custom collectives may be implemented by coalescing reduce operations
// One use-case is implementing a vector reduce_scatter (reduce_scatter_v)
// where inputs are reduced and scattered unevenly among participating ranks
// Since reduce_scatter provides an out-of-place API, a reduce_scatter_v
// semantic implemented inside pg_nccl.reduce_scatter also needs to support
// out-of-place, for which an out-of-place reduce is required to be added
c10::intrusive_ptr<Work> ProcessGroupNCCL::_reduce_oop(
    at::Tensor& outputTensor,
    at::Tensor& inputTensor,
    const ReduceOptions& opts) {
  if (outputTensor.numel() != inputTensor.numel()) {
    C10_THROW_ERROR(
        ValueError,
        "Tensor input and output of _reduce_oop must have the same number of elements ");
  }
  return collective(
      inputTensor,
      outputTensor,
      [&](at::Tensor& input,
          at::Tensor& output,
          ncclComm_t comm,
          at::cuda::CUDAStream& stream) {
        const auto root = opts.rootRank + opts.rootTensor;
        const auto ncclDataType = getNcclDataType(input.scalar_type());
        const auto ncclReduceOp =
            getNcclReduceOp(opts.reduceOp, input, ncclDataType, comm);
        return ncclReduce(
            input.data_ptr(),
            output.data_ptr(),
            input.numel(),
            ncclDataType,
            ncclReduceOp,
            (int)root,
            comm,
            stream.stream());
      },
      OpType::REDUCE,
      opts.asyncOp,
      "nccl:_reduce_oop");
}

c10::intrusive_ptr<Work> ProcessGroupNCCL::allgather(
    std::vector<std::vector<at::Tensor>>& outputTensors,
    std::vector<at::Tensor>& inputTensors,
    const AllgatherOptions& opts) {
  TORCH_CHECK(inputTensors.size() == 1, MULTI_DEVICE_ERROR_MSG);
  auto inputTensor = inputTensors.back();
  check_gpu_single_tensor(inputTensor);
  auto outputTensors_ = outputTensors.back();

  RECORD_PARAM_COMMS_DATA(
      std::make_tuple(
          static_cast<int64_t>(seqCollective_) + 1,
          false), // seq + 1 to match collective
      std::make_tuple(pg_uid_, pg_desc_), // PG name tuple
      inputTensors, // inputTensors
      outputTensors, // outputTensors
      rank_, // rank
      "all_gather", // collective name
      inputTensor.numel(), // inNelems
      inputTensor.numel() * // outNelems
          this->getSize(),
      inputTensor.scalar_type(), // dType
      std::vector<int64_t>(), // inSplitSizes
      std::vector<int64_t>(), // outSplitSize
      globalRankStart_, // globalRankStart_
      globalRankStride_, // globalRankStride_
      this->getSize()); // worldSize

  bool same_size = check_same_size(outputTensors_);
  if (same_size) {
    // Flatten a vector of tensors into a single, stacked tensor.
    at::Tensor outputFlattened = newLikeFlat(outputTensors_);

    return collective(
        inputTensor,
        outputFlattened,
        [&](at::Tensor& input,
            at::Tensor& output,
            ncclComm_t comm,
            at::cuda::CUDAStream& stream) {
          // See [We actually don't need to stash anything here].
          return ncclAllGather(
              input.data_ptr(),
              output.data_ptr(),
              input.numel(),
              getNcclDataType(input.scalar_type()),
              comm,
              stream.stream());
        },
        [](at::cuda::CUDAStream& ncclStream,
           c10::intrusive_ptr<ProcessGroupNCCL::WorkNCCL>& work) {
          // avoidRecordStreams_ note: We actually don't need to stash anything
          // here.
          //  - inputTensors is stashed onto work->stashed_for_allocator_safety_
          //    in collective().
          //  - outputFlattened is stashed onto work->outputs_ in collective().
        },
        [&](at::cuda::CUDAStream& ncclStream,
            c10::intrusive_ptr<ProcessGroupNCCL::WorkNCCL>& work) {
          // User-facing outputTensors should be held by the user until after
          // waiting on work_, or the call makes no sense. We do a stashing here
          // in case user doesn't hold the outputTensors in downstream code,
          // which can cause an early recyle by the CachingAllocator, which can
          // lead to segfault or data corruption.
          if (opts.asyncOp) {
            work->stashed_for_allocator_safety_->stash(outputTensors_);
          }
          // Copy the flattened output tensors to the outputs.
          at::cuda::CUDAStreamGuard guard(ncclStream);
          for (const auto j : c10::irange(outputTensors_.size())) {
            // See [We actually don't need to stash anything here].
            outputTensors_[j].copy_(
                outputFlattened[static_cast<int64_t>(j)], true);
          }
        },
        OpType::ALLGATHER,
        opts.asyncOp,
        "nccl:all_gather");
  } else {
    const auto num_reduces = outputTensors_.size();
    startCoalescing();
    for (const int64_t i : c10::irange(static_cast<int64_t>(num_reduces))) {
      auto& output = outputTensors_[i];
      auto& input = (i == rank_) ? inputTensor : output;
      auto broadcastOpts =
          BroadcastOptions{i, int64_t(0), opts.timeout, opts.asyncOp};
      _broadcast_oop(output, input, broadcastOpts);
    }
    auto work = endCoalescing(OpType::ALLGATHER);
    return work;
  }
}

c10::intrusive_ptr<Work> ProcessGroupNCCL::allgather_coalesced(
    std::vector<std::vector<at::Tensor>>& /* unused */,
    std::vector<at::Tensor>& /* unused */,
    const AllgatherOptions& /* unused */) {
  C10_THROW_ERROR(
      NotImplementedError,
      "ProcessGroupNCCL does not support allgather_coalesced");
}

c10::intrusive_ptr<Work> ProcessGroupNCCL::allgather_into_tensor_coalesced(
    std::vector<at::Tensor>& outputs,
    std::vector<at::Tensor>& inputs,
    const AllgatherOptions& opts) {
  RECORD_PARAM_COMMS_DATA(
      std::make_tuple(
          static_cast<int64_t>(seqCollective_) + 1,
          false), // seq + 1 to match collective and assume only one collective
                  // in coalesed range
      std::make_tuple(pg_uid_, pg_desc_), // PG name tuple
      inputs, // inputTensors
      outputs, // outputTensors
      rank_, // rank
      "allgather_into_tensor_coalesced", // collective name
      getTensorsNumel(inputs), // inNelems
      getTensorsNumel(outputs), // outNelems
      inputs[0].scalar_type(), // dType
      std::vector<int64_t>(), // inSplitSizes
      std::vector<int64_t>(), // outSplitSizes
      globalRankStart_, // globalRankStart_
      globalRankStride_, // globalRankStride_
      this->getSize()); // worldSize

  return collectiveCoalesced(
      inputs,
      outputs,
      [&](at::Tensor& input,
          at::Tensor& output,
          ncclComm_t comm,
          at::cuda::CUDAStream& stream) {
        return ncclAllGather(
            input.data_ptr(),
            output.data_ptr(),
            input.numel(),
            getNcclDataType(input.scalar_type()),
            comm,
            stream.stream());
      },
      OpType::COALESCED,
      opts.asyncOp,
      "nccl:all_gather_into_tensor_coalesced");
}

c10::intrusive_ptr<Work> ProcessGroupNCCL::reduce_scatter(
    std::vector<at::Tensor>& outputTensors,
    std::vector<std::vector<at::Tensor>>& inputTensors,
    const ReduceScatterOptions& opts) {
  TORCH_CHECK(outputTensors.size() == 1, MULTI_DEVICE_ERROR_MSG);
  auto outputTensor = outputTensors.back();
  check_gpu_single_tensor(outputTensor);
  auto inputTensors_ = inputTensors.back();
  TORCH_CHECK(
      !isUnsupportedFloat8(outputTensor.scalar_type()),
      "Unsupported Float8 type for NCCL reduction");

  RECORD_PARAM_COMMS_DATA(
      std::make_tuple(
          static_cast<int64_t>(seqCollective_) + 1,
          false), // seq + 1 to match collective
      std::make_tuple(pg_uid_, pg_desc_), // PG name tuple
      inputTensors, // inputTensors
      outputTensors, // outputTensors
      rank_, // rank
      "reduce_scatter", // collective name
      outputTensor.numel() * this->getSize(), // inNelems
      outputTensor.numel(), // outNelems
      outputTensor.scalar_type(), // dType
      std::vector<int64_t>(), // inSplitSizes
      std::vector<int64_t>(), // outSplitSizes
      globalRankStart_, // globalRankStart_
      globalRankStride_, // globalRankStride_
      this->getSize()); // worldSize

  bool same_size = check_same_size(inputTensors_);
  if (same_size) {
    // Flatten a vector of tensors into a single, stacked tensor.
    at::Tensor inputFlattened = newLikeFlat(inputTensors_);

    return collective(
        inputFlattened,
        outputTensor,
        [&](at::Tensor& input,
            at::Tensor& output,
            ncclComm_t comm,
            at::cuda::CUDAStream& stream) {
          const auto ncclDataType = getNcclDataType(input.scalar_type());
          const auto ncclReduceOp =
              getNcclReduceOp(opts.reduceOp, input, ncclDataType, comm);
          return ncclReduceScatter(
              input.data_ptr(),
              output.data_ptr(),
              output.numel(),
              ncclDataType,
              ncclReduceOp,
              comm,
              stream.stream());
        },
        [&](at::cuda::CUDAStream& ncclStream,
            c10::intrusive_ptr<ProcessGroupNCCL::WorkNCCL>& work) {
          // We only need to stash inputTensors.
          //  - inputFlattened is stashed onto
          //  work->stashed_for_allocator_safety_ in collective().
          //  - User-facing outputTensors is stashed onto work->outputs_ in
          //  collective(), and should also be held by the user until after
          //  waiting on work_.
          if (opts.asyncOp) {
            work->stashed_for_allocator_safety_->stash(inputTensors_);
          }
          // Copy the input tensors to the flattened inputs.
          at::cuda::CUDAStreamGuard guard(ncclStream);
          for (const auto j : c10::irange(inputTensors_.size())) {
            inputFlattened[static_cast<int64_t>(j)].copy_(
                inputTensors_[j], true);
          }
        },
        [&](at::cuda::CUDAStream&,
            c10::intrusive_ptr<ProcessGroupNCCL::WorkNCCL>& work) {},
        OpType::REDUCE_SCATTER,
        opts.asyncOp,
        "nccl:reduce_scatter");
  } else {
    const auto num_reduces = inputTensors_.size();
    startCoalescing();
    for (const int i : c10::irange(static_cast<int>(num_reduces))) {
      auto& input = inputTensors_[i];
      auto& output = (i == rank_) ? outputTensor : input;
      auto reduceOpts = ReduceOptions{
          opts.reduceOp,
          static_cast<int64_t>(i),
          static_cast<int64_t>(0),
          opts.timeout,
          opts.asyncOp};
      _reduce_oop(output, input, reduceOpts);
    }
    auto work = endCoalescing(OpType::REDUCE_SCATTER);
    return work;
  }
}

c10::intrusive_ptr<Work> ProcessGroupNCCL::_reduce_scatter_base(
    at::Tensor& outputTensor,
    at::Tensor& inputTensor,
    const ReduceScatterOptions& opts) {
  if (inputTensor.dtype() != outputTensor.dtype()) {
    C10_THROW_ERROR(
        TypeError, "input tensor must be the same type as the output tensor.");
  }

  if (inputTensor.numel() != outputTensor.numel() * size_) {
    C10_THROW_ERROR(
        ValueError,
        "input tensor must be the same size as output size times world size");
  }

  const auto& tensor = outputTensor;
  TORCH_CHECK(
      !isUnsupportedFloat8(tensor.scalar_type()),
      "Unsupported Float8 type for NCCL reduction");
  RECORD_PARAM_COMMS_DATA(
      std::make_tuple(
          static_cast<int64_t>(seqCollective_) + 1,
          false), // seq + 1 to match collective
      std::make_tuple(pg_uid_, pg_desc_), // PG name tuple
      inputTensor, // inputTensor
      outputTensor, // outputTensor
      rank_, // rank
      "_reduce_scatter_base", // collective name
      inputTensor.numel(), // inNelems
      tensor.numel(), // outNelems
      tensor.scalar_type(), // dtype
      std::vector<int64_t>(), // inSplitSizes
      std::vector<int64_t>(), // outSplitSizes
      globalRankStart_, // globalRankStart_
      globalRankStride_, // globalRankStride_
      this->getSize()); // worldSize

  // avoidRecordStreams_ note: collective() will stash inputs and outputs.
  // Note 2: for asyncOp = false, we don't want to record streams because we
  // know that the NCCL stream will join back to the "current" stream right
  // after this op. So we might just as well keep the stream ownership of the
  // input/output tensors unchanged. The benefit would be that the
  // allocation/free of the tensors would look deterministic to the "current"
  // stream so that the caching allocator can reuse memory pool for this stream
  // in a clever way. This setting is added for libraries like FSDP which uses
  // `reduce_scatter_tensor`.

  return collective(
      inputTensor,
      outputTensor,
      [&](at::Tensor& input,
          at::Tensor& output,
          ncclComm_t comm,
          at::cuda::CUDAStream& stream) {
        auto ncclDataType = getNcclDataType(input.scalar_type());
        auto ncclReduceOp =
            getNcclReduceOp(opts.reduceOp, input, ncclDataType, comm);
        return ncclReduceScatter(
            input.data_ptr(),
            output.data_ptr(),
            output.numel(),
            ncclDataType,
            ncclReduceOp,
            comm,
            stream.stream());
      },
      OpType::_REDUCE_SCATTER_BASE,
      opts.asyncOp,
      "nccl:_reduce_scatter_base");
}

c10::intrusive_ptr<Work> ProcessGroupNCCL::reduce_scatter_tensor_coalesced(
    std::vector<at::Tensor>& outputs,
    std::vector<at::Tensor>& inputs,
    const ReduceScatterOptions& opts) {
  TORCH_CHECK(
      !isUnsupportedFloat8(inputs.back().scalar_type()),
      "Unsupported Float8 type for NCCL reduction");

  RECORD_PARAM_COMMS_DATA(
      std::make_tuple(
          static_cast<int64_t>(seqCollective_) + 1,
          false), // seq + 1 to match collective and assume only one collective
                  // in coalesed range
      std::make_tuple(pg_uid_, pg_desc_), // PG name tuple
      inputs, // inputTensors
      outputs, // outputTensors
      rank_, // rank
      "reduce_scatter_tensor_coalesced", // collective name
      getTensorsNumel(inputs), // inNelems
      getTensorsNumel(outputs), // outNelems
      inputs[0].scalar_type(), // dType
      std::vector<int64_t>(), // inSplitSizes
      std::vector<int64_t>(), // outSplitSizes
      globalRankStart_, // globalRankStart_
      globalRankStride_, // globalRankStride_
      this->getSize()); // worldSize

  return collectiveCoalesced(
      inputs,
      outputs,
      [&](at::Tensor& input,
          at::Tensor& output,
          ncclComm_t comm,
          at::cuda::CUDAStream& stream) {
        auto ncclDataType = getNcclDataType(input.scalar_type());
        auto ncclReduceOp =
            getNcclReduceOp(opts.reduceOp, input, ncclDataType, comm);
        return ncclReduceScatter(
            input.data_ptr(),
            output.data_ptr(),
            output.numel(),
            ncclDataType,
            ncclReduceOp,
            comm,
            stream.stream());
      },
      OpType::COALESCED,
      opts.asyncOp,
      "nccl:reduce_scatter_tensor_coalesced");
}

c10::DeviceIndex ProcessGroupNCCL::guessDeviceId() const {
  // 1st choice: don't use this function if your API can take a device_id
  // argument.
  if (getBoundDeviceId().has_value()) {
    // 2nd choice: Use the bound GPU device id if available.
    // Bounded device id can be passed to `init_process_group`.
    // NOLINTNEXTLINE(bugprone-unchecked-optional-access)
    return getBoundDeviceId().value().index();
  } else if (!usedDeviceIdxs_.empty()) {
    // 3rd choice: infer the device id from the used device ids.
    return *usedDeviceIdxs_.begin();
  }
  // This means there is not yet a NCCL collective being called
  // Here we have to use the best guesses and will use a single GPU to call
  // allreduce to achieve barrier.
  // In case the multiple processes fall into the same node, we use rank to
  // ensure that each process is on a different GPU
  // Note: it is better to use global rank because the group-local rank can be
  // offset wrt the device id if intra-node GPUs are sharded into multiple
  // dimensions.
  int devIdx = globalRank() % localDeviceCount_;
  LOG(WARNING)
      << logPrefix()
      << c10::str(
             " using GPU ",
             devIdx,
             " as device used by this process is currently unknown. ",
             "This can potentially cause a hang if this rank to GPU mapping is incorrect. ",
             "You can specify device_id in init_process_group() to force use of a particular device.");
  return static_cast<c10::DeviceIndex>(devIdx);
}

c10::intrusive_ptr<Work> ProcessGroupNCCL::barrier(const BarrierOptions& opts) {
  RECORD_PARAM_COMMS(
      std::make_tuple(
          static_cast<int64_t>(seqCollective_) + 1,
          false), // seq + 1 to match collective
      std::make_tuple(pg_uid_, pg_desc_), // PG name tuple
      rank_, // rank
      "barrier", // collective name
      0, // inNelems
      0, // outNelems
      at::kByte, // dType
      std::vector<int64_t>(), // inSplitSizes
      std::vector<int64_t>(), // outSplitSizes
      globalRankStart_, // globalRankStart_
      globalRankStride_, // globalRankStride_
      this->getSize()); // worldSize

  // Device to use for barrier
  c10::DeviceIndex barDevIdx = -1;

  // Select device to use for barrier
  // 1st choice: Use user defined GPU device ids if provided
  if (!opts.device_ids.empty()) {
    // Use the first device id because PG NCCL is single-device now
    barDevIdx = static_cast<c10::DeviceIndex>(opts.device_ids[0]);
  } else {
    // 2nd choice: Use the bound or used GPU device id if available.
    barDevIdx = guessDeviceId();
  }

  TORCH_CHECK_WITH(
      ValueError,
      barDevIdx >= 0,
      "Failed to infer a GPU device id to perform barrier. ");
  auto barDevice = at::Device(at::DeviceType::CUDA, barDevIdx);

  // Create a dummy tensor on the device
  // Note: we use zeros() instead of empty() to prevent barrier from triggering
  // alarm when NaN checker is enabled.
  at::Tensor barrierTensor =
      at::zeros({1}, at::TensorOptions().device(barDevice).dtype(at::kFloat));

  // All reduce to achieve the barrier
  AllreduceOptions arOpts = AllreduceOptions();
  arOpts.asyncOp = opts.asyncOp;
  auto work = allreduce_impl(barrierTensor, "nccl:all_reduce_barrier", arOpts);

  if (opts.asyncOp) {
    // Work will take over barrierTensors
    auto ncclWork = dynamic_cast<ProcessGroupNCCL::WorkNCCL*>(work.get());
    // If user specified async, the work should not be nullptr
    TORCH_CHECK(ncclWork);
    // Put a marker here so that `work.wait()` issue by users does
    // barrier-specific thing: CPU sync
    ncclWork->isBarrierOp_ = true;
    return work;
  }

  // Otherwise, we are in sync mode, we directly wait here.
  // (It is a CPU wait for barrier)
  auto currentStream = at::cuda::getCurrentCUDAStream(barDevIdx);
  // CUDAStream wrapper will correctly use a DeviceGuard here
  currentStream.synchronize();
  // No work to return
  return nullptr;
}

c10::intrusive_ptr<Work> ProcessGroupNCCL::alltoall_base(
    at::Tensor& outputTensor,
    at::Tensor& inputTensor,
    std::vector<int64_t>& outputSplitSizes,
    std::vector<int64_t>& inputSplitSizes,
    const AllToAllOptions& opts) {
  check_gpu_single_tensor(outputTensor);
  check_gpu_single_tensor(inputTensor);
  if (outputSplitSizes.empty() && inputSplitSizes.empty()) {
    RECORD_PARAM_COMMS_DATA(
        std::make_tuple(
            static_cast<int64_t>(seqCollective_) + 1,
            false), // seq + 1 to match collective
        std::make_tuple(pg_uid_, pg_desc_), // PG name tuple
        inputTensor, // inputTensor
        outputTensor, // outputTensor
        rank_, // rank
        "all_to_allv", // collective name
        inputTensor.numel(), // inNelems
        outputTensor.numel(), // outNelems
        inputTensor.scalar_type(), // dType
        std::vector<int64_t>(), // inSplitSizes
        std::vector<int64_t>(), // outSplitSizes
        globalRankStart_, // globalRankStart_
        globalRankStride_, // globalRankStride_
        this->getSize()); // worldSize

    // avoidRecordStreams_ note: collective() will stash inputTensors and
    // outputTensors.
    return collective(
        inputTensor,
        outputTensor,
        [&](at::Tensor& input,
            at::Tensor& output,
            ncclComm_t comm,
            at::cuda::CUDAStream& stream) {
          torch::cuda::nccl::all2all_single_equal_split(
              input, output, this->getSize(), comm, stream);
          return ncclSuccess;
        },
        OpType::ALLTOALL_BASE,
        opts.asyncOp,
        "nccl:all_to_all");
  } else {
    c10d::checkSplitSizes(inputSplitSizes, inputTensor, size_);
    c10d::checkSplitSizes(outputSplitSizes, outputTensor, size_);

    RECORD_PARAM_COMMS_DATA(
        std::make_tuple(
            static_cast<int64_t>(seqCollective_) + 1,
            false), // seq + 1 to match collective
        std::make_tuple(pg_uid_, pg_desc_), // PG name tuple
        inputTensor, // inputTensor
        outputTensor, // outputTensor
        rank_, // rank
        "all_to_allv", // collective name
        inputTensor.numel(), // inNelems
        outputTensor.numel(), // outNelems
        inputTensor.scalar_type(), // dType
        inputSplitSizes, // inSplitSizes
        outputSplitSizes, // outSplitSizes
        globalRankStart_, // globalRankStart_
        globalRankStride_, // globalRankStride_
        this->getSize()); // worldSize

    // avoidRecordStreams_ note: collective() will stash inputTensors and
    // outputTensors.
    return collective(
        inputTensor,
        outputTensor,
        [&](at::Tensor& input,
            at::Tensor& output,
            ncclComm_t comm,
            at::cuda::CUDAStream& stream) {
          std::vector<size_t> send_lengths(size_);
          std::vector<size_t> recv_lengths(size_);
          std::vector<size_t> send_offsets(size_);
          std::vector<size_t> recv_offsets(size_);
          c10d::computeLengthsAndOffsets(
              inputSplitSizes, input, &send_lengths, &send_offsets);
          c10d::computeLengthsAndOffsets(
              outputSplitSizes, output, &recv_lengths, &recv_offsets);
          // See [Sync Streams].
          torch::cuda::nccl::all2all_single_unequal_split(
              input.data_ptr(),
              send_lengths.data(),
              send_offsets.data(),
              output.data_ptr(),
              recv_lengths.data(),
              recv_offsets.data(),
              input.element_size(),
              input.scalar_type(),
              comm,
              stream);
          return ncclSuccess;
        },
        OpType::ALLTOALL_BASE,
        opts.asyncOp,
        "nccl:all_to_all");
  }
}

c10::intrusive_ptr<Work> ProcessGroupNCCL::alltoall(
    std::vector<at::Tensor>& outputTensors,
    std::vector<at::Tensor>& inputTensors,
    const AllToAllOptions& opts) {
  int64_t input_total_numel = 0;
  int64_t output_total_numel = 0;
  // considering uneven all2all bw calculation
  // use split sizes field to record tensor list sizes
  std::vector<int64_t> inSplitSizes;
  std::vector<int64_t> outSplitSizes;

  auto device = outputTensors[0].device();
  for (const auto r : c10::irange(outputTensors.size())) {
    check_gpu_single_tensor(outputTensors[r]);
    check_gpu_single_tensor(inputTensors[r]);
    TORCH_CHECK(
        device == outputTensors[r].device() &&
            device == inputTensors[r].device(),
        "Tensors must be on the same device")
    input_total_numel += inputTensors[r].numel();
    output_total_numel += outputTensors[r].numel();
    inSplitSizes.push_back(inputTensors[r].numel());
    outSplitSizes.push_back(outputTensors[r].numel());
  }

  RECORD_PARAM_COMMS_DATA(
      std::make_tuple(
          static_cast<int64_t>(seqCollective_) + 1,
          false), // seq + 1 to match collective
      std::make_tuple(pg_uid_, pg_desc_), // PG name tuple
      inputTensors, // inputTensors
      outputTensors, // outputTensors
      rank_, // rank
      "all_to_all", // collective name
      input_total_numel, // inNelems
      output_total_numel, // outNelems
      inputTensors.front().scalar_type(), // dType
      inSplitSizes, // inSplitSizes
      outSplitSizes, // outSplitSizes
      globalRankStart_, // globalRankStart_
      globalRankStride_, // globalRankStride_
      this->getSize()); // worldSize

  return collective(
      inputTensors,
      outputTensors,
      [&](at::Tensor& /* unused */,
          at::Tensor& /* unused */,
          ncclComm_t comm,
          at::cuda::CUDAStream& stream) {
        torch::cuda::nccl::all2all(outputTensors, inputTensors, comm, stream);
        return ncclSuccess;
      },
      [&](at::cuda::CUDAStream&,
          c10::intrusive_ptr<ProcessGroupNCCL::WorkNCCL>& work) {},
      [](at::cuda::CUDAStream&,
         c10::intrusive_ptr<ProcessGroupNCCL::WorkNCCL>& work) {},
      OpType::ALLTOALL,
      opts.asyncOp,
      "nccl:all_to_all");
}

c10::intrusive_ptr<Work> ProcessGroupNCCL::send(
    std::vector<at::Tensor>& tensors,
    int dstRank,
    int /* unused */) {
  TORCH_CHECK(tensors.size() == 1, MULTI_DEVICE_ERROR_MSG);
  auto tensor = tensors.back();
  check_gpu_single_tensor(tensor, true);

  RECORD_PARAM_COMMS_DATA(
      std::make_tuple(
          static_cast<int64_t>(seqP2P_) + (coalescing_state_ & CoalP2P ? 0 : 1),
          true), // the 1st p2p in coalesced range sets coalescing_state_ and
                 // bumps seqP2P_
      std::make_tuple(pg_uid_, pg_desc_), // PG name tuple
      tensors, // inputTensors
      tensors, // outputTensors
      dstRank, // dst rank
      "send", // collective name
      tensor.numel(), // inNelems
      tensor.numel(), // outNelems
      tensor.scalar_type(), // dType
      std::vector<int64_t>(), // inSplitSizes
      std::vector<int64_t>(), // outSplitSizes
      globalRankStart_, // globalRankStart_
      globalRankStride_, // globalRankStride_
      this->getSize()); // worldSize

  auto ret = pointToPoint(
      tensor,
      [&](at::Tensor& input,
          ncclComm_t comm,
          at::cuda::CUDAStream& stream,
          int dst) {
        auto ncclDataType = getNcclDataType(input.scalar_type());
        return ncclSend(
            input.data_ptr(),
            input.numel(),
            ncclDataType,
            dst,
            comm,
            stream.stream());
      },
      dstRank,
      OpType::SEND,
      c10::str("nccl:send ", rank_, "->", dstRank).c_str());
  return ret;
}

c10::intrusive_ptr<Work> ProcessGroupNCCL::recv(
    std::vector<at::Tensor>& tensors,
    int srcRank,
    int /* unused */) {
  TORCH_CHECK(tensors.size() == 1, MULTI_DEVICE_ERROR_MSG);
  auto tensor = tensors.back();
  check_gpu_single_tensor(tensor, true);

  RECORD_PARAM_COMMS_DATA(
      std::make_tuple(
          static_cast<int64_t>(seqP2P_) + (coalescing_state_ & CoalP2P ? 0 : 1),
          true), // the 1st p2p in coalesced range sets coalescing_state_ and
                 // bumps seqP2P_
      std::make_tuple(pg_uid_, pg_desc_), // PG name tuple
      tensors, // inputTensors
      tensors, // outputTensors
      srcRank, // src rank
      "recv", // collective name
      tensor.numel(), // inNelems
      tensor.numel(), // outNelems
      tensor.scalar_type(), // dType
      std::vector<int64_t>(), // inSplitSizes
      std::vector<int64_t>(), // outSplitSizes
      globalRankStart_, // globalRankStart_
      globalRankStride_, // globalRankStride_
      this->getSize()); // worldSize

  auto ret = pointToPoint(
      tensor,
      [&](at::Tensor& output,
          ncclComm_t comm,
          at::cuda::CUDAStream& stream,
          int src) {
        auto ncclDataType = getNcclDataType(output.scalar_type());
        return ncclRecv(
            output.data_ptr(),
            output.numel(),
            ncclDataType,
            src,
            comm,
            stream.stream());
      },
      srcRank,
      OpType::RECV,
      c10::str("nccl:recv ", rank_, "<-", srcRank).c_str());
  return ret;
}

void ProcessGroupNCCL::groupStart() {
  C10D_NCCL_CHECK(ncclGroupStart(), std::nullopt);
  ++ncclActiveGroupCounter_;
}

void ProcessGroupNCCL::groupEnd() {
  C10D_NCCL_CHECK(ncclGroupEnd(), std::nullopt);
  --ncclActiveGroupCounter_;
}

void ProcessGroupNCCL::groupEndNonblocking(
    const std::shared_ptr<NCCLComm>& comm) {
#ifndef NCCL_HAS_COMM_NONBLOCKING
  C10D_NCCL_CHECK(ncclGroupEnd(), std::nullopt);
#else
  if (!useNonblocking()) {
    C10D_NCCL_CHECK(ncclGroupEnd(), std::nullopt);
  } else {
    C10D_NCCL_CHECK_TIMEOUT_GROUPEND(ncclGroupEnd(), comm, std::nullopt);
  }
#endif // NCCL_HAS_COMM_NONBLOCKING
  --ncclActiveGroupCounter_;
}

c10::intrusive_ptr<Work> ProcessGroupNCCL::gather(
    std::vector<std::vector<at::Tensor>>& outputTensors,
    std::vector<at::Tensor>& inputTensors,
    const GatherOptions& opts) {
  static auto invalidArgument = [](const std::string& msg) {
    C10_THROW_ERROR(ValueError, "ProcessGroupNCCL::gather: " + msg);
  };

  assertRootRank(invalidArgument, opts.rootRank, size_);

  TORCH_CHECK(inputTensors.size() == 1, MULTI_DEVICE_ERROR_MSG);
  auto inputTensor = inputTensors.back();

  std::vector<at::Tensor> outputs;

  if (getRank() == opts.rootRank) {
    if (outputTensors.size() != 1) {
      std::stringstream ss;
      ss << "requires a single-element output list containing a list with "
         << getSize() << " tensors.";
      invalidArgument(ss.str());
    } else if (outputTensors[0].size() != static_cast<size_t>(getSize())) {
      std::stringstream ss;
      ss << "Incorrect output list size " << outputTensors[0].size()
         << ". Output list size should be " << getSize()
         << ", same as size of the process group.";
      invalidArgument(ss.str());
    }

    const auto& options = inputTensor.options();
    const auto& sizes = inputTensor.sizes();
    assertTypeAndSizesMatch(invalidArgument, outputTensors[0], options, sizes);
    outputs = outputTensors[0];
  } else {
    // if not in the root rank, initialize outputs as empty list
    if (!outputTensors.empty()) {
      invalidArgument("requires empty output on non-root");
    }
    outputs = {};
    // append a empty tensor to the list, we don't use it but the
    // `collective` template function requires it to invoke its function
    outputs.emplace_back();
  }

  RECORD_PARAM_COMMS_DATA(
      std::make_tuple(
          static_cast<int64_t>(seqCollective_) + 1,
          false), // seq + 1 to match collective
      std::make_tuple(pg_uid_, pg_desc_), // PG name tuple
      inputTensors, // inputTensors
      outputTensors, // outputTensors
      opts.rootRank, // root rank
      "gather", // collective name
      inputTensor.numel(), // inNelems
      inputTensor.numel() * this->getSize(), // outNelems
      inputTensor.scalar_type(), // dType
      std::vector<int64_t>(), // inSplitSizes
      std::vector<int64_t>(), // outSplitSize
      globalRankStart_, // globalRankStart_
      globalRankStride_, // globalRankStride_
      this->getSize()); // worldSize

  // avoidRecordStreams_ note: collective() will stash inputTensors and
  // outputs, which == outputTensors[0] on the root rank where it matters.

  auto inputs = std::vector<at::Tensor>{inputTensor};
  return collective(
      inputs,
      outputs, // just to fit the collective interface
      [&](at::Tensor& /* unused */,
          at::Tensor& /* unused */,
          ncclComm_t comm,
          at::cuda::CUDAStream& stream) {
        const auto root = opts.rootRank;
        torch::cuda::nccl::gather(
            inputTensor, outputs, comm, stream, static_cast<int32_t>(root));
        return ncclSuccess;
      },
      [](at::cuda::CUDAStream&,
         c10::intrusive_ptr<ProcessGroupNCCL::WorkNCCL>& work) {},
      [](at::cuda::CUDAStream&,
         c10::intrusive_ptr<ProcessGroupNCCL::WorkNCCL>& work) {},
      OpType::GATHER,
      opts.asyncOp,
      "nccl:gather");
}

c10::intrusive_ptr<Work> ProcessGroupNCCL::scatter(
    std::vector<at::Tensor>& outputTensors,
    std::vector<std::vector<at::Tensor>>& inputTensors,
    const ScatterOptions& opts) {
  static auto invalidArgument = [](const std::string& msg) {
    C10_THROW_ERROR(ValueError, "ProcessGroupNCCL::scatter: " + msg);
  };

  assertRootRank(invalidArgument, opts.rootRank, size_);

  TORCH_CHECK(outputTensors.size() == 1, MULTI_DEVICE_ERROR_MSG);
  auto outputTensor = outputTensors.back();

  std::vector<at::Tensor> inputs;

  if (getRank() == opts.rootRank) {
    if (inputTensors.size() != 1) {
      std::stringstream ss;
      ss << "requires a single-element input list containing a list with "
         << getSize() << " tensors.";
      invalidArgument(ss.str());
    } else if (inputTensors[0].size() != static_cast<size_t>(getSize())) {
      std::stringstream ss;
      ss << "Incorrect input list size " << inputTensors[0].size()
         << ". Input list size should be " << getSize()
         << ", same as size of the process group.";
      invalidArgument(ss.str());
    }

    const auto& options = outputTensor.options();
    const auto& sizes = outputTensor.sizes();
    assertTypeAndSizesMatch(invalidArgument, inputTensors[0], options, sizes);
    inputs = inputTensors[0];
  } else {
    // if not in the root rank, initialize inputTensors as empty place holder
    // with an empty list
    if (!inputTensors.empty()) {
      invalidArgument("requires empty input on non-root");
    }
    inputs = {};
    // append a empty tensor to the list, we don't use it but the
    // `collective` template function requires it to invoke its function
    inputs.emplace_back();
  }

  RECORD_PARAM_COMMS_DATA(
      std::make_tuple(
          static_cast<int64_t>(seqCollective_) + 1,
          false), // seq + 1 to match collective
      std::make_tuple(pg_uid_, pg_desc_), // PG name tuple
      inputTensors, // inputTensors
      outputTensors, // outputTensors
      opts.rootRank, // root rank
      "scatter", // collective name
      outputTensor.numel() * this->getSize(), // inNelems
      outputTensor.numel(), // outNelems
      outputTensor.scalar_type(), // dType
      std::vector<int64_t>(), // inSplitSizes
      std::vector<int64_t>(), // outSplitSize
      globalRankStart_, // globalRankStart_
      globalRankStride_, // globalRankStride_
      this->getSize()); // worldSize

  // avoidRecordStreams_ note: collective() will stash outputTensors and
  // inputs, which == inputTensors[0] on the root rank where it matters.
  const auto root = opts.rootRank;
  bool nanCheck = (rank_ == root);

  auto outputs = std::vector<at::Tensor>{outputTensor};
  return collective(
      outputs,
      inputs, // just to fit the collective interface
      [&](at::Tensor& /* unused */,
          at::Tensor& /* unused */,
          ncclComm_t comm,
          at::cuda::CUDAStream& stream) {
        torch::cuda::nccl::scatter(
            inputs, outputTensor, comm, stream, static_cast<int32_t>(root));
        return ncclSuccess;
      },
      [](at::cuda::CUDAStream&,
         c10::intrusive_ptr<ProcessGroupNCCL::WorkNCCL>& work) {},
      [](at::cuda::CUDAStream&,
         c10::intrusive_ptr<ProcessGroupNCCL::WorkNCCL>& work) {},
      OpType::SCATTER,
      opts.asyncOp,
      "nccl:scatter",
      nanCheck);
}

c10::intrusive_ptr<Work> ProcessGroupNCCL::recvAnysource(
    std::vector<at::Tensor>& /* unused */,
    int /* unused */) {
  C10_THROW_ERROR(
      NotImplementedError, "ProcessGroupNCCL does not support recvAnysource");
}

c10::intrusive_ptr<Work> ProcessGroupNCCL::_allgather_base(
    at::Tensor& output_tensor,
    at::Tensor& input_tensor,
    const AllgatherOptions& opts) {
  check_gpu_single_tensor(input_tensor);
  check_gpu_single_tensor(output_tensor);

  if (input_tensor.dtype() != output_tensor.dtype()) {
    C10_THROW_ERROR(
        TypeError, "output tensor must have the same type as input tensor");
  }

  if (input_tensor.numel() * size_ != output_tensor.numel()) {
    C10_THROW_ERROR(
        ValueError,
        "output tensor size must be equal to world_size times input tensor size");
  }

  RECORD_PARAM_COMMS_DATA(
      std::make_tuple(
          static_cast<int64_t>(seqCollective_) + 1,
          false), // seq + 1 to match collective
      std::make_tuple(pg_uid_, pg_desc_), // PG name tuple
      input_tensor, // inputTensors
      output_tensor, // outputTensors
      rank_, // rank
      "_allgather_base", // collective name
      input_tensor.numel(), // inNelems
      output_tensor.numel(), // outNelems
      output_tensor.scalar_type(), // dType
      std::vector<int64_t>(), // inSplitSizes
      std::vector<int64_t>(), // outSplitSize
      globalRankStart_, // globalRankStart_
      globalRankStride_, // globalRankStride_
      this->getSize()); // worldSize

  // avoidRecordStreams_ note: collective() will stash inputs and outputs.
  // Note 2: for asyncOp = false, we don't want to record streams because we
  // know that the NCCL stream will join back to the "current" stream right
  // after this op. So we might just as well keep the stream ownership of the
  // input/output tensors unchanged. The benefit would be that the
  // allocation/free of the tensors would look deterministic to the "current"
  // stream so that the caching allocator can reuse memory pool for this stream
  // in a clever way. This setting is added for libraries like FSDP which uses
  // `all_gather_into_tensor`.

  return collective(
      input_tensor,
      output_tensor,
      [&](at::Tensor& input,
          at::Tensor& output,
          ncclComm_t comm,
          at::cuda::CUDAStream& stream) {
        return ncclAllGather(
            input.data_ptr(),
            output.data_ptr(),
            input.numel(),
            getNcclDataType(input.scalar_type()),
            comm,
            stream.stream());
      },
      OpType::_ALLGATHER_BASE,
      opts.asyncOp,
      "nccl:_all_gather_base");
}

// Create a memory allocator for NCCL. This allocator is used to allocate memory
// that supports NVLink Sharp functionality. This allocator is later pybinded to
// python, so that users can use it to create MemPool. For example:
// >>> pool = torch.cuda.MemPool(backend.mem_allocator)

// Allocate function
static void* _ncclMemAlloc(size_t size, int device, void* stream) {
#ifndef NCCL_HAS_MEM_ALLOC
  TORCH_CHECK(
      false, "NCCL mem allocator is not supported in this NCCL version");
#else
  LOG(INFO) << "NCCL mem allocator: allocating " << size << " bytes";
  at::cuda::OptionalCUDAGuard gpuGuard(device);
  void* ptr = nullptr;
  TORCH_CHECK(ncclMemAlloc(&ptr, size) == ncclSuccess, "ncclMemAlloc failed");
  return ptr;
#endif // NCCL_HAS_MEM_ALLOC
}

// Free function
static void _ncclMemFree(void* ptr, size_t size, int device, void* stream) {
#ifndef NCCL_HAS_MEM_ALLOC
  TORCH_CHECK(
      false, "NCCL mem allocator is not supported in this NCCL version");
#else
  LOG(INFO) << "NCCL mem allocator: freeing " << size << " bytes";
  at::cuda::OptionalCUDAGuard gpuGuard(device);
  TORCH_CHECK(ncclMemFree(ptr) == ncclSuccess, "ncclMemFree failed");
#endif // NCCL_HAS_MEM_ALLOC
}

// Create a `CUDAPluggableAllocator` that uses the above functions.
std::shared_ptr<c10::Allocator> ProcessGroupNCCL::getMemAllocator() {
  C10_LOG_API_USAGE_ONCE("ProcessGroupNCCL.getMemAllocator");
  c10::DeviceIndex deviceIdx = guessDeviceId();
  if (!supportsTensorAlloc(deviceIdx)) {
    TORCH_CHECK(
        false, "NCCL mem allocator is not supported in this NCCL version");
  }
  static std::shared_ptr<c10::cuda::CUDACachingAllocator::CUDAAllocator>
      ncclMemAllocator =
          torch::cuda::CUDAPluggableAllocator::createCustomAllocator(
              _ncclMemAlloc, _ncclMemFree);
  return ncclMemAllocator;
}

bool ProcessGroupNCCL::supportsTensorAlloc(c10::DeviceIndex deviceIdx) {
  // Check if NCCL has `ncclMemAlloc` and `ncclMemFree` functions
  int version = 0;
  // Rely on link-time versioning
  ncclGetVersion(&version);
  if (version < NCCL_VERSION(2, 19, 0)) {
    return false;
  }

  // We do an extra check to see if CUDA driver supports multicast.  If not, we
  // will return false. Although `ncclMemAlloc` will fall back to regular
  // `cudaMalloc` and hence not error out, we may still want to avoid creating a
  // separate memory pool for NCCL.
  return c10d::cuda::deviceSupportsMulticast(deviceIdx);
}

at::Tensor ProcessGroupNCCL::allocateTensor(
    long size,
    at::TensorOptions options) {
  // Some checks
  TORCH_CHECK_VALUE(options.has_device(), "Tensor options must include device");
  auto device = options.device();
  TORCH_CHECK_VALUE(
      device.is_cuda(),
      "NCCL tensor allocator expects cuda type but got " + c10::str(device))

  at::cuda::OptionalCUDAGuard gpuGuard(device);

  // Create memory pool
  if (!memPool_) {
    // Needs a CUDAAllocator
    auto allocator =
        reinterpret_cast<c10::cuda::CUDACachingAllocator::CUDAAllocator*>(
            getMemAllocator().get());
    // Pool is created
    memPool_ = std::make_unique<c10::cuda::MemPool>(allocator);
    // Register so that we call ncclCommRegister on all new allocations
    registerMemPool(memPool_.get());
    LOG(INFO) << logPrefix() << "Created memory pool";
  }

  // Allocate tensor under this MemPool's context
<<<<<<< HEAD
  auto ctx = c10::cuda::MemPoolContext(memPool_.get());
=======
  auto tid = std::this_thread::get_id();
>>>>>>> 6cb6da6e
  c10::cuda::CUDACachingAllocator::beginAllocateToPool(
      memPool_->device(), memPool_->id(), [](cudaStream_t) { return true; });
  at::Tensor tensor = at::empty({size}, options);
  c10::cuda::CUDACachingAllocator::endAllocateToPool(
      memPool_->device(), memPool_->id());
  c10::cuda::CUDACachingAllocator::releasePool(
      memPool_->device(), memPool_->id());
  LOG(INFO) << logPrefix() << "Allocated tensor of size " << size
            << " from memory pool";
  return tensor;
}

} // namespace c10d

#endif // USE_C10D_NCCL<|MERGE_RESOLUTION|>--- conflicted
+++ resolved
@@ -1102,9 +1102,12 @@
     useNonblocking_ = nbEnv;
   }
   // 3rd priority: automatically use nonblocking if we are in eager init mode
-  else if (getBoundDeviceId()) {
-    useNonblocking_ = true;
-  }
+  // Note: this automatic selection is disabled in torch 2.7.1 to work around a
+  // hang in NCCL 2.26 in non-blocking mode. We can revisit if NCCL fixes the
+  // bug. See https://github.com/pytorch/pytorch/issues/153960
+  // else if (getBoundDeviceId()) {
+  //   useNonblocking_ = true;
+  // }
   // 4th priority: otherwise, nonblocking = false to preserve old behavior
   else {
     useNonblocking_ = false;
@@ -5567,13 +5570,12 @@
   }
 
   // Allocate tensor under this MemPool's context
-<<<<<<< HEAD
-  auto ctx = c10::cuda::MemPoolContext(memPool_.get());
-=======
   auto tid = std::this_thread::get_id();
->>>>>>> 6cb6da6e
   c10::cuda::CUDACachingAllocator::beginAllocateToPool(
-      memPool_->device(), memPool_->id(), [](cudaStream_t) { return true; });
+      memPool_->device(), memPool_->id(), [=](cudaStream_t) {
+        auto current_tid = std::this_thread::get_id();
+        return current_tid == tid;
+      });
   at::Tensor tensor = at::empty({size}, options);
   c10::cuda::CUDACachingAllocator::endAllocateToPool(
       memPool_->device(), memPool_->id());
