# mypy: allow-untyped-defs
import logging
from collections import abc, defaultdict
from collections.abc import Iterable
from typing import Any, Optional, overload, Union

import torch
import torch.distributed as dist
from torch.amp.grad_scaler import _MultiDeviceReplicator, GradScaler, OptState
from torch.distributed.distributed_c10d import ProcessGroup


logger = logging.getLogger(__name__)


def _refresh_per_optimizer_state() -> dict[str, Any]:
    return {"stage": OptState.READY, "found_inf_per_device": {}}


def _is_supported_device(tensor: torch.Tensor) -> bool:
    return tensor.is_cuda or tensor.device.type in (
        "xla",
        "cpu",
        "hpu",
        "mtia",
        "xpu",
        torch._C._get_privateuse1_backend_name(),
    )


class _GeneralMultiDeviceReplicator(_MultiDeviceReplicator):
    """
    Lazily serves tensor to request device. This class extends
    _MultiDeviceReplicator to allow support for "cpu" as a device.
    """

    def __init__(self, master_tensor: torch.Tensor) -> None:
        assert _is_supported_device(master_tensor)
        self.master = master_tensor
        self._per_device_tensors: dict[torch.device, torch.Tensor] = {}


class ShardedGradScaler(GradScaler):
    """
    ShardedGradScaler helps perform gradient scaling in a shard aware manner. It extends
    functionality from GradScaler:
    * Supports Pytorch DDP and FSDP implementations
    * Support CPU offloaded tensors (as used in fully sharded data parallel[FSDP])
    * Supports the custom Mixed Precision loss dtype (fp16, bf16) that FSDP returns
    * Sync inf/nan for scaled gradient tensors on any torch.device (where tensors are placed) across
    nodes

    Example::

        # Creates a ShardedGradScaler once at the beginning of training.
        scaler = ShardedGradScaler()

        for epoch in epochs:
            for input, target in data:
                optimizer.zero_grad()
                output = model(input)
                loss = loss_fn(output, target)

                # Scales loss.  Calls backward() on scaled loss to create scaled gradients.
                scaler.scale(loss).backward()

                # scaler.step() first unscales gradients of the optimizer's params.
                # If gradients don't contain infs/NaNs, optimizer.step() is then called,
                # otherwise, optimizer.step() is skipped.
                scaler.step(optimizer)

                # Updates the scale for next iteration.
                scaler.update()

    See :class:`GradScaler` for explanation of scaling/unscaling and more use cases.

    Args:
        init_scale (float, optional, default=2.**16):  Initial scale factor.
        growth_factor (float, optional, default=2.0):  Factor by which the scale is multiplied during
            :meth:`update` if no inf/NaN gradients occur for ``growth_interval`` consecutive iterations.
        backoff_factor (float, optional, default=0.5):  Factor by which the scale is multiplied during
            :meth:`update` if inf/NaN gradients occur in an iteration.
        growth_interval (int, optional, default=2000):  Number of consecutive iterations without inf/NaN gradients
            that must occur for the scale to be multiplied by ``growth_factor``.
        enabled (bool, optional):  If ``False``, disables gradient scaling. :meth:`step` simply
            invokes the underlying ``optimizer.step()``, and other methods become no-ops.
            Default: ``True``
        process_group (ProcessGroup, optional, default=torch.distributed.group.WORLD):
            process group for sharding
    """

    def __init__(
        self,
        device: str = "cuda",
        init_scale: float = 2.0**16,
        backoff_factor: float = 0.5,
        growth_factor: float = 2.0,
        growth_interval: int = 2000,
        enabled: bool = True,
        process_group: Optional[ProcessGroup] = dist.group.WORLD,
    ) -> None:
        super().__init__(
            device,
            init_scale=init_scale,
            backoff_factor=backoff_factor,
            growth_factor=growth_factor,
            growth_interval=growth_interval,
            enabled=enabled,
        )
        if self._enabled:
            self.process_group = process_group
            self._per_optimizer_states = defaultdict(_refresh_per_optimizer_state)

    @overload
    def scale(self, outputs: torch.Tensor) -> torch.Tensor: ...

    @overload
<<<<<<< HEAD
    def scale(self, outputs: List[torch.Tensor]) -> List[torch.Tensor]: ...
=======
    def scale(self, outputs: list[torch.Tensor]) -> list[torch.Tensor]:
        ...
>>>>>>> d48eb58d

    @overload
    def scale(self, outputs: tuple[torch.Tensor, ...]) -> tuple[torch.Tensor, ...]: ...

    @overload
    def scale(self, outputs: Iterable[torch.Tensor]) -> Iterable[torch.Tensor]: ...

    def scale(
        self, outputs: Union[torch.Tensor, Iterable[torch.Tensor]]
    ) -> Union[torch.Tensor, Iterable[torch.Tensor]]:
        if not self._enabled:
            return outputs

        if isinstance(outputs, torch.Tensor):
            assert _is_supported_device(outputs)
            if self._scale is None:
                self._lazy_init_scale_growth_tracker(outputs.device)
            assert self._scale is not None
            scaled_output = outputs * self._scale.to(
                device=outputs.device, non_blocking=True
            )
            # Here we ensure the return dtype is the same as the outputs dtype.
            # For the FSDP + Mixed Precision use case, the loss output is in the Mixed Precision
            # format (fp16, bf16) and so the scaled loss should be of the same dtype.
            return scaled_output.type(outputs.dtype)

        stash: list[_GeneralMultiDeviceReplicator] = []

        def apply_scale(val: Union[torch.Tensor, Iterable[torch.Tensor]]):
            if isinstance(val, torch.Tensor):
                assert _is_supported_device(val)
                if len(stash) == 0:
                    if self._scale is None:
                        self._lazy_init_scale_growth_tracker(val.device)
                    assert self._scale is not None
                    stash.append(_GeneralMultiDeviceReplicator(self._scale))
                scaled_val = val * stash[0].get(val.device)
                # Here we ensure the return dtype is the same as the outputs dtype.
                # For the FSDP + Mixed Precision use case, the loss output is in the Mixed Precision
                # format (fp16, bf16) and so the scaled loss should be of the same dtype.
                return scaled_val.type(val.dtype)
            if isinstance(val, abc.Iterable):
                iterator = map(apply_scale, val)
                if isinstance(val, (list, tuple)):
                    return type(val)(iterator)
                return iterator
            raise ValueError("outputs must be a Tensor or an iterable of Tensors")

        return apply_scale(outputs)

    def _unscale_grads_(
        self,
        optimizer: torch.optim.Optimizer,
        inv_scale: torch.Tensor,
        found_inf: torch.Tensor,
        allow_fp16: bool = True,
    ) -> dict[torch.device, torch.Tensor]:
        per_device_inv_scale = _GeneralMultiDeviceReplicator(inv_scale)
        per_device_found_inf = _GeneralMultiDeviceReplicator(found_inf)

        # To set up _amp_foreach_non_finite_check_and_unscale_, split grads by device and dtype.
        # There could be thousands of grads, so we'd like to iterate through them just once.
        # However, we don't know their devices or dtypes in advance.

        # https://stackoverflow.com/questions/5029934/defaultdict-of-defaultdict
        # Google says mypy struggles with defaultdicts type annotations.
        per_device_and_dtype_grads = defaultdict(lambda: defaultdict(list))  # type: ignore[var-annotated]
        with torch.no_grad():
            for group in optimizer.param_groups:
                for param in group["params"]:
                    if param.grad is None:
                        continue
                    if (not allow_fp16) and param.grad.dtype == torch.float16:
                        raise ValueError("Attempting to unscale FP16 gradients.")
                    if param.grad.is_sparse:
                        # is_coalesced() == False means the sparse grad has values with duplicate indices.
                        # coalesce() deduplicates indices and adds all values that have the same index.
                        # For scaled fp16 values, there's a good chance coalescing will cause overflow,
                        # so we should check the coalesced _values().
                        if param.grad.dtype is torch.float16:
                            # coalesce is not supported in torch.float16
                            param_grad_fp32 = param.grad.type(torch.float32).coalesce()
                            param.grad = param_grad_fp32.type(torch.float16)
                        to_unscale = param.grad._values()
                    else:
                        to_unscale = param.grad

                    per_device_and_dtype_grads[to_unscale.device][
                        to_unscale.dtype
                    ].append(to_unscale)

            for device, per_dtype_grads in per_device_and_dtype_grads.items():
                for grads in per_dtype_grads.values():
                    torch._amp_foreach_non_finite_check_and_unscale_(
                        grads,
                        per_device_found_inf.get(device),
                        per_device_inv_scale.get(device),
                    )
        # There exist contexts (e.g. w/ `use_orig_params=True`) wherein some
        # ranks may have no (non-zero sized) parameter shards, necessitating the
        # initialization of `per_device_found_inf._per_device_tensors` here
        if not per_device_found_inf._per_device_tensors:
            assert self._scale is not None
            per_device_found_inf.get(self._scale.device)
        return per_device_found_inf._per_device_tensors

    def unscale_(self, optimizer: torch.optim.Optimizer) -> None:
        if not self._enabled:
            return

        self._check_scale_growth_tracker("unscale_")

        optimizer_state = self._per_optimizer_states[id(optimizer)]

        if optimizer_state["stage"] is OptState.UNSCALED:
            raise RuntimeError(
                "unscale_() has already been called on this optimizer since the last update()."
            )
        elif optimizer_state["stage"] is OptState.STEPPED:
            raise RuntimeError("unscale_() is being called after step().")

        # FP32 division can be imprecise for certain compile options, so we carry out the reciprocal in FP64.
        assert self._scale is not None
        inv_scale = self._scale.double().reciprocal().float()
        found_inf = torch.full(
            (1,), 0.0, dtype=torch.float32, device=self._scale.device
        )

        optimizer_state["found_inf_per_device"] = self._unscale_grads_(
            optimizer, inv_scale, found_inf, True
        )
        optimizer_state["stage"] = OptState.UNSCALED

        # Synchronize the detected inf across the ranks
        optimizer_state = self._per_optimizer_states[id(optimizer)]
        works = []
        found_inf_on_cpus = []
        found_inf_on_devices = []

        for found_inf in optimizer_state["found_inf_per_device"].values():
            if self._device != "cpu" and found_inf.device.type == "cpu":
                found_inf_on_cpus.append(found_inf)
                found_inf_on_device = found_inf.to(self._device)
                found_inf_on_devices.append(found_inf_on_device)
                works.append(
                    dist.all_reduce(
                        found_inf_on_device, async_op=True, group=self.process_group
                    )
                )
            else:
                works.append(
                    dist.all_reduce(found_inf, async_op=True, group=self.process_group)
                )
        for work in works:
            work.wait()
        if found_inf_on_cpus:
            torch._foreach_copy_(found_inf_on_cpus, found_inf_on_devices)

    def _amp_update_scale_cpu_(self, found_inf: torch.Tensor) -> None:
        """
        If found_inf is 1.0 (True), then scale is multiplied by backoff_factor and growth_tracker is set to zero.
        Otherwise, scale is multiplied by the growth factor when the growth interval is reached.
        """
        assert self._scale is not None and self._growth_tracker is not None

        if found_inf.item() >= 1.0:
            self._scale *= self._backoff_factor
            self._growth_tracker.fill_(0)
        else:
            successful = self._growth_tracker + 1
            if successful == self._growth_interval:
                self._scale *= self._growth_factor
                self._growth_tracker.fill_(0)
            else:
                self._growth_tracker = successful

    def update(self, new_scale: Optional[Union[float, torch.Tensor]] = None) -> None:
        """
        Updates the scale factor.
        If any optimizer steps were skipped the scale is multiplied by ``backoff_factor``
        to reduce it. If ``growth_interval`` unskipped iterations occurred consecutively,
        the scale is multiplied by ``growth_factor`` to increase it.
        Passing ``new_scale`` sets the new scale value manually. (``new_scale`` is not
        used directly, it's used to fill GradScaler's internal scale tensor. So if
        ``new_scale`` was a tensor, later in-place changes to that tensor will not further
        affect the scale GradScaler uses internally.)
        Args:
            new_scale (float or :class:`torch.Tensor`, optional, default=None):  New scale factor.
        .. warning::
            :meth:`update` should only be called at the end of the iteration, after ``scaler.step(optimizer)`` has
            been invoked for all optimizers used this iteration.
        """

        if not self._enabled:
            return

        _scale, _growth_tracker = self._check_scale_growth_tracker("update")  # type: ignore[var-annotated]

        if new_scale is not None:
            # Accept a new user-defined scale.
            if isinstance(new_scale, float):
                self._scale.fill_(new_scale)  # type: ignore[union-attr]
            else:
                reason = (
                    "new_scale should be a float or a 1-element torch.cuda.FloatTensor or \
                    torch.FloatTensor with requires_grad=False."
                )
                assert new_scale.device.type == self._device, reason
                assert new_scale.numel() == 1, reason
                assert new_scale.requires_grad is False, reason
                self._scale.copy_(new_scale)  # type: ignore[union-attr]
        else:
            # Consume shared inf/nan data collected from optimizers to update the scale.
            # If all found_inf tensors are on the same device as self._scale, this operation is asynchronous.
            found_infs = [
                found_inf.to(device=_scale.device, non_blocking=True)
                for state in self._per_optimizer_states.values()
                for found_inf in state["found_inf_per_device"].values()
            ]

            assert len(found_infs) > 0, "No inf checks were recorded prior to update."

            found_inf_combined = found_infs[0]
            if len(found_infs) > 1:
                for i in range(1, len(found_infs)):
                    found_inf_combined += found_infs[i]

            if _scale.device.type == "cpu":
                self._amp_update_scale_cpu_(found_inf_combined)
            else:
                torch._amp_update_scale_(
                    self._scale,  # type: ignore[arg-type]
                    self._growth_tracker,  # type: ignore[arg-type]
                    found_inf_combined,
                    self._growth_factor,  # type: ignore[arg-type]
                    self._backoff_factor,  # type: ignore[arg-type]
                    self._growth_interval,  # type: ignore[arg-type]
                )

        # To prepare for next iteration, clear the data collected from optimizers this iteration.
        self._per_optimizer_states = defaultdict(_refresh_per_optimizer_state)<|MERGE_RESOLUTION|>--- conflicted
+++ resolved
@@ -115,12 +115,7 @@
     def scale(self, outputs: torch.Tensor) -> torch.Tensor: ...
 
     @overload
-<<<<<<< HEAD
-    def scale(self, outputs: List[torch.Tensor]) -> List[torch.Tensor]: ...
-=======
-    def scale(self, outputs: list[torch.Tensor]) -> list[torch.Tensor]:
-        ...
->>>>>>> d48eb58d
+    def scale(self, outputs: list[torch.Tensor]) -> list[torch.Tensor]: ...
 
     @overload
     def scale(self, outputs: tuple[torch.Tensor, ...]) -> tuple[torch.Tensor, ...]: ...
