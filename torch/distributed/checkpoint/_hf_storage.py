--- conflicted
+++ resolved
@@ -4,14 +4,10 @@
 import json
 import queue
 import struct
-from typing import Any, Optional
-
-<<<<<<< HEAD
 import torch
 from torch.distributed._shard._utils import narrow_tensor_by_index
-
-=======
->>>>>>> 50346660
+from typing import Any, Optional
+
 from torch.distributed.checkpoint._fsspec_filesystem import FsspecReader, FsspecWriter
 from torch.distributed.checkpoint._hf_planner import _HuggingFaceLoadPlanner
 from torch.distributed.checkpoint.filesystem import SerializationFormat, _StorageInfo
@@ -60,6 +56,7 @@
     "BF16": torch.bfloat16,
 }
 
+
 class _HuggingFaceStorageWriter(FsspecWriter):
     """
     A writer that writes to a huggingface repository in the huggingface format.
@@ -78,15 +75,9 @@
         Initialize the huggingface writer pointing to path.
 
         Args:
-<<<<<<< HEAD
-            path: hf directory where the checkpoint will be read from. 
-            Needs to have .safetensors files, but can be from any fsspec supported storage, 
-            including localFS and hf://.
-=======
             path: hf directory where the checkpoint will be read from.
                   Needs to have .safetensors files, but can be from any fsspec supported storage,
                   including localFS and hf://.
->>>>>>> 50346660
             fqn_to_index_mapping: A mapping from tensor FQN to the index of the file that the tensor should be written to.
                               Indices are from 1 to N, where N is the number of files. If not provided,
                               the tensors will be written to a single file. If none, then all the tensors on the
@@ -229,20 +220,11 @@
         Initialize the huggingface reader pointing to path.
 
         Args:
-<<<<<<< HEAD
-            path: hf directory where the checkpoint will be read from. 
-            Needs to have .safetensors file, but can be from any fsspec supported storage, 
-            including localFS and hf://.
-            token: The token to use to authenticate with huggingface hub.
-        """
-
-=======
             path: hf directory where the checkpoint will be read from.
             Needs to have .safetensors file, but can be from any fsspec supported storage,
             including localFS and hf://.
             token: The token to use to authenticate with huggingface hub.
         """
->>>>>>> 50346660
         if token is not None:
             super().__init__(path=path, token=token)
         else:
@@ -250,6 +232,7 @@
 
     def read_data(self, plan: LoadPlan, planner: LoadPlanner) -> Future[None]:
         from safetensors import deserialize  # type: ignore[import-not-found]
+
         per_file: dict[str, list[ReadItem]] = {}
 
         for read_item in plan.items:
@@ -261,15 +244,27 @@
             with self.fs.create_stream(file_name, "rb") as stream:
                 # TODO: make this more efficient by doing offset reads instead of a
                 # full deserialization of the file
-                deserialized : list[str, dict[str, dict[str, any]]] = deserialize(stream.read())
-                deserialized_dict : dict[str, dict[str, dict[str, any]]] = {tensor_info[0]: tensor_info[1] for tensor_info in deserialized}
+                deserialized: list[tuple(str, dict[str, Any])] = deserialize(
+                    stream.read()
+                )
+                deserialized_dict: dict[str, dict[str, Any]] = {
+                    tensor_info[0]: tensor_info[1] for tensor_info in deserialized
+                }
 
                 for req in reqs:
                     tensor_bytes = deserialized_dict[req.dest_index.fqn]["data"]
-                    tensor = torch.frombuffer(tensor_bytes, dtype=planner.metadata.state_dict_metadata[req.dest_index.fqn].properties.dtype)
+                    assert planner.metadata is not None
+                    tensor = torch.frombuffer(
+                        tensor_bytes,
+                        dtype=planner.metadata.state_dict_metadata[
+                            req.dest_index.fqn
+                        ].properties.dtype,
+                    )
                     # TODO: update this to req.lengths once I get rid of allow_tensor_resize, shouldn't need to look at the deserialized
-                    # dict for metadat as we've already done that in read_metadata file
-                    tensor = tensor.reshape(deserialized_dict[req.dest_index.fqn]["shape"])
+                    # dict for metadata as we've already done that in read_metadata file
+                    tensor = tensor.reshape(
+                        deserialized_dict[req.dest_index.fqn]["shape"]
+                    )
 
                     if (
                         isinstance(planner, _HuggingFaceLoadPlanner)
@@ -314,11 +309,15 @@
 
                 for key, val in metadata.items():
                     state_dict_metadata[key] = TensorStorageMetadata(
-                            properties=TensorProperties(dtype=_get_dtype(val[DTYPE_KEY])),
-                            size=torch.Size(val[SHAPE_KEY]),
-                            chunks=[ChunkStorageMetadata(offsets=[0, 0], sizes=torch.Size(val[SHAPE_KEY]))],
+                        properties=TensorProperties(dtype=_get_dtype(val[DTYPE_KEY])),
+                        size=torch.Size(val[SHAPE_KEY]),
+                        chunks=[
+                            ChunkStorageMetadata(
+                                offsets=torch.Size([0] * len(val[SHAPE_KEY])),
+                                sizes=torch.Size(val[SHAPE_KEY]),
+                            )
+                        ],
                     )
-
 
                 for key, val in metadata.items():
                     if key == DEFAULT_EXTRA_METADATA_KEY:
@@ -354,9 +353,10 @@
     metadata = json.loads(header_json)
     return metadata
 
-def _get_dtype(dtype: str) -> torch.dtype:
+
+def _get_dtype(dtype_str: str) -> torch.dtype:
     try:
-        dtype = DTYPE_MAP[dtype]
+        dtype = DTYPE_MAP[dtype_str]
     except KeyError:
         dtype = torch.get_default_dtype
 
