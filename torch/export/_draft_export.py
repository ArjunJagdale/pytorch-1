--- conflicted
+++ resolved
@@ -37,13 +37,9 @@
             continue
 
         res += f"""
-<<<<<<< HEAD
-        File {str_to_filename[frame["filename"]]}, lineno {frame["line"]}, in {frame["name"]}"""
-=======
-        File {str_to_filename[frame['filename']]}, lineno {frame['line']}, in {frame['name']}"""  # type: ignore[index]
+        File {str_to_filename[frame["filename"]]}, lineno {frame["line"]}, in {frame["name"]}"""  # type: ignore[index]
 
     res += f"\n            {stack[-1]['loc']}"
->>>>>>> d48eb58d
     return res
 
 
@@ -66,10 +62,6 @@
     return res
 
 
-<<<<<<< HEAD
-def hash_stack(stack: List[Dict[str, str]]) -> str:
-    return ";".join(f"line: {s['line']} filename: {s['filename']}" for s in stack)
-=======
 def get_loc(filename: str, lineno: int) -> Optional[str]:
     try:
         with open(filename) as f:
@@ -79,7 +71,6 @@
     except FileNotFoundError:
         pass
     return None
->>>>>>> d48eb58d
 
 
 class FailureReport:
@@ -308,12 +299,12 @@
                         # We don't want to log all expression_created logs, only
                         # the ones that are relevant to the
                         # guards/propagate_real_tensor
-                        self.expression_created_logs[
-                            metadata[key]["result_id"]
-                        ] = ExpressionCreatedNode(
-                            metadata[key]["result_id"],
-                            metadata[key].get("argument_ids", []),
-                            record,
+                        self.expression_created_logs[metadata[key]["result_id"]] = (
+                            ExpressionCreatedNode(
+                                metadata[key]["result_id"],
+                                metadata[key].get("argument_ids", []),
+                                record,
+                            )
                         )
                         continue
 
@@ -359,10 +350,13 @@
 
     capture_structured_log = CaptureStructuredTrace()
 
-    with torch._functorch.config.patch(
-        fake_tensor_propagate_real_tensors=True,
-        generate_fake_kernels_from_real_mismatches=True,
-    ), capture_structured_log:
+    with (
+        torch._functorch.config.patch(
+            fake_tensor_propagate_real_tensors=True,
+            generate_fake_kernels_from_real_mismatches=True,
+        ),
+        capture_structured_log,
+    ):
         try:
             new_shapes = None
             ep = _export(
@@ -405,10 +399,10 @@
                 continue
 
             elif log_name == "propagate_real_tensors_provenance":
-                log_contents[
-                    "occurrences"
-                ] = capture_structured_log.log_record.get_log_count(
-                    (log_name, log_contents)
+                log_contents["occurrences"] = (
+                    capture_structured_log.log_record.get_log_count(
+                        (log_name, log_contents)
+                    )
                 )
 
                 failure_type = FailureType.DATA_DEPENDENT_ERROR
