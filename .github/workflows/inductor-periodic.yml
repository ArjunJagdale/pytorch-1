--- conflicted
+++ resolved
@@ -29,24 +29,14 @@
       curr_ref_type: ${{ github.ref_type }}
       opt_out_experiments: lf
 
-<<<<<<< HEAD
-  linux-focal-cuda12_6-py3_10-gcc9-periodic-dynamo-benchmarks-build:
-    name: cuda12.6-py3.10-gcc9-sm86-periodic-dynamo-benchmarks
-=======
   linux-jammy-cuda12_8-py3_10-gcc9-periodic-dynamo-benchmarks-build:
     name: cuda12.8-py3.10-gcc9-sm86-periodic-dynamo-benchmarks
->>>>>>> 6cb6da6e
-    uses: ./.github/workflows/_linux-build.yml
-    needs: get-default-label-prefix
-    with:
-      runner_prefix: "${{ needs.get-default-label-prefix.outputs.label-type }}"
-<<<<<<< HEAD
-      build-environment: linux-focal-cuda12.6-py3.10-gcc9-sm86
-      docker-image-name: ci-image:pytorch-linux-focal-cuda12.6-cudnn9-py3-gcc9-inductor-benchmarks
-=======
+    uses: ./.github/workflows/_linux-build.yml
+    needs: get-default-label-prefix
+    with:
+      runner_prefix: "${{ needs.get-default-label-prefix.outputs.label-type }}"
       build-environment: linux-jammy-cuda12.8-py3.10-gcc9-sm86
       docker-image-name: ci-image:pytorch-linux-jammy-cuda12.8-cudnn9-py3-gcc9-inductor-benchmarks
->>>>>>> 6cb6da6e
       cuda-arch-list: '8.6'
       test-matrix: |
         { include: [
@@ -68,16 +58,6 @@
         ]}
     secrets: inherit
 
-<<<<<<< HEAD
-  linux-focal-cuda12_6-py3_10-gcc9-periodic-dynamo-benchmarks-test:
-    name: cuda12.6-py3.10-gcc9-sm86-periodic-dynamo-benchmarks
-    uses: ./.github/workflows/_linux-test.yml
-    needs: linux-focal-cuda12_6-py3_10-gcc9-periodic-dynamo-benchmarks-build
-    with:
-      build-environment: linux-focal-cuda12.6-py3.10-gcc9-sm86
-      docker-image: ${{ needs.linux-focal-cuda12_6-py3_10-gcc9-periodic-dynamo-benchmarks-build.outputs.docker-image }}
-      test-matrix: ${{ needs.linux-focal-cuda12_6-py3_10-gcc9-periodic-dynamo-benchmarks-build.outputs.test-matrix }}
-=======
   linux-jammy-cuda12_8-py3_10-gcc9-periodic-dynamo-benchmarks-test:
     name: cuda12.8-py3.10-gcc9-sm86-periodic-dynamo-benchmarks
     uses: ./.github/workflows/_linux-test.yml
@@ -86,7 +66,6 @@
       build-environment: linux-jammy-cuda12.8-py3.10-gcc9-sm86
       docker-image: ${{ needs.linux-jammy-cuda12_8-py3_10-gcc9-periodic-dynamo-benchmarks-build.outputs.docker-image }}
       test-matrix: ${{ needs.linux-jammy-cuda12_8-py3_10-gcc9-periodic-dynamo-benchmarks-build.outputs.test-matrix }}
->>>>>>> 6cb6da6e
     secrets: inherit
 
   linux-jammy-rocm-py3_10-periodic-dynamo-benchmarks-build:
@@ -130,25 +109,15 @@
       test-matrix: ${{ needs.linux-jammy-rocm-py3_10-periodic-dynamo-benchmarks-build.outputs.test-matrix }}
     secrets: inherit
 
-<<<<<<< HEAD
-  linux-focal-cuda12_6-py3_10-gcc9-inductor-build-gcp:
-    name: cuda12.6-py3.10-gcc9-sm80
-=======
   linux-jammy-cuda12_8-py3_10-gcc9-inductor-smoke-build:
     name: cuda12.8-py3.10-gcc9-sm80
->>>>>>> 6cb6da6e
     uses: ./.github/workflows/_linux-build.yml
     needs:
       - get-default-label-prefix
     with:
       runner_prefix: "${{ needs.get-default-label-prefix.outputs.label-type }}"
-<<<<<<< HEAD
-      build-environment: linux-focal-cuda12.6-py3.10-gcc9-sm80
-      docker-image-name: ci-image:pytorch-linux-focal-cuda12.6-cudnn9-py3-gcc9-inductor-benchmarks
-=======
       build-environment: linux-jammy-cuda12.8-py3.10-gcc9-sm80
       docker-image-name: ci-image:pytorch-linux-jammy-cuda12.8-cudnn9-py3-gcc9-inductor-benchmarks
->>>>>>> 6cb6da6e
       cuda-arch-list: '8.0'
       test-matrix: |
         { include: [
@@ -156,16 +125,6 @@
         ]}
     secrets: inherit
 
-<<<<<<< HEAD
-  linux-focal-cuda12_6-py3_10-gcc9-inductor-test-gcp:
-    name: cuda12.6-py3.10-gcc9-sm80
-    uses: ./.github/workflows/_linux-test.yml
-    needs: linux-focal-cuda12_6-py3_10-gcc9-inductor-build-gcp
-    with:
-      build-environment: linux-focal-cuda12.6-py3.10-gcc9-sm80
-      docker-image: ${{ needs.linux-focal-cuda12_6-py3_10-gcc9-inductor-build-gcp.outputs.docker-image }}
-      test-matrix: ${{ needs.linux-focal-cuda12_6-py3_10-gcc9-inductor-build-gcp.outputs.test-matrix }}
-=======
   linux-jammy-cuda12_8-py3_10-gcc9-inductor-smoke-test:
     name: cuda12.8-py3.10-gcc9-sm80
     uses: ./.github/workflows/_linux-test.yml
@@ -174,7 +133,6 @@
       build-environment: linux-jammy-cuda12.8-py3.10-gcc9-sm80
       docker-image: ${{ needs.linux-jammy-cuda12_8-py3_10-gcc9-inductor-smoke-build.outputs.docker-image }}
       test-matrix: ${{ needs.linux-jammy-cuda12_8-py3_10-gcc9-inductor-smoke-build.outputs.test-matrix }}
->>>>>>> 6cb6da6e
     secrets: inherit
 
   linux-jammy-cpu-py3_9-gcc11-periodic-dynamo-benchmarks-build:
@@ -212,18 +170,6 @@
     secrets: inherit
 
 
-<<<<<<< HEAD
-  linux-focal-cuda12_6-py3_10-gcc9-inductor-build:
-    name: cuda12.6-py3.10-gcc9-sm86
-    uses: ./.github/workflows/_linux-build.yml
-    needs: get-default-label-prefix
-    with:
-      build-environment: linux-focal-cuda12.6-py3.10-gcc9-sm86
-      docker-image-name: ci-image:pytorch-linux-focal-cuda12.6-cudnn9-py3-gcc9-inductor-benchmarks
-      cuda-arch-list: '8.6'
-      runner_prefix: "${{ needs.get-default-label-prefix.outputs.label-type }}"
-      sync-tag: linux-focal-cuda12_6-py3_10-gcc9-inductor-build
-=======
   linux-jammy-cuda12_8-py3_10-gcc9-inductor-build:
     name: cuda12.8-py3.10-gcc9-sm86
     uses: ./.github/workflows/_linux-build.yml
@@ -234,7 +180,6 @@
       cuda-arch-list: '8.6'
       runner_prefix: "${{ needs.get-default-label-prefix.outputs.label-type }}"
       sync-tag: linux-jammy-cuda12_8-py3_10-gcc9-inductor-build
->>>>>>> 6cb6da6e
       test-matrix: |
         { include: [
           { config: "dynamic_inductor_huggingface", shard: 1, num_shards: 1, runner: "linux.g5.4xlarge.nvidia.gpu" },
@@ -250,16 +195,6 @@
         ]}
     secrets: inherit
 
-<<<<<<< HEAD
-  linux-focal-cuda12_6-py3_10-gcc9-inductor-test:
-    name: cuda12.6-py3.10-gcc9-sm86
-    uses: ./.github/workflows/_linux-test.yml
-    needs: linux-focal-cuda12_6-py3_10-gcc9-inductor-build
-    with:
-      build-environment: linux-focal-cuda12.6-py3.10-gcc9-sm86
-      docker-image: ${{ needs.linux-focal-cuda12_6-py3_10-gcc9-inductor-build.outputs.docker-image }}
-      test-matrix: ${{ needs.linux-focal-cuda12_6-py3_10-gcc9-inductor-build.outputs.test-matrix }}
-=======
   linux-jammy-cuda12_8-py3_10-gcc9-inductor-test:
     name: cuda12.8-py3.10-gcc9-sm86
     uses: ./.github/workflows/_linux-test.yml
@@ -268,7 +203,6 @@
       build-environment: linux-jammy-cuda12.8-py3.10-gcc9-sm86
       docker-image: ${{ needs.linux-jammy-cuda12_8-py3_10-gcc9-inductor-build.outputs.docker-image }}
       test-matrix: ${{ needs.linux-jammy-cuda12_8-py3_10-gcc9-inductor-build.outputs.test-matrix }}
->>>>>>> 6cb6da6e
     secrets: inherit
 
   linux-jammy-cpu-py3_9-gcc11-inductor-build:
