name: inductor-micro-benchmark

on:
  schedule:
    - cron: 0 7 * * *
  push:
    tags:
      - ciflow/inductor-micro-benchmark/*
  workflow_dispatch:


concurrency:
  group: ${{ github.workflow }}-${{ github.event.pull_request.number || github.ref_name }}-${{ github.ref_type == 'branch' && github.sha }}-${{ github.event_name == 'workflow_dispatch' }}-${{ github.event_name == 'schedule' }}
  cancel-in-progress: true

permissions: read-all

jobs:
  get-default-label-prefix:
    name: get-default-label-prefix
    uses: pytorch/pytorch/.github/workflows/_runner-determinator.yml@main
    if: ${{ (github.event_name != 'schedule' || github.repository == 'pytorch/pytorch') && github.repository_owner == 'pytorch' }}
    with:
      triggering_actor: ${{ github.triggering_actor }}
      issue_owner: ${{ github.event.pull_request.user.login || github.event.issue.user.login }}
      curr_branch: ${{ github.head_ref || github.ref_name }}
      curr_ref_type: ${{ github.ref_type }}
      opt_out_experiments: lf

  linux-focal-cuda12_6-py3_10-gcc9-inductor-micro-benchmark-build:
    name: cuda12.6-py3.10-gcc9-sm80
    uses: ./.github/workflows/_linux-build.yml
    needs:
      - get-default-label-prefix
    with:
      runner_prefix: "${{ needs.get-default-label-prefix.outputs.label-type }}"
<<<<<<< HEAD
      build-environment: linux-focal-cuda12.6-py3.10-gcc9-sm80
      docker-image-name: ci-image:pytorch-linux-focal-cuda12.6-cudnn9-py3-gcc9-inductor-benchmarks
=======
      build-environment: linux-jammy-cuda12.8-py3.10-gcc9-sm80
      docker-image-name: ci-image:pytorch-linux-jammy-cuda12.8-cudnn9-py3-gcc9-inductor-benchmarks
>>>>>>> 6cb6da6e
      cuda-arch-list: '8.0'
      test-matrix: |
        { include: [
          { config: "inductor-micro-benchmark", shard: 1, num_shards: 1, runner: "linux.aws.a100", owners: ["oncall:pt2"] },
        ]}
    secrets: inherit

  linux-focal-cuda12_6-py3_10-gcc9-inductor-micro-benchmark-test:
    name: cuda12.6-py3.10-gcc9-sm80
    uses: ./.github/workflows/_linux-test.yml
    needs: linux-focal-cuda12_6-py3_10-gcc9-inductor-micro-benchmark-build
    with:
<<<<<<< HEAD
      build-environment: linux-focal-cuda12.6-py3.10-gcc9-sm80
      docker-image: ${{ needs.linux-focal-cuda12_6-py3_10-gcc9-inductor-micro-benchmark-build.outputs.docker-image }}
      test-matrix: ${{ needs.linux-focal-cuda12_6-py3_10-gcc9-inductor-micro-benchmark-build.outputs.test-matrix }}
=======
      build-environment: linux-jammy-cuda12.8-py3.10-gcc9-sm80
      docker-image: ${{ needs.build.outputs.docker-image }}
      test-matrix: ${{ needs.build.outputs.test-matrix }}
>>>>>>> 6cb6da6e
      timeout-minutes: 720
    secrets: inherit<|MERGE_RESOLUTION|>--- conflicted
+++ resolved
@@ -27,20 +27,15 @@
       curr_ref_type: ${{ github.ref_type }}
       opt_out_experiments: lf
 
-  linux-focal-cuda12_6-py3_10-gcc9-inductor-micro-benchmark-build:
-    name: cuda12.6-py3.10-gcc9-sm80
+  build:
+    name: cuda12.8-py3.10-gcc9-sm80
     uses: ./.github/workflows/_linux-build.yml
     needs:
       - get-default-label-prefix
     with:
       runner_prefix: "${{ needs.get-default-label-prefix.outputs.label-type }}"
-<<<<<<< HEAD
-      build-environment: linux-focal-cuda12.6-py3.10-gcc9-sm80
-      docker-image-name: ci-image:pytorch-linux-focal-cuda12.6-cudnn9-py3-gcc9-inductor-benchmarks
-=======
       build-environment: linux-jammy-cuda12.8-py3.10-gcc9-sm80
       docker-image-name: ci-image:pytorch-linux-jammy-cuda12.8-cudnn9-py3-gcc9-inductor-benchmarks
->>>>>>> 6cb6da6e
       cuda-arch-list: '8.0'
       test-matrix: |
         { include: [
@@ -48,19 +43,13 @@
         ]}
     secrets: inherit
 
-  linux-focal-cuda12_6-py3_10-gcc9-inductor-micro-benchmark-test:
-    name: cuda12.6-py3.10-gcc9-sm80
+  test:
+    name: cuda12.8-py3.10-gcc9-sm80
     uses: ./.github/workflows/_linux-test.yml
-    needs: linux-focal-cuda12_6-py3_10-gcc9-inductor-micro-benchmark-build
+    needs: build
     with:
-<<<<<<< HEAD
-      build-environment: linux-focal-cuda12.6-py3.10-gcc9-sm80
-      docker-image: ${{ needs.linux-focal-cuda12_6-py3_10-gcc9-inductor-micro-benchmark-build.outputs.docker-image }}
-      test-matrix: ${{ needs.linux-focal-cuda12_6-py3_10-gcc9-inductor-micro-benchmark-build.outputs.test-matrix }}
-=======
       build-environment: linux-jammy-cuda12.8-py3.10-gcc9-sm80
       docker-image: ${{ needs.build.outputs.docker-image }}
       test-matrix: ${{ needs.build.outputs.test-matrix }}
->>>>>>> 6cb6da6e
       timeout-minutes: 720
     secrets: inherit