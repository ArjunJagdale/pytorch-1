name: trunk

on:
  push:
    branches:
      - main
      - release/*
      - landchecks/*
    tags:
      - ciflow/trunk/*
  workflow_dispatch:
  schedule:
    - cron: 29 8 * * *  # about 1:29am PDT

concurrency:
  group: ${{ github.workflow }}-${{ github.event.pull_request.number || github.ref_name }}-${{ github.ref_type == 'branch' && github.sha }}-${{ github.event_name == 'workflow_dispatch' }}-${{ github.event_name == 'schedule' }}
  cancel-in-progress: true

permissions: read-all

jobs:
  llm-td:
    if: github.repository_owner == 'pytorch'
    name: before-test
    uses: ./.github/workflows/llm_td_retrieval.yml
    permissions:
      id-token: write
      contents: read

  target-determination:
    name: before-test
    uses: ./.github/workflows/target_determination.yml
    needs: llm-td
    permissions:
      id-token: write
      contents: read

  get-label-type:
    name: get-label-type
    uses: pytorch/pytorch/.github/workflows/_runner-determinator.yml@main
    if: ${{ (github.event_name != 'schedule' || github.repository == 'pytorch/pytorch') && github.repository_owner == 'pytorch' }}
    with:
      triggering_actor: ${{ github.triggering_actor }}
      issue_owner: ${{ github.event.pull_request.user.login || github.event.issue.user.login }}
      curr_branch: ${{ github.head_ref || github.ref_name }}
      curr_ref_type: ${{ github.ref_type }}

  libtorch-linux-focal-cuda12_6-py3_10-gcc11-debug-build:
    name: libtorch-linux-focal-cuda12.6-py3.10-gcc11-debug
    uses: ./.github/workflows/_linux-build.yml
    needs: get-label-type
    with:
      build-environment: libtorch-linux-focal-cuda12.6-py3.10-gcc11
      docker-image-name: pytorch-linux-focal-cuda12.6-cudnn9-py3-gcc11
      build-generates-artifacts: false
      runner_prefix: "${{ needs.get-label-type.outputs.label-type }}"
      runner: "linux.4xlarge"
      test-matrix: |
        { include: [
          { config: "default", shard: 1, num_shards: 1 },
        ]}
    secrets: inherit

  # no-ops builds test USE_PER_OPERATOR_HEADERS=0 where ATen/ops is not generated
  linux-focal-cuda12_6-py3_10-gcc11-no-ops-build:
    name: linux-focal-cuda12.6-py3.10-gcc11-no-ops
    uses: ./.github/workflows/_linux-build.yml
    needs: get-label-type
    with:
      runner_prefix: "${{ needs.get-label-type.outputs.label-type }}"
      build-environment: linux-focal-cuda12.6-py3.10-gcc11-no-ops
      docker-image-name: pytorch-linux-focal-cuda12.6-cudnn9-py3-gcc11
      test-matrix: |
        { include: [
          { config: "default", shard: 1, num_shards: 1 },
        ]}
    secrets: inherit

  macos-py3-arm64-build:
    if: github.repository_owner == 'pytorch'
    name: macos-py3-arm64
    uses: ./.github/workflows/_mac-build.yml
    with:
      sync-tag: macos-py3-arm64-build
      build-environment: macos-py3-arm64
      runner-type: macos-m1-stable
      build-generates-artifacts: true
      # To match the one pre-installed in the m1 runners
      python-version: 3.9.12
      test-matrix: |
        { include: [
          { config: "default", shard: 1, num_shards: 3, runner: "macos-m1-stable" },
          { config: "default", shard: 2, num_shards: 3, runner: "macos-m1-stable" },
          { config: "default", shard: 3, num_shards: 3, runner: "macos-m1-stable" },
        ]}
    secrets: inherit

  macos-py3-arm64-mps-test:
    name: macos-py3-arm64-mps
    uses: ./.github/workflows/_mac-test-mps.yml
    needs: macos-py3-arm64-build
    if: needs.macos-py3-arm64-build.outputs.build-outcome == 'success'
    with:
      sync-tag: macos-py3-arm64-mps-test
      build-environment: macos-py3-arm64
      # Same as the build job
      python-version: 3.9.12
      test-matrix: |
        { include: [
          { config: "mps", shard: 1, num_shards: 1, runner: "macos-m1-13" },
          { config: "mps", shard: 1, num_shards: 1, runner: "macos-m1-14" },
          { config: "mps", shard: 1, num_shards: 1, runner: "macos-m2-15" },
        ]}
    secrets: inherit

  macos-py3-arm64-test:
    name: macos-py3-arm64
    uses: ./.github/workflows/_mac-test.yml
    needs:
      - macos-py3-arm64-build
      - target-determination
    with:
      build-environment: macos-py3-arm64
      # Same as the build job
      python-version: 3.9.12
      test-matrix: ${{ needs.macos-py3-arm64-build.outputs.test-matrix }}
    secrets: inherit

  win-vs2022-cpu-py3-build:
    name: win-vs2022-cpu-py3
    uses: ./.github/workflows/_win-build.yml
    needs: get-label-type
    with:
      build-environment: win-vs2022-cpu-py3
      cuda-version: cpu
      sync-tag: win-cpu-build
      runner: "${{ needs.get-label-type.outputs.label-type }}windows.4xlarge.nonephemeral"
      test-matrix: |
        { include: [
          { config: "default", shard: 1, num_shards: 3, runner: "${{ needs.get-label-type.outputs.label-type }}windows.4xlarge.nonephemeral" },
          { config: "default", shard: 2, num_shards: 3, runner: "${{ needs.get-label-type.outputs.label-type }}windows.4xlarge.nonephemeral" },
          { config: "default", shard: 3, num_shards: 3, runner: "${{ needs.get-label-type.outputs.label-type }}windows.4xlarge.nonephemeral" },
        ]}
    secrets: inherit

  win-vs2022-cpu-py3-test:
    name: win-vs2022-cpu-py3
    uses: ./.github/workflows/_win-test.yml
    needs:
      - win-vs2022-cpu-py3-build
      - target-determination
    with:
      build-environment: win-vs2022-cpu-py3
      cuda-version: cpu
      test-matrix: ${{ needs.win-vs2022-cpu-py3-build.outputs.test-matrix }}
    secrets: inherit

  win-vs2022-cuda12_6-py3-build:
    name: win-vs2022-cuda12.6-py3
    uses: ./.github/workflows/_win-build.yml
    needs: get-label-type
    with:
      build-environment: win-vs2022-cuda12.6-py3
      cuda-version: "12.6"
      runner: "${{ needs.get-label-type.outputs.label-type }}windows.4xlarge.nonephemeral"
    secrets: inherit

<<<<<<< HEAD
  win-arm64-vs2022-cpu-py3-build:
    permissions:
      id-token: write
      contents: read
    name: win-arm64-vs2022-cpu-py3
    uses: ./.github/workflows/_win-arm64-build.yml
    needs: get-label-type
    with:
      build-environment: win-arm64-vs2022-cpu-py3
      cuda-version: cpu
      sync-tag: win-arm64-cpu-build
      runner: "windows-11-arm64"
    secrets: inherit

  win-arm64-vs2022-cpu-py3-test:
    name: win-arm64-vs2022-cpu-py3
    uses: ./.github/workflows/_win-arm64-test.yml
    needs:
      - win-arm64-vs2022-cpu-py3-build
      - target-determination
    with:
      build-environment: win-arm64-vs2022-cpu-py3
      cuda-version: cpu
      runner: "windows-11-arm64"
    secrets: inherit

  linux-focal-rocm6_3-py3_10-build:
=======
  linux-focal-rocm-py3_10-build:
>>>>>>> 0ad2c5d7
    if: ${{ startsWith(github.event.ref, 'refs/tags/ciflow/trunk') }}
    name: linux-focal-rocm-py3.10
    uses: ./.github/workflows/_linux-build.yml
    needs: get-label-type
    with:
      runner_prefix: "${{ needs.get-label-type.outputs.label-type }}"
      build-environment: linux-focal-rocm-py3.10
      docker-image-name: pytorch-linux-focal-rocm-n-py3
      sync-tag: rocm-build
      test-matrix: |
        { include: [
          { config: "default", shard: 1, num_shards: 2, runner: "linux.rocm.gpu.2" },
          { config: "default", shard: 2, num_shards: 2, runner: "linux.rocm.gpu.2" },
          { config: "distributed", shard: 1, num_shards: 1, runner: "linux.rocm.gpu.4" },
        ]}
    secrets: inherit

  linux-focal-rocm-py3_10-test:
    if: ${{ startsWith(github.event.ref, 'refs/tags/ciflow/trunk') }}
    permissions:
      id-token: write
      contents: read
    name: linux-focal-rocm-py3.10
    uses: ./.github/workflows/_rocm-test.yml
    needs:
      - linux-focal-rocm-py3_10-build
      - target-determination
    with:
      build-environment: linux-focal-rocm-py3.10
      docker-image: ${{ needs.linux-focal-rocm-py3_10-build.outputs.docker-image }}
      test-matrix: ${{ needs.linux-focal-rocm-py3_10-build.outputs.test-matrix }}
      tests-to-include: "test_nn test_torch test_cuda test_ops test_unary_ufuncs test_binary_ufuncs test_autograd inductor/test_torchinductor distributed/test_c10d_common distributed/test_c10d_nccl"
    secrets: inherit

  # NB: Keep this in sync with inductor-perf-test-nightly.yml
  linux-focal-cuda12_4-py3_10-gcc9-inductor-build:
    name: cuda12.4-py3.10-gcc9-sm80
    uses: ./.github/workflows/_linux-build.yml
    needs: get-label-type
    with:
      build-environment: linux-focal-cuda12.4-py3.10-gcc9-sm80
      docker-image-name: pytorch-linux-focal-cuda12.4-cudnn9-py3-gcc9-inductor-benchmarks
      cuda-arch-list: '8.0'
    secrets: inherit

  verify-cachebench-cpu-build:
    name: verify-cachebench-cpu-build
    uses: ./.github/workflows/_linux-build.yml
    needs: get-label-type
    with:
      runner_prefix: "${{ needs.get-label-type.outputs.label-type }}"
      build-environment: linux-jammy-py3.9-gcc11
      docker-image-name: pytorch-linux-jammy-py3.9-gcc11
      test-matrix: |
        { include: [
          { config: "verify_cachebench", shard: 1, num_shards: 1, runner: "${{ needs.get-label-type.outputs.label-type }}linux.2xlarge" },
        ]}
    secrets: inherit

  verify-cachebench-cpu-test:
    name: verify-cachebench-cpu-test
    uses: ./.github/workflows/_linux-test.yml
    needs:
      - verify-cachebench-cpu-build
      - target-determination
    with:
      build-environment: linux-jammy-py3.9-gcc11
      docker-image: ${{ needs.verify-cachebench-cpu-build.outputs.docker-image }}
      test-matrix: ${{ needs.verify-cachebench-cpu-build.outputs.test-matrix }}
    secrets: inherit<|MERGE_RESOLUTION|>--- conflicted
+++ resolved
@@ -165,7 +165,6 @@
       runner: "${{ needs.get-label-type.outputs.label-type }}windows.4xlarge.nonephemeral"
     secrets: inherit
 
-<<<<<<< HEAD
   win-arm64-vs2022-cpu-py3-build:
     permissions:
       id-token: write
@@ -192,10 +191,7 @@
       runner: "windows-11-arm64"
     secrets: inherit
 
-  linux-focal-rocm6_3-py3_10-build:
-=======
   linux-focal-rocm-py3_10-build:
->>>>>>> 0ad2c5d7
     if: ${{ startsWith(github.event.ref, 'refs/tags/ciflow/trunk') }}
     name: linux-focal-rocm-py3.10
     uses: ./.github/workflows/_linux-build.yml
