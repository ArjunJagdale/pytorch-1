name: mac-build

on:
  workflow_call:
    inputs:
      build-environment:
        required: true
        type: string
        description: Top-level label for what's being built/tested.
      runner-type:
        required: true
        type: string
        description: Name of the GitHub-managed runner type to use for the build.
      build-generates-artifacts:
        required: true
        type: boolean
        description: If set, upload generated build artifacts.
      xcode-version:
        required: false
        type: string
        default: ""
        description: What xcode version to build with.
      sync-tag:
        required: false
        type: string
        default: ""
        description: |
          If this is set, our linter will use this to make sure that every other
          job with the same `sync-tag` is identical.
      python-version:
        required: false
        type: string
        default: "3.12"
        description: |
          The python version to be used. Will be 3.9 by default
      test-matrix:
        required: false
        type: string
        description: |
          An option JSON description of what test configs to run later on. This
          is moved here from the Linux test workflow so that we can apply filter
          logic using test-config labels earlier and skip unnecessary builds
      sccache-use-gha:
        required: false
        type: boolean
        default: false
        description: If true, use the Github cache as the storage option for sccache instead of S3.

    outputs:
      test-matrix:
        value: ${{ jobs.build.outputs.test-matrix }}
        description: An optional JSON description of what test configs to run later on.
      build-outcome:
        value: ${{ jobs.build.outputs.build-outcome }}
        description: The outcome of the build step. This is used to influence test filtering logic later on.

jobs:
  build:
    # Don't run on forked repos.
    if: github.repository_owner == 'pytorch'
    runs-on: ${{ inputs.runner-type }}
    env:
      BUILD_ENVIRONMENT: ${{ inputs.build-environment }}
      SCCACHE_USE_GHA: ${{ inputs.sccache-use-gha }}  # this is placed here instead of the sccache step to appease actionlint
    outputs:
      build-outcome: ${{ steps.build.outcome }}
      test-matrix: ${{ steps.filter.outputs.test-matrix }}
    steps:
      - name: Clean up disk space before running MacOS workflow
        uses: pytorch/test-infra/.github/actions/check-disk-space@main

      # [see note: pytorch repo ref]
      - name: Checkout PyTorch
        uses: pytorch/pytorch/.github/actions/checkout-pytorch@main

      - name: Set xcode version
        env:
          XCODE_VERSION: ${{ inputs.xcode-version }}
        run: |
          if [ -n "${XCODE_VERSION}" ]; then
            echo "DEVELOPER_DIR=/Applications/Xcode_${XCODE_VERSION}.app/Contents/Developer" >> "${GITHUB_ENV}"
          fi

      - name: Setup miniconda
        uses: pytorch/test-infra/.github/actions/setup-miniconda@main
        with:
          python-version: ${{ inputs.python-version }}
<<<<<<< HEAD
          environment-file: .github/requirements/conda-env-${{ runner.os }}-${{ runner.arch }}
          pip-requirements-file: .github/requirements/pip-requirements-${{ runner.os }}.txt
          default-packages: ""
=======
          environment-file: .github/requirements/conda-env-macOS-ARM64
          pip-requirements-file: .github/requirements/pip-requirements-macOS.txt
>>>>>>> 7a16617c

      - name: Install sccache (only for non-forked PRs, and pushes to trunk)
        uses: nick-fields/retry@7152eba30c6575329ac0576536151aca5a72780e # v3.0.0
        if: ${{ github.event_name == 'push' || github.event.pull_request.head.repo.full_name == github.repository }}
        with:
          timeout_minutes: 5
          max_attempts: 3
          retry_wait_seconds: 90
          command: |
            set -ex

            DOWNLOAD_SCCACHE=0
            SCCACHE_VERSION="0.4.1"
            LOCAL_PATH="/usr/local/bin"

            if [ ! -f "${LOCAL_PATH}/sccache" ]; then
              DOWNLOAD_SCCACHE=1
            else
              LOCAL_VERSION=$("${LOCAL_PATH}/sccache" --version | cut -d" " -f2)

              if [ "${LOCAL_VERSION}" != "${SCCACHE_VERSION}" ]; then
                DOWNLOAD_SCCACHE=1
              fi
            fi

            if [ "${DOWNLOAD_SCCACHE}" == "1" ]; then
              sudo curl --retry 3 --retry-all-errors "https://s3.amazonaws.com/ossci-macos/sccache/sccache-v0.4.1-${RUNNER_ARCH}" --output "${LOCAL_PATH}/sccache"
              sudo chmod +x "${LOCAL_PATH}/sccache"
            fi

            if [[ "${SCCACHE_USE_GHA}" == "true" ]]; then
              echo "ACTIONS_CACHE_URL=${ACTIONS_CACHE_URL}" >> "${GITHUB_ENV}"
              echo "ACTIONS_RUNTIME_TOKEN=${ACTIONS_RUNTIME_TOKEN}" >> "${GITHUB_ENV}"
              echo "SCCACHE_GHA_ENABLED=on" >> "${GITHUB_ENV}"
            else
              # The runner has access to the S3 bucket via IAM profile without the need
              # for any credential
              echo "SCCACHE_BUCKET=ossci-compiler-cache-circleci-v2" >> "${GITHUB_ENV}"0
              echo "SCCACHE_S3_KEY_PREFIX=${GITHUB_WORKFLOW}" >> "${GITHUB_ENV}"
            fi

            # This is needed so that later build script could find sccache (which sccache)
            echo "${LOCAL_PATH}" >> $GITHUB_PATH

      - name: Get workflow job id
        id: get-job-id
        uses: ./.github/actions/get-workflow-job-id
        if: always()
        with:
          github-token: ${{ secrets.GITHUB_TOKEN }}

      # Apply the filter logic to the build step too if the test-config label is already there
      - name: Select all requested test configurations (if the test matrix is available)
        id: filter
        uses: ./.github/actions/filter-test-configs
        with:
          github-token: ${{ secrets.GITHUB_TOKEN }}
          test-matrix: ${{ inputs.test-matrix }}
          job-name: ${{ steps.get-job-id.outputs.job-name }}

      - name: Build
        if: steps.filter.outputs.is-test-matrix-empty == 'False' || inputs.test-matrix == ''
        id: build
        env:
          OUR_GITHUB_JOB_ID: ${{ steps.get-job-id.outputs.job-id }}
        run: |
          echo "CMAKE_PREFIX_PATH=${CONDA_PREFIX:-"$(dirname "$(which conda)")/../"}" >> "${GITHUB_ENV}"

          if [[ -n "$CONDA_ENV" ]]; then
            # Use binaries under conda environment
            export PATH="$CONDA_ENV/bin":$PATH
          fi

          # NB: Same trick as Linux, there is no need to initialize sccache with the risk of getting
          # it hangs or timeout at initialization. The cache will be started automatically
          export SKIP_SCCACHE_INITIALIZATION=1
          ${CONDA_RUN} .ci/pytorch/macos-build.sh

      - name: Archive artifacts into zip
        if: inputs.build-generates-artifacts && steps.build.outcome != 'skipped'
        run: |
          zip -1 -r artifacts.zip dist/ build/.ninja_log build/compile_commands.json .additional_ci_files

      - name: Store PyTorch Build Artifacts on GHA
        uses: actions/upload-artifact@ea165f8d65b6e75b540449e92b4886f43607fa02 # v4.6.2
        if: inputs.build-generates-artifacts && steps.build.outcome != 'skipped'
        with:
          name: ${{ env.BUILD_ENVIRONMENT }}
          retention-days: 14
          if-no-files-found: error
          path: artifacts.zip

      - name: Upload sccache stats to GHA
        uses: actions/upload-artifact@ea165f8d65b6e75b540449e92b4886f43607fa02 # v4.6.2
        # Only if sccache is installed, see above
        if: ${{ (github.event_name == 'push' || github.event.pull_request.head.repo.full_name == github.repository) && steps.build.outcome != 'skipped' }}
        with:
          name: sccache-stats-${{ inputs.build-environment }}-runattempt${{ github.run_attempt }}-${{ steps.get-job-id.outputs.job-id }}
          retention-days: 14
          if-no-files-found: warn
          path: sccache-stats-*.json

      - name: Clean up disk space
        if: always()
        continue-on-error: true
        uses: pytorch/test-infra/.github/actions/check-disk-space@main<|MERGE_RESOLUTION|>--- conflicted
+++ resolved
@@ -85,14 +85,9 @@
         uses: pytorch/test-infra/.github/actions/setup-miniconda@main
         with:
           python-version: ${{ inputs.python-version }}
-<<<<<<< HEAD
-          environment-file: .github/requirements/conda-env-${{ runner.os }}-${{ runner.arch }}
-          pip-requirements-file: .github/requirements/pip-requirements-${{ runner.os }}.txt
-          default-packages: ""
-=======
           environment-file: .github/requirements/conda-env-macOS-ARM64
           pip-requirements-file: .github/requirements/pip-requirements-macOS.txt
->>>>>>> 7a16617c
+          default-packages: ""
 
       - name: Install sccache (only for non-forked PRs, and pushes to trunk)
         uses: nick-fields/retry@7152eba30c6575329ac0576536151aca5a72780e # v3.0.0
