--- conflicted
+++ resolved
@@ -49,22 +49,12 @@
       matrix:
         runner: [linux.12xlarge]
         docker-image-name: [
-          pytorch-linux-focal-cuda12.4-cudnn9-py3-gcc9-inductor-benchmarks,
-          pytorch-linux-focal-cuda12.4-cudnn9-py3.12-gcc9-inductor-benchmarks,
-          pytorch-linux-focal-cuda12.4-cudnn9-py3.13-gcc9-inductor-benchmarks,
           pytorch-linux-focal-cuda12.6-cudnn9-py3-gcc11,
-<<<<<<< HEAD
-          pytorch-linux-focal-cuda12.6-cudnn9-py3-gcc9-inductor-benchmarks,
-          pytorch-linux-focal-cuda12.6-cudnn9-py3.12-gcc9-inductor-benchmarks,
-          pytorch-linux-focal-cuda12.6-cudnn9-py3.13-gcc9-inductor-benchmarks,
-          pytorch-linux-focal-cuda11.8-cudnn9-py3-gcc9,
-=======
           pytorch-linux-jammy-cuda12.6-cudnn9-py3-gcc9-inductor-benchmarks,
           pytorch-linux-jammy-cuda12.6-cudnn9-py3.12-gcc9-inductor-benchmarks,
           pytorch-linux-jammy-cuda12.6-cudnn9-py3.13-gcc9-inductor-benchmarks,
           pytorch-linux-jammy-cuda12.8-cudnn9-py3-gcc9-inductor-benchmarks,
           pytorch-linux-focal-cuda12.8-cudnn9-py3-gcc9,
->>>>>>> 6cb6da6e
           pytorch-linux-focal-py3.9-clang10,
           pytorch-linux-focal-py3.11-clang10,
           pytorch-linux-focal-py3.12-clang10,
@@ -118,18 +108,6 @@
           always-rebuild: true
           push: true
 
-      - name: Push docker image to old name
-        shell: bash
-        env:
-          ECR_DOCKER_IMAGE: ${{ steps.build-docker-image.outputs.docker-image }}
-        run: |
-          # This can be deleted after people have rebased their PRs/the new name has been in main for a while
-          set -euox pipefail
-          docker_image_name="308535385114.dkr.ecr.us-east-1.amazonaws.com/pytorch/${{ matrix.docker-image-name }}"
-          foldersha=${ECR_DOCKER_IMAGE##*-}
-          docker tag "${ECR_DOCKER_IMAGE}" "${docker_image_name}:${foldersha}"
-          docker push "${docker_image_name}:${foldersha}"
-
       - name: Pull docker image
         uses: pytorch/test-infra/.github/actions/pull-docker-image@main
         with:
