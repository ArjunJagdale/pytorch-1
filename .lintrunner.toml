[[linter]]
code = 'FLAKE8'
include_patterns = ['**/*.py']
exclude_patterns = [
    '.git/**',
    'build_test_custom_build/**',
    'build/**',
    'caffe2/**',
    'docs/caffe2/**',
    'docs/cpp/src/**',
    'docs/src/**',
    'fb/**',
    '**/fb/**',
    'functorch/docs/**',
    'functorch/examples/**',
    'functorch/notebooks/**',
    'torch/_inductor/fx_passes/serialized_patterns/**',
    'torch/_inductor/autoheuristic/artifacts/**',
    'scripts/**',
    'test/generated_type_hints_smoketest.py',
    # CPython tests
    'test/dynamo/cpython/**',
    # Tests from the NumPy test suite
    'test/torch_np/numpy_test/**/*.py',
    'third_party/**',
    'torch/include/**',
    'torch/lib/**',
    'venv/**',
    '**/*.pyi',
    'tools/test/test_selective_build.py',
]
command = [
    'python3',
    'tools/linter/adapters/flake8_linter.py',
    '--',
    '@{{PATHSFILE}}'
]
init_command = [
    'python3',
    'tools/linter/adapters/pip_init.py',
    '--dry-run={{DRYRUN}}',
    'flake8==6.1.0',
    'flake8-bugbear==23.3.23',
    'flake8-comprehensions==3.15.0',
    'flake8-executable==2.1.3',
    'flake8-logging-format==0.9.0',
    'flake8-pyi==23.3.1',
    'flake8-simplify==0.19.3',
    'mccabe==0.7.0',
    'pycodestyle==2.11.1',
    'pyflakes==3.1.0',
    'torchfix==0.4.0 ; python_version >= "3.9" and python_version < "3.13"',
]


[[linter]]
code = 'CLANGFORMAT'
include_patterns = [
    'aten/src/ATen/*.h',
    'aten/src/ATen/cpu/vec/**/*.h',
    'aten/src/ATen/mps/**/*.mm',
    'aten/src/ATen/mps/**/*.h',
    'aten/src/ATen/xpu/**/*.h',
    'aten/src/ATen/xpu/**/*.cpp',
    'aten/src/ATen/core/boxing/**/*.h',
    'aten/src/ATen/core/dispatch/**/*.h',
    'aten/src/ATen/core/Formatting.cpp',
    'aten/src/ATen/native/mps/**/*.metal',
    'aten/src/ATen/native/mps/**/*.mm',
    'aten/src/ATen/native/mps/**/*.h',
    'aten/src/ATen/native/vulkan/**/*.h',
    'aten/src/ATen/native/vulkan/**/*.cpp',
    'aten/src/ATen/native/cuda/MultiTensorApply.cuh',
    'aten/src/ATen/native/**/Foreach*.*',
    'aten/src/ATen/native/cuda/fused*.*',
    'aten/src/ATen/native/cuda/Fused*.cu',
    'aten/src/ATen/native/cudnn/*.h',
    'aten/src/ATen/native/cudnn/*.cpp',
    'aten/src/ATen/native/mkldnn/xpu/**/*.h',
    'aten/src/ATen/native/mkldnn/xpu/**/*.cpp',
    'aten/src/ATen/native/Tensor*.h',
    'aten/src/ATen/native/Tensor*.cpp',
    'c10/**/*.h',
    'c10/**/*.cpp',
    'torch/csrc/**/*.h',
    'torch/csrc/**/*.hpp',
    'torch/csrc/**/*.cpp',
    'torch/nativert/**/*.h',
    'torch/nativert/**/*.cpp',
    'torch/standalone/**/*.h',
    'test/cpp/**/*.h',
    'test/cpp/**/*.cpp',
]
exclude_patterns = [
    'aten/src/ATen/native/vulkan/api/vk_mem_alloc.h',
    'aten/src/ATen/native/mps/kernels/Quantized.metal',
    'c10/util/strong_type.h',
    '**/fb/**',
    'torch/csrc/inductor/aoti_torch/generated/**',
    'torch/csrc/jit/serialization/mobile_bytecode_generated.h',
    'torch/csrc/utils/pythoncapi_compat.h',
    'aten/src/ATen/dlpack.h',
]
init_command = [
    'python3',
    'tools/linter/adapters/s3_init.py',
    '--config-json=tools/linter/adapters/s3_init_config.json',
    '--linter=clang-format',
    '--dry-run={{DRYRUN}}',
    '--output-dir=.lintbin',
    '--output-name=clang-format',
]
command = [
    'python3',
    'tools/linter/adapters/clangformat_linter.py',
    '--binary=.lintbin/clang-format',
    '--',
    '@{{PATHSFILE}}'
]
is_formatter = true

[[linter]]
code = 'MYPY'
include_patterns = [
    'torch/**/*.py',
    'torch/**/*.pyi',
    'caffe2/**/*.py',
    'caffe2/**/*.pyi',
    'test/test_bundled_images.py',
    'test/test_bundled_inputs.py',
    'test/test_complex.py',
    'test/test_datapipe.py',
    'test/test_futures.py',
    # 'test/test_numpy_interop.py',
    'test/test_torch.py',
    'test/test_type_hints.py',
    'test/test_type_info.py',
    'test/test_utils.py',
]
exclude_patterns = [
    '**/fb/**',
]
command = [
    'python3',
    'tools/linter/adapters/mypy_linter.py',
    '--config=mypy.ini',
    '--',
    '@{{PATHSFILE}}'
]
init_command = [
    'python3',
    'tools/linter/adapters/pip_init.py',
    '--dry-run={{DRYRUN}}',
    'numpy==1.26.4 ; python_version >= "3.9" and python_version <= "3.11"',
    'numpy==2.1.0 ; python_version >= "3.12"',
    'expecttest==0.3.0',
    'mypy==1.16.0',
    'sympy==1.13.3',
    'types-requests==2.27.25',
    'types-pyyaml==6.0.1',
    'types-tabulate==0.8.8',
    'types-protobuf==5.29.1.20250403',
    'types-setuptools==79.0.0.20250422',
    'types-jinja2==2.11.9',
    'types-colorama==0.4.6',
    'filelock==3.13.1',
    'junitparser==2.1.1',
    'rich==10.9.0',
    'pyyaml==6.0.1',
    'optree==0.13.0',
    'dataclasses-json==0.6.7',
    'pandas==2.2.3',
]

[[linter]]
code = 'MYPYSTRICT'
include_patterns = [
    '.github/**/*.py',
    'benchmarks/instruction_counts/**/*.py',
    'tools/**/*.py',
    'torchgen/**/*.py',
    'torch/utils/_pytree.py',
    'torch/utils/_cxx_pytree.py',
    'torch/utils/benchmark/utils/common.py',
    'torch/utils/benchmark/utils/timer.py',
    'torch/utils/benchmark/utils/valgrind_wrapper/**/*.py',
]
exclude_patterns = [
    # (linbinyu) copied from internal repo
    '**/fb/**',
    'tools/code_analyzer/gen_operators_yaml.py',
    'tools/dynamo/verify_dynamo.py',
    'tools/gen_vulkan_spv.py',
    'tools/test/gen_operators_yaml_test.py',
    'tools/test/gen_oplist_test.py',
    'tools/test/test_selective_build.py',
]
command = [
    'python3',
    'tools/linter/adapters/mypy_linter.py',
    '--config=mypy-strict.ini',
    '--code=MYPYSTRICT',
    '--',
    '@{{PATHSFILE}}'
]

[[linter]]
code = 'CLANGTIDY'
include_patterns = [
    # Enable coverage of headers in aten/src/ATen
    # and excluding most sub-directories for now.
    'aten/src/ATen/*.h',
    'aten/src/ATen/*.cpp',
    'aten/src/ATen/cuda/*.cpp',
    'aten/src/ATen/cpu/*.h',
    'aten/src/ATen/cpu/*.cpp',
    'aten/src/ATen/core/*.h',
    'aten/src/ATen/core/*.cpp',
    'aten/src/ATen/cudnn/*.h',
    'aten/src/ATen/cudnn/*.cpp',
    'aten/src/ATen/native/mkldnn/xpu/**/*.h',
    'aten/src/ATen/native/mkldnn/xpu/**/*.cpp',
    'aten/src/ATen/detail/*',
    'aten/src/ATen/functorch/*.h',
    'aten/src/ATen/functorch/*.cpp',
    'aten/src/ATen/native/nested/cuda/*.cpp',
    'aten/src/ATen/native/nested/cuda/*.h',
    'aten/src/ATen/native/nested/*.cpp',
    'aten/src/ATen/native/nested/*.h',
    'c10/**/*.cpp',
    'c10/**/*.h',
    'torch/*.h',
    'torch/_inductor/codegen/aoti_runtime/interface.cpp',
    'torch/csrc/*.h',
    'torch/csrc/*.cpp',
    'torch/csrc/**/*.h',
    'torch/csrc/**/*.cpp',
    'torch/csrc/jit/serialization/*.h',
    'torch/csrc/jit/serialization/*.cpp',
    'torch/nativert/*.h',
    'torch/nativert/*.cpp',
    'torch/nativert/**/*.h',
    'torch/nativert/**/*.cpp',
    'torch/standalone/**/*.h',
]
exclude_patterns = [
    # The negative filters below are to exclude files that include onnx_pb.h or
    # caffe2_pb.h, otherwise we'd have to build protos as part of this CI job.
    # CUDA files are also excluded.
    '**/fb/**',
    '**/generated/**',
    '**/*pb.h',
    '**/*inl.h',
    'aten/src/ATen/cpu/FlushDenormal.cpp',
    'aten/src/ATen/cpu/Utils.cpp',
    'aten/src/ATen/cpu/vml.h',
    'aten/src/ATen/CPUFixedAllocator.h',
    'aten/src/ATen/Parallel*.h',
    'c10/xpu/**/*.h',
    'c10/xpu/**/*.cpp',
    'c10/benchmark/intrusive_ptr_benchmark.cpp',
    'c10/cuda/CUDAAlgorithm.h',
    'c10/util/complex_math.h',
    'c10/util/complex_utils.h',
    'c10/util/flat_hash_map.h',
    'c10/util/logging*.h',
    'c10/metal/*.h',
    'c10/util/hash.h',
    'c10/util/strong_type.h',
    'c10/util/SmallVector.h',
    'c10/util/win32-headers.h',
    'c10/test/**/*.h',
    'third_party/**/*',
    'torch/csrc/api/include/torch/nn/modules/common.h',
    'torch/csrc/api/include/torch/linalg.h',
    'torch/csrc/autograd/generated/**',
    'torch/csrc/distributed/**/*.cu',
    'torch/csrc/distributed/c10d/WinSockUtils.hpp',
    'torch/csrc/distributed/c10d/quantization/quantization_gpu.h',
    'torch/csrc/dynamo/eval_frame.h',
    'torch/csrc/inductor/aoti_torch/c/shim.h',
    'torch/csrc/jit/**/*',
    'torch/csrc/jit/serialization/mobile_bytecode_generated.h',
    'torch/csrc/utils/generated_serialization_types.h',
    'torch/csrc/utils/pythoncapi_compat.h',
    'torch/csrc/inductor/aoti_runtime/sycl_runtime_wrappers.h',
    'aten/src/ATen/ExpandBase.h',
]
init_command = [
    'python3',
    'tools/linter/adapters/s3_init.py',
    '--config-json=tools/linter/adapters/s3_init_config.json',
    '--linter=clang-tidy',
    '--dry-run={{DRYRUN}}',
    '--output-dir=.lintbin',
    '--output-name=clang-tidy',
]
command = [
    'python3',
    'tools/linter/adapters/clangtidy_linter.py',
    '--binary=.lintbin/clang-tidy',
    '--build_dir=./build',
    '--',
    '@{{PATHSFILE}}'
]

[[linter]]
code = 'TYPEIGNORE'
include_patterns = ['**/*.py', '**/*.pyi']
exclude_patterns = [
    'fb/**',
    '**/fb/**',
    'test/test_jit.py',
]
command = [
    'python3',
    'tools/linter/adapters/grep_linter.py',
    '--pattern=# type:\s*ignore([^\[]|$)',
    '--linter-name=TYPEIGNORE',
    '--error-name=unqualified type: ignore',
    """--error-description=\
        This line has an unqualified `type: ignore`; \
        please convert it to `type: ignore[xxxx]`\
    """,
    '--',
    '@{{PATHSFILE}}'
]

[[linter]]
code = 'TYPENOSKIP'
include_patterns = ['mypy.ini']
command = [
    'python3',
    'tools/linter/adapters/grep_linter.py',
    '--pattern=follow_imports\s*=\s*skip',
    '--linter-name=TYPENOSKIP',
    '--error-name=use of follow_imports = skip',
    """--error-description=\
        follow_imports = skip is forbidden from mypy.ini configuration as it \
        is extremely easy to accidentally turn off type checking unintentionally.  If \
        you need to suppress type errors, use a top level # mypy: ignore-errors.  \
        Do not rely on automatic Any substitution; instead, manually # type: ignore \
        at use sites or define a pyi type stub with more relaxed types. \
    """,
    '--',
    '@{{PATHSFILE}}'
]

[[linter]]
code = 'NOQA'
include_patterns = ['**/*.py', '**/*.pyi']
exclude_patterns = [
    'caffe2/**',
    'fb/**',
    '**/fb/**'
    ]
command = [
    'python3',
    'tools/linter/adapters/grep_linter.py',
    '--pattern=# noqa([^:]|$)',
    '--linter-name=NOQA',
    '--error-name=unqualified noqa',
    """--error-description=\
        This line has an unqualified `noqa`; \
        please convert it to `noqa: XXXX`\
    """,
    '--',
    '@{{PATHSFILE}}'
]

[[linter]]
code = 'NATIVEFUNCTIONS'
include_patterns=['aten/src/ATen/native/native_functions.yaml']
command = [
    'python3',
    'tools/linter/adapters/nativefunctions_linter.py',
    '--native-functions-yml=aten/src/ATen/native/native_functions.yaml',
]
init_command = [
    'python3',
    'tools/linter/adapters/pip_init.py',
    '--dry-run={{DRYRUN}}',
    'ruamel.yaml==0.18.10',
]
is_formatter = true

[[linter]]
code = 'GHA'
include_patterns=['.github/workflows/**/*.yml']
command = [
    'python3',
    'tools/linter/adapters/gha_linter.py',
    '--',
    '@{{PATHSFILE}}'
]
init_command = [
    'python3',
    'tools/linter/adapters/pip_init.py',
    '--dry-run={{DRYRUN}}',
    'ruamel.yaml==0.18.10',
]

[[linter]]
code = 'NEWLINE'
include_patterns=['**']
exclude_patterns=[
    '**/contrib/**',
    'third_party/**',
    '**/*.bat',
    '**/*.expect',
    '**/*.ipynb',
    '**/*.ps1',
    '**/*.ptl',
    'fb/**',
    '**/fb/**',
    'tools/clang_format_hash/**',
    'test/cpp/jit/upgrader_models/*.ptl',
    'test/cpp/jit/upgrader_models/*.ptl.ff',
    'test/dynamo/cpython/**',
    '**/*.png',
    '**/*.gz',
    '**/*.patch',
]
command = [
    'python3',
    'tools/linter/adapters/newlines_linter.py',
    '--',
    '@{{PATHSFILE}}',
]
is_formatter = true

[[linter]]
code = 'SPACES'
include_patterns = ['**']
exclude_patterns = [
    '**/contrib/**',
    '**/*.diff',
    '**/*.patch',
    'third_party/**',
    'aten/src/ATen/native/vulkan/api/vk_mem_alloc.h',
    'fb/**',
    '**/fb/**',
    'test/cpp/jit/upgrader_models/*.ptl',
    'test/cpp/jit/upgrader_models/*.ptl.ff',
]
command = [
    'python3',
    'tools/linter/adapters/grep_linter.py',
    '--pattern=[[:blank:]]$',
    '--linter-name=SPACES',
    '--error-name=trailing spaces',
    '--replace-pattern=s/[[:blank:]]+$//',
    """--error-description=\
        This line has trailing spaces; please remove them.\
    """,
    '--',
    '@{{PATHSFILE}}'
]

[[linter]]
code = 'TABS'
include_patterns = ['**']
exclude_patterns = [
    '**/*.svg',
    '**/*Makefile',
    '**/contrib/**',
    'third_party/**',
    '**/.gitattributes',
    '**/.gitmodules',
    'fb/**',
    '**/fb/**',
    'aten/src/ATen/native/vulkan/api/vk_mem_alloc.h',
    'test/cpp/jit/upgrader_models/*.ptl',
    'test/cpp/jit/upgrader_models/*.ptl.ff',
    '.ci/docker/common/install_rocm_drm.sh',
    '.lintrunner.toml',
    '**/*.patch',
]
command = [
    'python3',
    'tools/linter/adapters/grep_linter.py',
    # @lint-ignore TXT2
    '--pattern=	',
    '--linter-name=TABS',
    '--error-name=saw some tabs',
    '--replace-pattern=s/\t/    /',
    """--error-description=\
        This line has tabs; please replace them with spaces.\
    """,
    '--',
    '@{{PATHSFILE}}'
]

[[linter]]
code = 'C10_UNUSED'
include_patterns = [
    '**/*.cpp',
    '**/*.h',
]
exclude_patterns = [
    'c10/macros/Macros.h',
]
command = [
    'python3',
    'tools/linter/adapters/grep_linter.py',
    '--pattern=C10_UNUSED',
    '--linter-name=C10_UNUSED',
    '--error-name=deprecated C10_UNUSED macro',
    '--replace-pattern=s/C10_UNUSED/[[maybe_unused]]/',
    """--error-description=\
        Deprecated macro, use [[maybe_unused]] directly\
    """,
    '--',
    '@{{PATHSFILE}}'
]

[[linter]]
code = 'C10_NODISCARD'
include_patterns = [
    '**/*.cpp',
    '**/*.h',
]
exclude_patterns = [
    'c10/macros/Macros.h',
]
command = [
    'python3',
    'tools/linter/adapters/grep_linter.py',
    '--pattern=C10_NODISCARD',
    '--linter-name=C10_NODISCARD',
    '--error-name=deprecated C10_NODISCARD macro',
    '--replace-pattern=s/C10_NODISCARD/[[nodiscard]]/',
    """--error-description=\
        Deprecated macro, use [[nodiscard]] directly\
    """,
    '--',
    '@{{PATHSFILE}}'
]

[[linter]]
code = 'INCLUDE'
include_patterns = [
    'c10/**',
    'aten/**',
    'torch/csrc/**',
    'torch/nativert/**',
]
exclude_patterns = [
    'aten/src/ATen/native/quantized/cpu/qnnpack/**',
    'aten/src/ATen/native/vulkan/api/vk_mem_alloc.h',
    'aten/src/ATen/native/vulkan/glsl/**',
    '**/fb/**',
    'torch/csrc/jit/serialization/mobile_bytecode_generated.h',
    'torch/csrc/utils/pythoncapi_compat.h',
]
command = [
    'python3',
    'tools/linter/adapters/grep_linter.py',
    '--pattern=#include "',
    '--linter-name=INCLUDE',
    '--error-name=quoted include',
    '--replace-pattern=s/#include "(.*)"$/#include <\1>/',
    """--error-description=\
        This #include uses quotes; please convert it to #include <xxxx>\
    """,
    '--',
    '@{{PATHSFILE}}'
]

[[linter]]
code = 'PYBIND11_INCLUDE'
include_patterns = [
    '**/*.cpp',
    '**/*.h',
]
exclude_patterns = [
    'torch/csrc/utils/pybind.h',
    'torch/utils/benchmark/utils/valgrind_wrapper/compat_bindings.cpp',
    'caffe2/**/*',
]
command = [
    'python3',
    'tools/linter/adapters/grep_linter.py',
    '--pattern=#include <pybind11\/(^|[^(gil\.h)])',
    '--allowlist-pattern=#include <torch\/csrc\/utils\/pybind.h>',
    '--linter-name=PYBIND11_INCLUDE',
    '--match-first-only',
    '--error-name=direct include of pybind11',
    # https://stackoverflow.com/a/33416489/23845
    # NB: this won't work if the pybind11 include is on the first line;
    # but that's fine because it will just mean the lint will still fail
    # after applying the change and you will have to fix it manually
    '--replace-pattern=1,/(#include <pybind11\/)/ s/(#include <pybind11\/)/#include <torch\/csrc\/utils\/pybind.h>\n\1/',
    """--error-description=\
        This #include directly includes pybind11 without also including \
        #include <torch/csrc/utils/pybind.h>;  this means some important \
        specializations may not be included.\
    """,
    '--',
    '@{{PATHSFILE}}'
]

[[linter]]
code = 'ERROR_PRONE_ISINSTANCE'
include_patterns = [
    'torch/_refs/**/*.py',
    'torch/_prims/**/*.py',
    'torch/_prims_common/**/*.py',
    'torch/_decomp/**/*.py',
    'torch/_meta_registrations.py',
]
exclude_patterns = [
    '**/fb/**',
]
command = [
    'python3',
    'tools/linter/adapters/grep_linter.py',
    '--pattern=isinstance\([^)]+(int|float)\)',
    '--linter-name=ERROR_PRONE_ISINSTANCE',
    '--error-name=error prone isinstance',
    """--error-description=\
        This line has an isinstance call that directly refers to \
        int or float.  This is error-prone because you may also \
        have wanted to allow SymInt or SymFloat in your test.  \
        To suppress this lint, use an appropriate type alias defined \
        in torch._prims_common; use IntLike/FloatLike when you would accept \
        both regular and symbolic numbers, Dim for ints representing \
        dimensions, or IntWithoutSymInt/FloatWithoutSymFloat if you really \
        meant to exclude symbolic numbers.
    """,
    '--',
    '@{{PATHSFILE}}'
]

[[linter]]
code = 'PYBIND11_SPECIALIZATION'
include_patterns = [
    '**/*.cpp',
    '**/*.h',
]
exclude_patterns = [
    # The place for all orphan specializations
    'torch/csrc/utils/pybind.h',
    # These specializations are non-orphan
    'torch/csrc/distributed/c10d/init.cpp',
    'torch/csrc/jit/python/pybind.h',
    'fb/**',
    '**/fb/**',
    # These are safe to exclude as they do not have Python
    'c10/**/*',
]
command = [
    'python3',
    'tools/linter/adapters/grep_linter.py',
    '--pattern=PYBIND11_DECLARE_HOLDER_TYPE',
    '--linter-name=PYBIND11_SPECIALIZATION',
    '--error-name=pybind11 specialization in non-standard location',
    """--error-description=\
        This pybind11 specialization (PYBIND11_DECLARE_HOLDER_TYPE) should \
        be placed in torch/csrc/utils/pybind.h so that it is guaranteed to be \
        included at any site that may potentially make use of it via py::cast. \
        If your specialization is in the same header file as the definition \
        of the holder type, you can ignore this lint by adding your header to \
        the exclude_patterns for this lint in .lintrunner.toml.  For more \
        information see https://github.com/pybind/pybind11/issues/4099 \
    """,
    '--',
    '@{{PATHSFILE}}'
]

[[linter]]
code = 'PYPIDEP'
include_patterns = ['.github/**']
exclude_patterns = [
    '**/*.rst',
    '**/*.py',
    '**/*.md',
    '**/*.diff',
    '**/fb/**',
]
command = [
    'python3',
    'tools/linter/adapters/grep_linter.py',
    """--pattern=\
    (pip|pip3|python -m pip|python3 -m pip|python3 -mpip|python -mpip) \
    install ([a-zA-Z0-9][A-Za-z0-9\\._\\-]+)([^/=<>~!]+)[A-Za-z0-9\\._\\-\\*\\+\\!]*$\
    """,
    '--linter-name=PYPIDEP',
    '--error-name=unpinned PyPI install',
    """--error-description=\
        This line has unpinned PyPi installs; \
        please pin them to a specific version: e.g. 'thepackage==1.2'\
    """,
    '--',
    '@{{PATHSFILE}}'
]

[[linter]]
code = 'EXEC'
include_patterns = ['**']
exclude_patterns = [
    'third_party/**',
    'torch/bin/**',
    '**/*.so',
    '**/*.py',
    '**/*.sh',
    '**/*.bash',
    '**/git-pre-commit',
    '**/git-clang-format',
    '**/gradlew',
    'fb/**',
    '**/fb/**',
]
command = [
    'python3',
    'tools/linter/adapters/exec_linter.py',
    '--',
    '@{{PATHSFILE}}',
]

[[linter]]
code = 'CUBINCLUDE'
include_patterns = ['aten/**']
exclude_patterns = [
    'aten/src/ATen/cuda/cub*.cuh',
    '**/fb/**',
]
command = [
    'python3',
    'tools/linter/adapters/grep_linter.py',
    '--pattern=#include <cub/',
    '--linter-name=CUBINCLUDE',
    '--error-name=direct cub include',
    """--error-description=\
        This line has a direct cub include; please include \
        ATen/cuda/cub.cuh instead and wrap your cub calls in \
        at::native namespace if necessary.
    """,
    '--',
    '@{{PATHSFILE}}'
]

[[linter]]
code = 'RAWCUDA'
include_patterns = [
    'aten/**',
    'c10/**',
]
exclude_patterns = [
    'aten/src/ATen/test/**',
    'c10/cuda/CUDAFunctions.h',
    'c10/cuda/CUDACachingAllocator.cpp',
    '**/fb/**',
]
command = [
    'python3',
    'tools/linter/adapters/grep_linter.py',
    '--pattern=cudaStreamSynchronize',
    '--linter-name=RAWCUDA',
    '--error-name=raw CUDA API usage',
    """--error-description=\
        This line calls raw CUDA APIs directly; please use at::cuda wrappers instead.
    """,
    '--',
    '@{{PATHSFILE}}'
]

[[linter]]
code = 'RAWCUDADEVICE'
include_patterns = [
    'aten/**',
    'c10/**',
    'torch/csrc/**',
    'torch/nativert/**',
]
exclude_patterns = [
    'aten/src/ATen/cuda/CUDAContext.cpp',
    'aten/src/ATen/cuda/CUDAGeneratorImpl.cpp',
    'aten/src/ATen/test/**',
    'c10/core/impl/InlineDeviceGuard.h',
    'c10/cuda/CUDAFunctions.cpp',
    'c10/cuda/CUDAGuard.h',
    'c10/cuda/impl/CUDATest.cpp',
    'torch/csrc/cuda/nccl.cpp',
    '**/fb/**',
]
command = [
    'python3',
    'tools/linter/adapters/grep_linter.py',
    '--pattern=cudaSetDevice(',
    '--pattern=cudaGetDevice(',
    '--linter-name=RAWCUDADEVICE',
    '--error-name=raw CUDA API usage',
    """--error-description=\
        This line calls raw CUDA APIs directly; please use c10::cuda wrappers instead.
    """,
    '--',
    '@{{PATHSFILE}}'
]

[[linter]]
code = 'ROOT_LOGGING'
include_patterns = [
    '**/*.py',
]
# These are not library code, but scripts in their own right, and so
# therefore are permitted to use logging
exclude_patterns = [
    'tools/**',
    'test/**',
    'benchmarks/**',
    'torch/distributed/run.py',
    'functorch/benchmarks/**',
    # Grandfathered in
    'caffe2/**',
    'fb/**',
    '**/fb/**',
]
command = [
    'python3',
    'tools/linter/adapters/grep_linter.py',
    '--pattern=logging\.(debug|info|warn|warning|error|critical|log|exception)\(',
    '--replace-pattern=s/logging\.(debug|info|warn|warning|error|critical|log|exception)\(/log.\1(/',
    '--linter-name=ROOT_LOGGING',
    '--error-name=use of root logger',
    """--error-description=\
        Do not use root logger (logging.info, etc) directly; instead \
        define 'log = logging.getLogger(__name__)' and call, e.g., log.info().
    """,
    '--',
    '@{{PATHSFILE}}'
]

[[linter]]
code = 'DEPLOY_DETECTION'
include_patterns = [
    '**/*.py',
]
command = [
    'python3',
    'tools/linter/adapters/grep_linter.py',
    '--pattern=sys\.executable == .torch_deploy.',
    '--replace-pattern=s/sys\.executable == .torch_deploy./torch._running_with_deploy\(\)/',
    '--linter-name=DEPLOY_DETECTION',
    '--error-name=properly detect deploy runner',
    """--error-description=\
        Do not use sys.executable to detect if running within deploy/multipy, use torch._running_with_deploy().
    """,
    '--',
    '@{{PATHSFILE}}'
]

[[linter]]
code = 'CMAKE'
include_patterns = [
    "**/*.cmake",
    "**/*.cmake.in",
    "**/CMakeLists.txt",
]
exclude_patterns = [
    'cmake/Modules/**',
    'cmake/Modules_CUDA_fix/**',
    'cmake/Caffe2Config.cmake.in',
    'aten/src/ATen/ATenConfig.cmake.in',
    'cmake/TorchConfig.cmake.in',
    'cmake/TorchConfigVersion.cmake.in',
    'cmake/cmake_uninstall.cmake.i',
    'fb/**',
    '**/fb/**',
]
command = [
    'python3',
    'tools/linter/adapters/cmake_linter.py',
    '--config=.cmakelintrc',
    '--',
    '@{{PATHSFILE}}',
]
init_command = [
    'python3',
    'tools/linter/adapters/pip_init.py',
    '--dry-run={{DRYRUN}}',
    'cmakelint==1.4.1',
]

[[linter]]
code = 'SHELLCHECK'
include_patterns = [
    '.ci/pytorch/**/*.sh'
]
exclude_patterns = [
    '**/fb/**',
]
command = [
    'python3',
    'tools/linter/adapters/shellcheck_linter.py',
    '--',
    '@{{PATHSFILE}}',
]
init_command = [
    'python3',
    'tools/linter/adapters/pip_init.py',
    '--dry-run={{DRYRUN}}',
    'shellcheck-py==0.7.2.1',
]

[[linter]]
code = 'ACTIONLINT'
include_patterns = [
    '.github/workflows/*.yml',
    '.github/workflows/*.yaml',
    # actionlint does not support composite actions yet
    # '.github/actions/**/*.yml',
    # '.github/actions/**/*.yaml',
]
exclude_patterns = [
    '**/fb/**',
]
command = [
    'python3',
    'tools/linter/adapters/actionlint_linter.py',
    '--binary=.lintbin/actionlint',
    '--',
    '@{{PATHSFILE}}',
]
init_command = [
    'python3',
    'tools/linter/adapters/s3_init.py',
    '--config-json=tools/linter/adapters/s3_init_config.json',
    '--linter=actionlint',
    '--dry-run={{DRYRUN}}',
    '--output-dir=.lintbin',
    '--output-name=actionlint',
]

[[linter]]
code = 'TESTOWNERS'
include_patterns = [
    'test/**/test_*.py',
    'test/**/*_test.py',
]
exclude_patterns = [
    'test/run_test.py',
    '**/fb/**',
]
command = [
    'python3',
    'tools/linter/adapters/testowners_linter.py',
    '--',
    '@{{PATHSFILE}}',
]

[[linter]]
code = 'TEST_HAS_MAIN'
include_patterns = [
    'test/**/test_*.py',
]
exclude_patterns = [
    'test/run_test.py',
    '**/fb/**',
    'test/dynamo/cpython/3.13/**',
    'test/quantization/**',  # should be run through test/test_quantization.py
    'test/jit/**',  # should be run through test/test_jit.py
    'test/ao/sparsity/**',  # should be run through test/test_ao_sparsity.py
    'test/fx/**',  # should be run through test/test_fx.py
    'test/bottleneck_test/**',  # excluded by test/run_test.py
    'test/package/**',  # excluded by test/run_test.py
    'test/distributed/argparse_util_test.py',
    'test/distributed/bin/test_script.py',
    'test/distributed/elastic/agent/server/test/local_elastic_agent_test.py',
    'test/distributed/elastic/multiprocessing/bin/test_script.py',
    'test/distributed/elastic/multiprocessing/bin/zombie_test.py',
    'test/distributed/elastic/multiprocessing/errors/api_test.py',
    'test/distributed/elastic/multiprocessing/errors/error_handler_test.py',
    'test/distributed/elastic/multiprocessing/redirects_test.py',
    'test/distributed/elastic/multiprocessing/tail_log_test.py',
    'test/distributed/elastic/rendezvous/api_test.py',
    'test/distributed/elastic/rendezvous/c10d_rendezvous_backend_test.py',
    'test/distributed/elastic/rendezvous/dynamic_rendezvous_test.py',
    'test/distributed/elastic/rendezvous/etcd_rendezvous_backend_test.py',
    'test/distributed/elastic/rendezvous/etcd_rendezvous_test.py',
    'test/distributed/elastic/rendezvous/etcd_server_test.py',
    'test/distributed/elastic/rendezvous/rendezvous_backend_test.py',
    'test/distributed/elastic/rendezvous/static_rendezvous_test.py',
    'test/distributed/elastic/rendezvous/utils_test.py',
    'test/distributed/elastic/timer/api_test.py',
    'test/distributed/elastic/utils/data/cycling_iterator_test.py',
    'test/distributed/launcher/api_test.py',
    'test/distributed/launcher/bin/test_script.py',
    'test/distributed/launcher/bin/test_script_init_method.py',
    'test/distributed/launcher/bin/test_script_is_torchelastic_launched.py',
    'test/distributed/launcher/bin/test_script_local_rank.py',
    'test/distributed/launcher/launch_test.py',
    'test/distributed/launcher/run_test.py',
    'test/distributed/optim/test_apply_optimizer_in_backward.py',
    'test/distributed/optim/test_named_optimizer.py',
    'test/distributed/test_c10d_spawn.py',
    'test/distributed/test_collective_utils.py',
    'test/distributions/test_distributions.py',
    'test/inductor/test_aot_inductor_utils.py',
    'test/lazy/test_bindings.py',
    'test/lazy/test_extract_compiled_graph.py',
    'test/lazy/test_meta_kernel.py',
    'test/nn/test_init.py',
    'test/onnx/model_defs/op_test.py',
    'test/onnx/test_models_quantized_onnxruntime.py',
    'test/onnx/test_onnxscript_no_runtime.py',
    'test/onnx_caffe2/test_caffe2_common.py',
    'test/optim/test_lrscheduler.py',
    'test/optim/test_optim.py',
    'test/optim/test_swa_utils.py',
    'test/run_test.py',
    'test/test_bundled_images.py',
    'test/test_cuda_expandable_segments.py',
    'test/test_hub.py',
]
command = [
    'python3',
    'tools/linter/adapters/test_has_main_linter.py',
    '--',
    '@{{PATHSFILE}}',
]

[[linter]]
code = 'CALL_ONCE'
include_patterns = [
    'c10/**',
    'aten/**',
    'torch/csrc/**',
    'torch/nativert/**',
]
exclude_patterns = [
    'c10/util/CallOnce.h',
    '**/fb/**',
]
command = [
    'python3',
    'tools/linter/adapters/grep_linter.py',
    '--pattern=std::call_once',
    '--linter-name=CALL_ONCE',
    '--error-name=invalid call_once',
    '--replace-pattern=s/std::call_once/c10::call_once/',
    """--error-description=\
        Use of std::call_once is forbidden and should be replaced with c10::call_once\
    """,
    '--',
    '@{{PATHSFILE}}'
]

[[linter]]
code = 'CONTEXT_DECORATOR'
include_patterns = [
    'torch/**',
]
command = [
    'python3',
    'tools/linter/adapters/grep_linter.py',
    '--pattern=@.*(dynamo_timed|preserve_rng_state|clear_frame|with_fresh_cache_if_config|use_lazy_graph_module|_disable_current_modes)',
    '--linter-name=CONTEXT_DECORATOR',
    '--error-name=avoid context decorator',
    """--error-description=\
        Do not use context manager as decorator as it breaks cProfile traces.  Use it as \
        a context manager instead\
    """,
    '--',
    '@{{PATHSFILE}}'
]

[[linter]]
code = 'ONCE_FLAG'
include_patterns = [
    'c10/**',
    'aten/**',
    'torch/csrc/**',
    'torch/nativert/**',
]
exclude_patterns = [
    '**/fb/**',
]
command = [
    'python3',
    'tools/linter/adapters/grep_linter.py',
    '--pattern=std::once_flag',
    '--linter-name=ONCE_FLAG',
    '--error-name=invalid once_flag',
    '--replace-pattern=s/std::once_flag/c10::once_flag/',
    """--error-description=\
        Use of std::once_flag is forbidden and should be replaced with c10::once_flag\
    """,
    '--',
    '@{{PATHSFILE}}'
]

[[linter]]
code = 'WORKFLOWSYNC'
include_patterns = [
    '.github/workflows/pull.yml',
    '.github/workflows/trunk.yml',
    '.github/workflows/periodic.yml',
    '.github/workflows/mac-mps.yml',
    '.github/workflows/slow.yml',
]
command = [
    'python3',
    'tools/linter/adapters/workflow_consistency_linter.py',
    '--',
    '@{{PATHSFILE}}'
]
init_command = [
    'python3',
    'tools/linter/adapters/pip_init.py',
    '--dry-run={{DRYRUN}}',
    'PyYAML==6.0.1',
]

[[linter]]
code = 'NO_WORKFLOWS_ON_FORK'
include_patterns = [
    '.github/**/*.yml',
    '.github/**/*.yaml',
]
exclude_patterns = [
    '**/fb/**',
]
command = [
    'python3',
    'tools/linter/adapters/no_workflows_on_fork.py',
    '--',
    '@{{PATHSFILE}}',
]
init_command = [
    'python3',
    'tools/linter/adapters/pip_init.py',
    '--dry-run={{DRYRUN}}',
    'PyYAML==6.0.1',
]

[[linter]]
code = 'CODESPELL'
command = [
    'python3',
    'tools/linter/adapters/codespell_linter.py',
    '--',
    '@{{PATHSFILE}}'
]
include_patterns = [
    '**',
]
exclude_patterns = [
    # We don't care too much about files in this directory, don't enforce
    # spelling on them
    'caffe2/**',
    'fb/**',
    '**/fb/**',
    'third_party/**',
    'test/dynamo/cpython/**',
    'torch/_vendor/**',
    'torch/_inductor/fx_passes/serialized_patterns/**',
    'torch/_inductor/autoheuristic/artifacts/**',
    # These files are all grandfathered in, feel free to remove from this list
    # as necessary
    # NOTE: remove the patterns in the order they are listed
    'aten/**',
    'aten/src/ATen/native/**',
    'aten/src/ATen/native/q*/**',
    'aten/src/ATen/native/[a-pA-P]*/**',
    'aten/src/ATen/[a-mA-M]*/**',
    'test/**',
    'test/test_*',
    'test/[a-hA-h]*/**',
    'test/inductor/**',
    'test/dynamo/**',
    'test/distributed/**',
<<<<<<< HEAD
=======
    'torch/**',
    'torch/_*/**',
>>>>>>> e3b44edf
    'torch/_inductor/**',
    'torch/_dynamo/**',
    'torch/ao/**',
    'torch/fx/**',
    'torch/distributed/**',
    'torch/distributed/tensor/**',
    'torch/[p-z]*/**',
    'torch/[j-o]*/**',
    'torch/utils/**',
    'torch/csrc/**',
    'torch/csrc/jit/**',
    'torch/csrc/jit/[a-o]*/**',
    'torch/csrc/[a-i]*/**',
    'torch/csrc/distributed/**',
]
init_command = [
    'python3',
    'tools/linter/adapters/pip_init.py',
    '--dry-run={{DRYRUN}}',
    'codespell[toml]==2.4.1',
]
is_formatter = true

# usort + ruff-format
[[linter]]
code = 'PYFMT'
include_patterns = [
    '**/*.py',
    '**/*.pyi',
]
command = [
    'python3',
    'tools/linter/adapters/pyfmt_linter.py',
    '--',
    '@{{PATHSFILE}}'
]
exclude_patterns = [
    'tools/gen_vulkan_spv.py',
    # We don't care too much about files in this directory, don't enforce
    # formatting on them
    'caffe2/**/*.py',
    'caffe2/**/*.pyi',
    'fb/**',
    '**/fb/**',
    'test/dynamo/cpython/**',
    'third_party/**/*.py',
    'third_party/**/*.pyi',
    'torch/_vendor/**',
    'torch/_inductor/fx_passes/serialized_patterns/**',
    'torch/_inductor/autoheuristic/artifacts/**',
    # These files are all grandfathered in, feel free to remove from this list
    # as necessary
    'test/quantization/__init__.py',
    'test/quantization/core/__init__.py',
    'test/quantization/core/experimental/apot_fx_graph_mode_ptq.py',
    'test/quantization/core/experimental/apot_fx_graph_mode_qat.py',
    'test/quantization/core/experimental/quantization_util.py',
    'test/quantization/core/experimental/test_bits.py',
    'test/quantization/core/experimental/test_fake_quantize.py',
    'test/quantization/core/experimental/test_linear.py',
    'test/quantization/core/experimental/test_nonuniform_observer.py',
    'test/quantization/core/experimental/test_quantized_tensor.py',
    'test/quantization/core/experimental/test_quantizer.py',
    'test/quantization/core/test_backend_config.py',
    'test/quantization/core/test_docs.py',
    'test/quantization/core/test_quantized_functional.py',
    'test/quantization/core/test_quantized_module.py',
    'test/quantization/core/test_quantized_op.py',
    'test/quantization/core/test_quantized_tensor.py',
    'test/quantization/core/test_top_level_apis.py',
    'test/quantization/core/test_utils.py',
    'test/quantization/core/test_workflow_module.py',
    'test/quantization/core/test_workflow_ops.py',
    'test/quantization/fx/__init__.py',
    'test/quantization/fx/test_equalize_fx.py',
    'test/quantization/fx/test_model_report_fx.py',
    'test/quantization/fx/test_numeric_suite_fx.py',
    'test/quantization/fx/test_quantize_fx.py',
    'test/quantization/fx/test_subgraph_rewriter.py',
    'test/test_function_schema.py',
    'test/test_functional_autograd_benchmark.py',
    'test/test_functional_optim.py',
    'test/test_functionalization_of_rng_ops.py',
    'test/test_datapipe.py',
    'test/test_futures.py',
    'test/test_fx.py',
    'test/test_fx_experimental.py',
    'test/test_fx_passes.py',
    'test/test_fx_reinplace_pass.py',
    'test/test_import_stats.py',
    'test/test_itt.py',
    'test/test_jit.py',
    'test/test_jit_autocast.py',
    'test/test_jit_cuda_fuser.py',
    'test/test_jit_disabled.py',
    'test/test_jit_fuser.py',
    'test/test_jit_fuser_legacy.py',
    'test/test_jit_legacy.py',
    'test/test_jit_llga_fuser.py',
    'test/test_jit_profiling.py',
    'test/test_jit_simple.py',
    'test/test_jit_string.py',
    'test/test_jiterator.py',
    'test/test_kernel_launch_checks.py',
    'test/test_linalg.py',
    'test/test_masked.py',
    'test/test_maskedtensor.py',
    'test/test_matmul_cuda.py',
    'test/test_meta.py',
    'test/test_metal.py',
    'test/test_mkl_verbose.py',
    'test/test_mkldnn.py',
    'test/test_mkldnn_fusion.py',
    'test/test_mkldnn_verbose.py',
    'test/test_mobile_optimizer.py',
    'test/test_model_dump.py',
    'test/test_modules.py',
    'test/test_monitor.py',
    'test/test_mps.py',
    'test/test_multiprocessing_spawn.py',
    'test/test_namedtensor.py',
    'test/test_namedtuple_return_api.py',
    'test/test_native_functions.py',
    'test/test_native_mha.py',
    'test/test_nn.py',
    'test/test_out_dtype_op.py',
    'test/test_overrides.py',
    'test/test_prims.py',
    'test/test_proxy_tensor.py',
    'test/test_pruning_op.py',
    'test/test_quantization.py',
    'test/test_reductions.py',
    'test/test_scatter_gather_ops.py',
    'test/test_schema_check.py',
    'test/test_segment_reductions.py',
    'test/test_serialization.py',
    'test/test_set_default_mobile_cpu_allocator.py',
    'test/test_sparse.py',
    'test/test_sparse_csr.py',
    'test/test_sparse_semi_structured.py',
    'test/test_spectral_ops.py',
    'test/test_stateless.py',
    'test/test_static_runtime.py',
    'test/test_subclass.py',
    'test/test_sympy_utils.py',
    'test/test_tensor_creation_ops.py',
    'test/test_tensorboard.py',
    'test/test_tensorexpr.py',
    'test/test_tensorexpr_pybind.py',
    'test/test_testing.py',
    'test/test_torch.py',
    'test/test_transformers.py',
    'test/test_type_promotion.py',
    'test/test_unary_ufuncs.py',
    'test/test_vulkan.py',
    'torch/_awaits/__init__.py',
    'torch/_export/__init__.py',
    'torch/_export/constraints.py',
    'torch/_export/db/__init__.py',
    'torch/_export/db/case.py',
    'torch/_export/db/examples/__init__.py',
    'torch/_export/db/examples/assume_constant_result.py',
    'torch/_export/db/examples/autograd_function.py',
    'torch/_export/db/examples/class_method.py',
    'torch/_export/db/examples/cond_branch_class_method.py',
    'torch/_export/db/examples/cond_branch_nested_function.py',
    'torch/_export/db/examples/cond_branch_nonlocal_variables.py',
    'torch/_export/db/examples/cond_closed_over_variable.py',
    'torch/_export/db/examples/cond_operands.py',
    'torch/_export/db/examples/cond_predicate.py',
    'torch/_export/db/examples/decorator.py',
    'torch/_export/db/examples/dictionary.py',
    'torch/_export/db/examples/dynamic_shape_assert.py',
    'torch/_export/db/examples/dynamic_shape_constructor.py',
    'torch/_export/db/examples/dynamic_shape_if_guard.py',
    'torch/_export/db/examples/dynamic_shape_map.py',
    'torch/_export/db/examples/dynamic_shape_round.py',
    'torch/_export/db/examples/dynamic_shape_slicing.py',
    'torch/_export/db/examples/dynamic_shape_view.py',
    'torch/_export/db/examples/fn_with_kwargs.py',
    'torch/_export/db/examples/list_contains.py',
    'torch/_export/db/examples/list_unpack.py',
    'torch/_export/db/examples/nested_function.py',
    'torch/_export/db/examples/null_context_manager.py',
    'torch/_export/db/examples/pytree_flatten.py',
    'torch/_export/db/examples/scalar_output.py',
    'torch/_export/db/examples/specialized_attribute.py',
    'torch/_export/db/examples/static_for_loop.py',
    'torch/_export/db/examples/static_if.py',
    'torch/_export/db/examples/tensor_setattr.py',
    'torch/_export/db/examples/type_reflection_method.py',
    'torch/_export/db/gen_example.py',
    'torch/_export/db/logging.py',
    'torch/testing/_internal/__init__.py',
    'torch/testing/_internal/autocast_test_lists.py',
    'torch/testing/_internal/autograd_function_db.py',
    'torch/testing/_internal/check_kernel_launches.py',
    'torch/testing/_internal/codegen/__init__.py',
    'torch/testing/_internal/codegen/random_topo_test.py',
    'torch/testing/_internal/common_cuda.py',
    'torch/testing/_internal/common_jit.py',
    'torch/testing/_internal/common_methods_invocations.py',
    'torch/testing/_internal/common_modules.py',
    'torch/testing/_internal/common_nn.py',
    'torch/testing/_internal/common_pruning.py',
    'torch/testing/_internal/common_quantization.py',
    'torch/testing/_internal/common_quantized.py',
    'torch/testing/_internal/common_subclass.py',
    'torch/testing/_internal/common_utils.py',
    'torch/testing/_internal/composite_compliance.py',
    'torch/testing/_internal/hop_db.py',
    'torch/testing/_internal/custom_op_db.py',
    'torch/testing/_internal/data/__init__.py',
    'torch/testing/_internal/data/network1.py',
    'torch/testing/_internal/data/network2.py',
    'torch/testing/_internal/dist_utils.py',
    'torch/testing/_internal/generated/__init__.py',
    'torch/testing/_internal/hypothesis_utils.py',
    'torch/testing/_internal/inductor_utils.py',
    'torch/testing/_internal/jit_metaprogramming_utils.py',
    'torch/testing/_internal/jit_utils.py',
    'torch/testing/_internal/logging_tensor.py',
    'torch/testing/_internal/logging_utils.py',
    'torch/testing/_internal/optests/__init__.py',
    'torch/testing/_internal/optests/aot_autograd.py',
    'torch/testing/_internal/optests/compile_check.py',
    'torch/testing/_internal/optests/fake_tensor.py',
    'torch/testing/_internal/optests/make_fx.py',
    'torch/testing/_internal/quantization_torch_package_models.py',
    'torch/testing/_internal/test_module/__init__.py',
    'torch/testing/_internal/test_module/future_div.py',
    'torch/testing/_internal/test_module/no_future_div.py',
    'torch/utils/benchmark/__init__.py',
    'torch/utils/benchmark/examples/__init__.py',
    'torch/utils/benchmark/examples/compare.py',
    'torch/utils/benchmark/examples/fuzzer.py',
    'torch/utils/benchmark/examples/op_benchmark.py',
    'torch/utils/benchmark/examples/simple_timeit.py',
    'torch/utils/benchmark/examples/sparse/compare.py',
    'torch/utils/benchmark/examples/sparse/fuzzer.py',
    'torch/utils/benchmark/examples/sparse/op_benchmark.py',
    'torch/utils/benchmark/examples/spectral_ops_fuzz_test.py',
    'torch/utils/benchmark/op_fuzzers/__init__.py',
    'torch/utils/benchmark/op_fuzzers/binary.py',
    'torch/utils/benchmark/op_fuzzers/sparse_binary.py',
    'torch/utils/benchmark/op_fuzzers/sparse_unary.py',
    'torch/utils/benchmark/op_fuzzers/spectral.py',
    'torch/utils/benchmark/op_fuzzers/unary.py',
    'torch/utils/benchmark/utils/__init__.py',
    'torch/utils/benchmark/utils/_stubs.py',
    'torch/utils/benchmark/utils/common.py',
    'torch/utils/benchmark/utils/compare.py',
    'torch/utils/benchmark/utils/compile.py',
    'torch/utils/benchmark/utils/cpp_jit.py',
    'torch/utils/benchmark/utils/fuzzer.py',
    'torch/utils/benchmark/utils/sparse_fuzzer.py',
    'torch/utils/benchmark/utils/timer.py',
    'torch/utils/benchmark/utils/valgrind_wrapper/__init__.py',
    'torch/utils/benchmark/utils/valgrind_wrapper/timer_interface.py',
    'torch/utils/bottleneck/__init__.py',
    'torch/utils/bottleneck/__main__.py',
    'torch/utils/bundled_inputs.py',
    'torch/utils/checkpoint.py',
    'torch/utils/collect_env.py',
    'torch/utils/cpp_backtrace.py',
    'torch/utils/cpp_extension.py',
    'torch/utils/dlpack.py',
    'torch/utils/file_baton.py',
    'torch/utils/flop_counter.py',
    'torch/utils/hipify/__init__.py',
    'torch/utils/hipify/constants.py',
    'torch/utils/hipify/cuda_to_hip_mappings.py',
    'torch/utils/hipify/hipify_python.py',
    'torch/utils/hipify/version.py',
    'torch/utils/hooks.py',
    'torch/utils/jit/__init__.py',
    'torch/utils/jit/log_extract.py',
    'torch/utils/mkldnn.py',
    'torch/utils/mobile_optimizer.py',
    'torch/utils/model_dump/__init__.py',
    'torch/utils/model_dump/__main__.py',
    'torch/utils/model_zoo.py',
    'torch/utils/show_pickle.py',
    'torch/utils/tensorboard/__init__.py',
    'torch/utils/tensorboard/_caffe2_graph.py',
    'torch/utils/tensorboard/_convert_np.py',
    'torch/utils/tensorboard/_embedding.py',
    'torch/utils/tensorboard/_onnx_graph.py',
    'torch/utils/tensorboard/_proto_graph.py',
    'torch/utils/tensorboard/_pytorch_graph.py',
    'torch/utils/tensorboard/_utils.py',
    'torch/utils/tensorboard/summary.py',
    'torch/utils/tensorboard/writer.py',
    'torch/utils/throughput_benchmark.py',
    'torch/utils/viz/__init__.py',
    'torch/utils/viz/_cycles.py',
]
init_command = [
    'python3',
    'tools/linter/adapters/pip_init.py',
    '--dry-run={{DRYRUN}}',
    '--no-black-binary',
    'black==23.12.1',
    'usort==1.0.8.post1',
    'isort==6.0.1',
    'ruff==0.11.13',  # sync with RUFF
]
is_formatter = true

[[linter]]
code = 'COPYRIGHT'
include_patterns = ['**']
exclude_patterns = [
    '.lintrunner.toml',
    'fb/**',
    '**/fb/**',
]
command = [
    'python3',
    'tools/linter/adapters/grep_linter.py',
    '--pattern=Confidential and proprietary',
    '--linter-name=COPYRIGHT',
    '--error-name=Confidential Code',
    """--error-description=\
        Proprietary and confidential source code\
        should not be contributed to PyTorch codebase\
    """,
    '--',
    '@{{PATHSFILE}}'
]

[[linter]]
code = 'BAZEL_LINTER'
include_patterns = ['WORKSPACE']
command = [
    'python3',
    'tools/linter/adapters/bazel_linter.py',
    '--binary=.lintbin/bazel',
    '--',
    '@{{PATHSFILE}}'
]
init_command = [
    'python3',
    'tools/linter/adapters/s3_init.py',
    '--config-json=tools/linter/adapters/s3_init_config.json',
    '--linter=bazel',
    '--dry-run={{DRYRUN}}',
    '--output-dir=.lintbin',
    '--output-name=bazel',
]
is_formatter = true

[[linter]]
code = 'LINTRUNNER_VERSION'
include_patterns = ['**']
exclude_patterns = [
    'fb/**',
    '**/fb/**',
]
command = [
    'python3',
    'tools/linter/adapters/lintrunner_version_linter.py'
]

[[linter]]
code = 'RUFF'
include_patterns = [
    '**/*.py',
    '**/*.pyi',
    '**/*.ipynb',
    'pyproject.toml',
]
exclude_patterns = [
    'caffe2/**',
    'functorch/docs/**',
    'functorch/notebooks/**',
    'torch/_inductor/fx_passes/serialized_patterns/**',
    'torch/_inductor/autoheuristic/artifacts/**',
    'test/dynamo/cpython/**',
    'scripts/**',
    'third_party/**',
    'fb/**',
    '**/fb/**',
]
command = [
    'python3',
    'tools/linter/adapters/ruff_linter.py',
    '--config=pyproject.toml',
    '--show-disable',
    '--',
    '@{{PATHSFILE}}'
]
init_command = [
    'python3',
    'tools/linter/adapters/pip_init.py',
    '--dry-run={{DRYRUN}}',
    'ruff==0.11.13',  # sync with PYFMT
]
is_formatter = true

# This linter prevents merge conflicts in csv files in pytorch by enforcing
# three lines of whitespace between entries such that unless people are modifying
# the same line, merge conflicts should not arise in git or hg
[[linter]]
code = 'MERGE_CONFLICTLESS_CSV'
include_patterns = ['benchmarks/dynamo/ci_expected_accuracy/*.csv']
command = [
    'python3',
    'tools/linter/adapters/no_merge_conflict_csv_linter.py',
    '--',
    '@{{PATHSFILE}}'
]
is_formatter = true


[[linter]]
code = 'META_NO_CREATE_UNBACKED'
include_patterns = [
  "torch/_meta_registrations.py"
]
command = [
    'python3',
    'tools/linter/adapters/grep_linter.py',
    '--pattern=create_unbacked',
    '--linter-name=META_NO_CREATE_UNBACKED',
    '--error-name=no create_unbacked in meta registrations',
    """--error-description=\
        Data-dependent operators should have their meta \
        registration in torch/_subclasses/fake_impls.py, \
        not torch/_meta_registrations.py
    """,
    '--',
    '@{{PATHSFILE}}'
]

[[linter]]
code = 'ATEN_CPU_GPU_AGNOSTIC'
include_patterns = [
    # aten source
    "aten/src/ATen/*.cpp",
    "aten/src/ATen/cpu/*.cpp",
    "aten/src/ATen/functorch/**/*.cpp",
    "aten/src/ATen/nnapi/*.cpp",
    "aten/src/ATen/quantized/*.cpp",
    "aten/src/ATen/vulkan/*.cpp",
    "aten/src/ATen/metal/*.cpp",
    "aten/src/ATen/detail/CPUGuardImpl.cpp",
    "aten/src/ATen/detail/MetaGuardImpl.cpp",
    # aten native source
    "aten/src/ATen/native/cpu/*.cpp",
    "aten/src/ATen/native/ao_sparse/cpu/kernels/*.cpp",
    "aten/src/ATen/native/ao_sparse/quantized/cpu/kernels/*.cpp",
    "aten/src/ATen/native/quantized/cpu/kernels/*.cpp",
    "aten/src/ATen/native/*.cpp",
    "aten/src/ATen/native/cpu/**/*.cpp",
    "aten/src/ATen/native/ao_sparse/*.cpp",
    "aten/src/ATen/native/ao_sparse/**/*.cpp",
    "aten/src/ATen/native/ao_sparse/quantized/*.cpp",
    "aten/src/ATen/native/ao_sparse/quantized/**/*.cpp",
    "aten/src/ATen/native/nested/*.cpp",
    "aten/src/ATen/native/quantized/*.cpp",
    "aten/src/ATen/native/quantized/**/*.cpp",
    "aten/src/ATen/native/sparse/*.cpp",
    "aten/src/ATen/native/transformers/*.cpp",
    "aten/src/ATen/native/utils/*.cpp",
    "aten/src/ATen/native/xnnpack/*.cpp",
    "aten/src/ATen/native/metal/MetalPrepackOpRegister.cpp",
    # aten headers
    "aten/src/ATen/*.h",
    "aten/src/ATen/functorch/**/*.h",
    "aten/src/ATen/ops/*.h",
    "aten/src/ATen/cpu/**/*.h",
    "aten/src/ATen/nnapi/*.h",
    "aten/src/ATen/quantized/*.h",
    "aten/src/ATen/vulkan/*.h",
    "aten/src/ATen/metal/*.h",
    "aten/src/ATen/mps/*.h",
    # aten native headers
    "aten/src/ATen/native/*.h",
    "aten/src/ATen/native/cpu/**/*.h",
    "aten/src/ATen/native/nested/*.h",
    "aten/src/ATen/native/sparse/*.h",
    "aten/src/ATen/native/ao_sparse/*.h",
    "aten/src/ATen/native/ao_sparse/cpu/*.h",
    "aten/src/ATen/native/ao_sparse/quantized/*.h",
    "aten/src/ATen/native/ao_sparse/quantized/cpu/*.h",
    "aten/src/ATen/native/quantized/*.h",
    "aten/src/ATen/native/quantized/cpu/*.h",
    "aten/src/ATen/native/transformers/*.h",
    "aten/src/ATen/native/quantized/cpu/qnnpack/include/*.h",
    "aten/src/ATen/native/utils/*.h",
    "aten/src/ATen/native/vulkan/ops/*.h",
    "aten/src/ATen/native/xnnpack/*.h",
    "aten/src/ATen/native/metal/MetalPrepackOpContext.h",
    "aten/src/ATen/native/mps/Copy.h",
    "aten/src/ATen/native/mkldnn/**/*.h",
]
exclude_patterns = [
    "aten/src/ATen/Context.h",
    "aten/src/ATen/Context.cpp",
    "aten/src/ATen/DLConvertor.cpp",
    "aten/src/ATen/core/Array.h",
    "aten/src/ATen/native/quantized/ConvUtils.h",
    "aten/src/ATen/native/sparse/SparseBlasImpl.cpp",  # triton implementation
    "aten/src/ATen/native/transformers/attention.cpp",
    "aten/src/ATen/native/**/cudnn/**",  # cudnn is cuda specific
]
command = [
    'python3',
    'tools/linter/adapters/grep_linter.py',
    '--pattern=(^#if.*USE_ROCM.*)|(^#if.*USE_CUDA.*)',
    '--linter-name=ATEN_CPU',
    '--error-name=aten-cpu should be gpu agnostic',
    """--error-description=\
        We strongly discourage the compile-time divergence \
        on ATen-CPU code for different GPU code. This \
        disallows sharing the same aten-cpu shared object \
        between different GPU backends \
    """,
    '--',
    '@{{PATHSFILE}}'
]
is_formatter = true

# `set_linter` detects occurrences of built-in `set` in areas of Python code like
# _inductor where the instability of iteration in `set` has proven a problem.

[[linter]]
code = 'SET_LINTER'
command = [
    'python3',
    'tools/linter/adapters/set_linter.py',
    '--lintrunner',
    '--',
    '@{{PATHSFILE}}'
]
include_patterns = [
    "torch/_inductor/**/*.py",
    "torch/_functorch/partitioners.py",
]
is_formatter = true

# `docstring_linter` reports on long Python classes, methods, and functions
# whose definitions have very small docstrings or none at all.
#
[[linter]]
code = 'DOCSTRING_LINTER'
command = [
    'python3',
    'tools/linter/adapters/docstring_linter.py',
    '--lintrunner',
    '--',
    '@{{PATHSFILE}}'
]
include_patterns = [
   'torch/_inductor/**/*.py'
]
is_formatter = false

# `import_linter` reports on importing disallowed third party libraries.
[[linter]]
code = 'IMPORT_LINTER'
command = [
    'python3',
    'tools/linter/adapters/import_linter.py',
    '--',
    '@{{PATHSFILE}}'
]
include_patterns = [
   'torch/_dynamo/**',
]
is_formatter = false

[[linter]]
code = 'TEST_DEVICE_BIAS'
command = [
    'python3',
    'tools/linter/adapters/test_device_bias_linter.py',
    '--',
    '@{{PATHSFILE}}',
]
include_patterns = [
    'test/**/test_*.py',
]

# 'header_only_linter' reports on properly testing header-only APIs.
[[linter]]
code = 'HEADER_ONLY_LINTER'
command = [
    'python3',
    'tools/linter/adapters/header_only_linter.py',
]
include_patterns = [
    'torch/header_only_apis.txt',
]
is_formatter = false<|MERGE_RESOLUTION|>--- conflicted
+++ resolved
@@ -1170,11 +1170,8 @@
     'test/inductor/**',
     'test/dynamo/**',
     'test/distributed/**',
-<<<<<<< HEAD
-=======
     'torch/**',
     'torch/_*/**',
->>>>>>> e3b44edf
     'torch/_inductor/**',
     'torch/_dynamo/**',
     'torch/ao/**',
