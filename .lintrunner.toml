--- conflicted
+++ resolved
@@ -1159,10 +1159,7 @@
     # These files are all grandfathered in, feel free to remove from this list
     # as necessary
     'aten/**',
-<<<<<<< HEAD
-=======
     'c10/**',
->>>>>>> d083841c
     'cmake/**',
     'docs/**',
     'functorch/**',
