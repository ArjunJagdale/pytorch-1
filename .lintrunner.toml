[[linter]]
code = 'FLAKE8'
include_patterns = ['**/*.py']
exclude_patterns = [
    '.git/**',
    'build_test_custom_build/**',
    'build/**',
    'caffe2/**',
    'docs/caffe2/**',
    'docs/cpp/src/**',
    'docs/src/**',
    'fb/**',
    '**/fb/**',
    'functorch/docs/**',
    'functorch/examples/**',
    'functorch/notebooks/**',
    'torch/_inductor/fx_passes/serialized_patterns/**',
    'torch/_inductor/autoheuristic/artifacts/**',
    'scripts/**',
    'test/generated_type_hints_smoketest.py',
    # CPython tests
    'test/dynamo/cpython/**',
    # Tests from the NumPy test suite
    'test/torch_np/numpy_test/**/*.py',
    'third_party/**',
    'torch/include/**',
    'torch/lib/**',
    'venv/**',
    '**/*.pyi',
    'tools/test/test_selective_build.py',
]
command = [
    'python3',
    'tools/linter/adapters/flake8_linter.py',
    '--',
    '@{{PATHSFILE}}'
]
init_command = [
    'python3',
    'tools/linter/adapters/pip_init.py',
    '--dry-run={{DRYRUN}}',
    'flake8==6.1.0',
    'flake8-bugbear==23.3.23',
    'flake8-comprehensions==3.15.0',
    'flake8-executable==2.1.3',
    'flake8-logging-format==0.9.0',
    'flake8-pyi==23.3.1',
    'flake8-simplify==0.19.3',
    'mccabe==0.7.0',
    'pycodestyle==2.11.1',
    'pyflakes==3.1.0',
    'torchfix==0.4.0 ; python_version >= "3.9" and python_version < "3.13"',
]


[[linter]]
code = 'CLANGFORMAT'
include_patterns = [
    'aten/src/ATen/*.h',
    'aten/src/ATen/cpu/vec/**/*.h',
    'aten/src/ATen/mps/**/*.mm',
    'aten/src/ATen/mps/**/*.h',
    'aten/src/ATen/xpu/**/*.h',
    'aten/src/ATen/xpu/**/*.cpp',
    'aten/src/ATen/core/boxing/**/*.h',
    'aten/src/ATen/core/dispatch/**/*.h',
    'aten/src/ATen/core/Formatting.cpp',
    'aten/src/ATen/native/mps/**/*.metal',
    'aten/src/ATen/native/mps/**/*.mm',
    'aten/src/ATen/native/mps/**/*.h',
    'aten/src/ATen/native/vulkan/**/*.h',
    'aten/src/ATen/native/vulkan/**/*.cpp',
    'aten/src/ATen/native/cuda/MultiTensorApply.cuh',
    'aten/src/ATen/native/**/Foreach*.*',
    'aten/src/ATen/native/cuda/fused*.*',
    'aten/src/ATen/native/cuda/Fused*.cu',
    'aten/src/ATen/native/cudnn/*.h',
    'aten/src/ATen/native/cudnn/*.cpp',
    'aten/src/ATen/native/mkldnn/xpu/**/*.h',
    'aten/src/ATen/native/mkldnn/xpu/**/*.cpp',
    'aten/src/ATen/native/Tensor*.h',
    'aten/src/ATen/native/Tensor*.cpp',
    'c10/**/*.h',
    'c10/**/*.cpp',
    'torch/csrc/**/*.h',
    'torch/csrc/**/*.hpp',
    'torch/csrc/**/*.cpp',
    'torch/nativert/**/*.h',
    'torch/nativert/**/*.cpp',
    'torch/standalone/**/*.h',
    'test/cpp/**/*.h',
    'test/cpp/**/*.cpp',
]
exclude_patterns = [
    'aten/src/ATen/native/vulkan/api/vk_mem_alloc.h',
    'aten/src/ATen/native/mps/kernels/Quantized.metal',
    'c10/util/strong_type.h',
    '**/fb/**',
    'torch/csrc/inductor/aoti_torch/generated/**',
    'torch/csrc/jit/serialization/mobile_bytecode_generated.h',
    'torch/csrc/utils/pythoncapi_compat.h',
    'aten/src/ATen/dlpack.h',
]
init_command = [
    'python3',
    'tools/linter/adapters/s3_init.py',
    '--config-json=tools/linter/adapters/s3_init_config.json',
    '--linter=clang-format',
    '--dry-run={{DRYRUN}}',
    '--output-dir=.lintbin',
    '--output-name=clang-format',
]
command = [
    'python3',
    'tools/linter/adapters/clangformat_linter.py',
    '--binary=.lintbin/clang-format',
    '--',
    '@{{PATHSFILE}}'
]
is_formatter = true

[[linter]]
code = 'MYPY'
include_patterns = [
    'torch/**/*.py',
    'torch/**/*.pyi',
    'caffe2/**/*.py',
    'caffe2/**/*.pyi',
    'test/test_bundled_images.py',
    'test/test_bundled_inputs.py',
    'test/test_complex.py',
    'test/test_datapipe.py',
    'test/test_futures.py',
    # 'test/test_numpy_interop.py',
    'test/test_torch.py',
    'test/test_type_hints.py',
    'test/test_type_info.py',
    'test/test_utils.py',
]
exclude_patterns = [
    '**/fb/**',
]
command = [
    'python3',
    'tools/linter/adapters/mypy_linter.py',
    '--config=mypy.ini',
    '--',
    '@{{PATHSFILE}}'
]
init_command = [
    'python3',
    'tools/linter/adapters/pip_init.py',
    '--dry-run={{DRYRUN}}',
    'numpy==1.26.4 ; python_version >= "3.9" and python_version <= "3.11"',
    'numpy==2.1.0 ; python_version >= "3.12"',
    'expecttest==0.3.0',
    'mypy==1.16.0',
    'sympy==1.13.3',
    'types-requests==2.27.25',
    'types-PyYAML==6.0.7',
    'types-tabulate==0.8.8',
    'types-protobuf==5.29.1.20250403',
    'types-pkg-resources==0.1.3',
    'types-Jinja2==2.11.9',
    'types-colorama==0.4.6',
    'filelock==3.13.1',
    'junitparser==2.1.1',
    'rich==10.9.0',
    'pyyaml==6.0.1',
    'optree==0.13.0',
    'dataclasses_json==0.6.7',
    'pandas==2.2.3',
]

[[linter]]
code = 'MYPYSTRICT'
include_patterns = [
    '.github/**/*.py',
    'benchmarks/instruction_counts/**/*.py',
    'tools/**/*.py',
    'torchgen/**/*.py',
    'torch/utils/_pytree.py',
    'torch/utils/_cxx_pytree.py',
    'torch/utils/benchmark/utils/common.py',
    'torch/utils/benchmark/utils/timer.py',
    'torch/utils/benchmark/utils/valgrind_wrapper/**/*.py',
]
exclude_patterns = [
    # (linbinyu) copied from internal repo
    '**/fb/**',
    'tools/code_analyzer/gen_operators_yaml.py',
    'tools/dynamo/verify_dynamo.py',
    'tools/gen_vulkan_spv.py',
    'tools/test/gen_operators_yaml_test.py',
    'tools/test/gen_oplist_test.py',
    'tools/test/test_selective_build.py',
]
command = [
    'python3',
    'tools/linter/adapters/mypy_linter.py',
    '--config=mypy-strict.ini',
    '--code=MYPYSTRICT',
    '--',
    '@{{PATHSFILE}}'
]

[[linter]]
code = 'CLANGTIDY'
include_patterns = [
    # Enable coverage of headers in aten/src/ATen
    # and excluding most sub-directories for now.
    'aten/src/ATen/*.h',
    'aten/src/ATen/*.cpp',
    'aten/src/ATen/cuda/*.cpp',
    'aten/src/ATen/cpu/*.h',
    'aten/src/ATen/cpu/*.cpp',
    'aten/src/ATen/core/*.h',
    'aten/src/ATen/core/*.cpp',
    'aten/src/ATen/cudnn/*.h',
    'aten/src/ATen/cudnn/*.cpp',
    'aten/src/ATen/native/mkldnn/xpu/**/*.h',
    'aten/src/ATen/native/mkldnn/xpu/**/*.cpp',
    'aten/src/ATen/detail/*',
    'aten/src/ATen/functorch/*.h',
    'aten/src/ATen/functorch/*.cpp',
    'aten/src/ATen/native/nested/cuda/*.cpp',
    'aten/src/ATen/native/nested/cuda/*.h',
    'aten/src/ATen/native/nested/*.cpp',
    'aten/src/ATen/native/nested/*.h',
    'c10/**/*.cpp',
    'c10/**/*.h',
    'torch/*.h',
    'torch/_inductor/codegen/aoti_runtime/interface.cpp',
    'torch/csrc/*.h',
    'torch/csrc/*.cpp',
    'torch/csrc/**/*.h',
    'torch/csrc/**/*.cpp',
    'torch/csrc/jit/serialization/*.h',
    'torch/csrc/jit/serialization/*.cpp',
    'torch/nativert/*.h',
    'torch/nativert/*.cpp',
    'torch/nativert/**/*.h',
    'torch/nativert/**/*.cpp',
    'torch/standalone/**/*.h',
]
exclude_patterns = [
    # The negative filters below are to exclude files that include onnx_pb.h or
    # caffe2_pb.h, otherwise we'd have to build protos as part of this CI job.
    # CUDA files are also excluded.
    '**/fb/**',
    '**/generated/**',
    '**/*pb.h',
    '**/*inl.h',
    'aten/src/ATen/cpu/FlushDenormal.cpp',
    'aten/src/ATen/cpu/Utils.cpp',
    'aten/src/ATen/cpu/vml.h',
    'aten/src/ATen/CPUFixedAllocator.h',
    'aten/src/ATen/Parallel*.h',
    'c10/xpu/**/*.h',
    'c10/xpu/**/*.cpp',
    'c10/benchmark/intrusive_ptr_benchmark.cpp',
    'c10/cuda/CUDAAlgorithm.h',
    'c10/util/complex_math.h',
    'c10/util/complex_utils.h',
    'c10/util/flat_hash_map.h',
    'c10/util/logging*.h',
    'c10/metal/*.h',
    'c10/util/hash.h',
    'c10/util/strong_type.h',
    'c10/util/SmallVector.h',
    'c10/util/win32-headers.h',
    'c10/test/**/*.h',
    'third_party/**/*',
    'torch/csrc/api/include/torch/nn/modules/common.h',
    'torch/csrc/api/include/torch/linalg.h',
    'torch/csrc/autograd/generated/**',
    'torch/csrc/distributed/**/*.cu',
    'torch/csrc/distributed/c10d/WinSockUtils.hpp',
    'torch/csrc/distributed/c10d/quantization/quantization_gpu.h',
    'torch/csrc/dynamo/eval_frame.h',
    'torch/csrc/inductor/aoti_torch/c/shim.h',
    'torch/csrc/jit/**/*',
    'torch/csrc/jit/serialization/mobile_bytecode_generated.h',
    'torch/csrc/utils/generated_serialization_types.h',
    'torch/csrc/utils/pythoncapi_compat.h',
    'torch/csrc/inductor/aoti_runtime/sycl_runtime_wrappers.h',
    'aten/src/ATen/ExpandBase.h',
]
init_command = [
    'python3',
    'tools/linter/adapters/s3_init.py',
    '--config-json=tools/linter/adapters/s3_init_config.json',
    '--linter=clang-tidy',
    '--dry-run={{DRYRUN}}',
    '--output-dir=.lintbin',
    '--output-name=clang-tidy',
]
command = [
    'python3',
    'tools/linter/adapters/clangtidy_linter.py',
    '--binary=.lintbin/clang-tidy',
    '--build_dir=./build',
    '--',
    '@{{PATHSFILE}}'
]

[[linter]]
code = 'TYPEIGNORE'
include_patterns = ['**/*.py', '**/*.pyi']
exclude_patterns = [
    'fb/**',
    '**/fb/**',
    'test/test_jit.py',
]
command = [
    'python3',
    'tools/linter/adapters/grep_linter.py',
    '--pattern=# type:\s*ignore([^\[]|$)',
    '--linter-name=TYPEIGNORE',
    '--error-name=unqualified type: ignore',
    """--error-description=\
        This line has an unqualified `type: ignore`; \
        please convert it to `type: ignore[xxxx]`\
    """,
    '--',
    '@{{PATHSFILE}}'
]

[[linter]]
code = 'TYPENOSKIP'
include_patterns = ['mypy.ini']
command = [
    'python3',
    'tools/linter/adapters/grep_linter.py',
    '--pattern=follow_imports\s*=\s*skip',
    '--linter-name=TYPENOSKIP',
    '--error-name=use of follow_imports = skip',
    """--error-description=\
        follow_imports = skip is forbidden from mypy.ini configuration as it \
        is extremely easy to accidentally turn off type checking unintentionally.  If \
        you need to suppress type errors, use a top level # mypy: ignore-errors.  \
        Do not rely on automatic Any substitution; instead, manually # type: ignore \
        at use sites or define a pyi type stub with more relaxed types. \
    """,
    '--',
    '@{{PATHSFILE}}'
]

[[linter]]
code = 'NOQA'
include_patterns = ['**/*.py', '**/*.pyi']
exclude_patterns = [
    'caffe2/**',
    'fb/**',
    '**/fb/**'
    ]
command = [
    'python3',
    'tools/linter/adapters/grep_linter.py',
    '--pattern=# noqa([^:]|$)',
    '--linter-name=NOQA',
    '--error-name=unqualified noqa',
    """--error-description=\
        This line has an unqualified `noqa`; \
        please convert it to `noqa: XXXX`\
    """,
    '--',
    '@{{PATHSFILE}}'
]

[[linter]]
code = 'NATIVEFUNCTIONS'
include_patterns=['aten/src/ATen/native/native_functions.yaml']
command = [
    'python3',
    'tools/linter/adapters/nativefunctions_linter.py',
    '--native-functions-yml=aten/src/ATen/native/native_functions.yaml',
]
init_command = [
    'python3',
    'tools/linter/adapters/pip_init.py',
    '--dry-run={{DRYRUN}}',
    'ruamel.yaml==0.18.10',
]
is_formatter = true

[[linter]]
code = 'GHA'
include_patterns=['.github/workflows/**/*.yml']
command = [
    'python3',
    'tools/linter/adapters/gha_linter.py',
    '--',
    '@{{PATHSFILE}}'
]
init_command = [
    'python3',
    'tools/linter/adapters/pip_init.py',
    '--dry-run={{DRYRUN}}',
    'ruamel.yaml==0.18.10',
]

[[linter]]
code = 'NEWLINE'
include_patterns=['**']
exclude_patterns=[
    '**/contrib/**',
    'third_party/**',
    '**/*.bat',
    '**/*.expect',
    '**/*.ipynb',
    '**/*.ps1',
    '**/*.ptl',
    'fb/**',
    '**/fb/**',
    'tools/clang_format_hash/**',
    'test/cpp/jit/upgrader_models/*.ptl',
    'test/cpp/jit/upgrader_models/*.ptl.ff',
    'test/dynamo/cpython/**',
    '**/*.png',
    '**/*.gz',
    '**/*.patch',
]
command = [
    'python3',
    'tools/linter/adapters/newlines_linter.py',
    '--',
    '@{{PATHSFILE}}',
]
is_formatter = true

[[linter]]
code = 'SPACES'
include_patterns = ['**']
exclude_patterns = [
    '**/contrib/**',
    '**/*.diff',
    '**/*.patch',
    'third_party/**',
    'aten/src/ATen/native/vulkan/api/vk_mem_alloc.h',
    'fb/**',
    '**/fb/**',
    'test/cpp/jit/upgrader_models/*.ptl',
    'test/cpp/jit/upgrader_models/*.ptl.ff',
]
command = [
    'python3',
    'tools/linter/adapters/grep_linter.py',
    '--pattern=[[:blank:]]$',
    '--linter-name=SPACES',
    '--error-name=trailing spaces',
    '--replace-pattern=s/[[:blank:]]+$//',
    """--error-description=\
        This line has trailing spaces; please remove them.\
    """,
    '--',
    '@{{PATHSFILE}}'
]

[[linter]]
code = 'TABS'
include_patterns = ['**']
exclude_patterns = [
    '**/*.svg',
    '**/*Makefile',
    '**/contrib/**',
    'third_party/**',
    '**/.gitattributes',
    '**/.gitmodules',
    'fb/**',
    '**/fb/**',
    'aten/src/ATen/native/vulkan/api/vk_mem_alloc.h',
    'test/cpp/jit/upgrader_models/*.ptl',
    'test/cpp/jit/upgrader_models/*.ptl.ff',
    '.ci/docker/common/install_rocm_drm.sh',
    '.lintrunner.toml',
    '**/*.patch',
]
command = [
    'python3',
    'tools/linter/adapters/grep_linter.py',
    # @lint-ignore TXT2
    '--pattern=	',
    '--linter-name=TABS',
    '--error-name=saw some tabs',
    '--replace-pattern=s/\t/    /',
    """--error-description=\
        This line has tabs; please replace them with spaces.\
    """,
    '--',
    '@{{PATHSFILE}}'
]

[[linter]]
code = 'C10_UNUSED'
include_patterns = [
    '**/*.cpp',
    '**/*.h',
]
exclude_patterns = [
    'c10/macros/Macros.h',
]
command = [
    'python3',
    'tools/linter/adapters/grep_linter.py',
    '--pattern=C10_UNUSED',
    '--linter-name=C10_UNUSED',
    '--error-name=deprecated C10_UNUSED macro',
    '--replace-pattern=s/C10_UNUSED/[[maybe_unused]]/',
    """--error-description=\
        Deprecated macro, use [[maybe_unused]] directly\
    """,
    '--',
    '@{{PATHSFILE}}'
]

[[linter]]
code = 'C10_NODISCARD'
include_patterns = [
    '**/*.cpp',
    '**/*.h',
]
exclude_patterns = [
    'c10/macros/Macros.h',
]
command = [
    'python3',
    'tools/linter/adapters/grep_linter.py',
    '--pattern=C10_NODISCARD',
    '--linter-name=C10_NODISCARD',
    '--error-name=deprecated C10_NODISCARD macro',
    '--replace-pattern=s/C10_NODISCARD/[[nodiscard]]/',
    """--error-description=\
        Deprecated macro, use [[nodiscard]] directly\
    """,
    '--',
    '@{{PATHSFILE}}'
]

[[linter]]
code = 'INCLUDE'
include_patterns = [
    'c10/**',
    'aten/**',
    'torch/csrc/**',
    'torch/nativert/**',
]
exclude_patterns = [
    'aten/src/ATen/native/quantized/cpu/qnnpack/**',
    'aten/src/ATen/native/vulkan/api/vk_mem_alloc.h',
    'aten/src/ATen/native/vulkan/glsl/**',
    '**/fb/**',
    'torch/csrc/jit/serialization/mobile_bytecode_generated.h',
    'torch/csrc/utils/pythoncapi_compat.h',
]
command = [
    'python3',
    'tools/linter/adapters/grep_linter.py',
    '--pattern=#include "',
    '--linter-name=INCLUDE',
    '--error-name=quoted include',
    '--replace-pattern=s/#include "(.*)"$/#include <\1>/',
    """--error-description=\
        This #include uses quotes; please convert it to #include <xxxx>\
    """,
    '--',
    '@{{PATHSFILE}}'
]

[[linter]]
code = 'PYBIND11_INCLUDE'
include_patterns = [
    '**/*.cpp',
    '**/*.h',
]
exclude_patterns = [
    'torch/csrc/utils/pybind.h',
    'torch/utils/benchmark/utils/valgrind_wrapper/compat_bindings.cpp',
    'caffe2/**/*',
]
command = [
    'python3',
    'tools/linter/adapters/grep_linter.py',
    '--pattern=#include <pybind11\/(^|[^(gil\.h)])',
    '--allowlist-pattern=#include <torch\/csrc\/utils\/pybind.h>',
    '--linter-name=PYBIND11_INCLUDE',
    '--match-first-only',
    '--error-name=direct include of pybind11',
    # https://stackoverflow.com/a/33416489/23845
    # NB: this won't work if the pybind11 include is on the first line;
    # but that's fine because it will just mean the lint will still fail
    # after applying the change and you will have to fix it manually
    '--replace-pattern=1,/(#include <pybind11\/)/ s/(#include <pybind11\/)/#include <torch\/csrc\/utils\/pybind.h>\n\1/',
    """--error-description=\
        This #include directly includes pybind11 without also including \
        #include <torch/csrc/utils/pybind.h>;  this means some important \
        specializations may not be included.\
    """,
    '--',
    '@{{PATHSFILE}}'
]

[[linter]]
code = 'ERROR_PRONE_ISINSTANCE'
include_patterns = [
    'torch/_refs/**/*.py',
    'torch/_prims/**/*.py',
    'torch/_prims_common/**/*.py',
    'torch/_decomp/**/*.py',
    'torch/_meta_registrations.py',
]
exclude_patterns = [
    '**/fb/**',
]
command = [
    'python3',
    'tools/linter/adapters/grep_linter.py',
    '--pattern=isinstance\([^)]+(int|float)\)',
    '--linter-name=ERROR_PRONE_ISINSTANCE',
    '--error-name=error prone isinstance',
    """--error-description=\
        This line has an isinstance call that directly refers to \
        int or float.  This is error-prone because you may also \
        have wanted to allow SymInt or SymFloat in your test.  \
        To suppress this lint, use an appropriate type alias defined \
        in torch._prims_common; use IntLike/FloatLike when you would accept \
        both regular and symbolic numbers, Dim for ints representing \
        dimensions, or IntWithoutSymInt/FloatWithoutSymFloat if you really \
        meant to exclude symbolic numbers.
    """,
    '--',
    '@{{PATHSFILE}}'
]

[[linter]]
code = 'PYBIND11_SPECIALIZATION'
include_patterns = [
    '**/*.cpp',
    '**/*.h',
]
exclude_patterns = [
    # The place for all orphan specializations
    'torch/csrc/utils/pybind.h',
    # These specializations are non-orphan
    'torch/csrc/distributed/c10d/init.cpp',
    'torch/csrc/jit/python/pybind.h',
    'fb/**',
    '**/fb/**',
    # These are safe to exclude as they do not have Python
    'c10/**/*',
]
command = [
    'python3',
    'tools/linter/adapters/grep_linter.py',
    '--pattern=PYBIND11_DECLARE_HOLDER_TYPE',
    '--linter-name=PYBIND11_SPECIALIZATION',
    '--error-name=pybind11 specialization in non-standard location',
    """--error-description=\
        This pybind11 specialization (PYBIND11_DECLARE_HOLDER_TYPE) should \
        be placed in torch/csrc/utils/pybind.h so that it is guaranteed to be \
        included at any site that may potentially make use of it via py::cast. \
        If your specialization is in the same header file as the definition \
        of the holder type, you can ignore this lint by adding your header to \
        the exclude_patterns for this lint in .lintrunner.toml.  For more \
        information see https://github.com/pybind/pybind11/issues/4099 \
    """,
    '--',
    '@{{PATHSFILE}}'
]

[[linter]]
code = 'PYPIDEP'
include_patterns = ['.github/**']
exclude_patterns = [
    '**/*.rst',
    '**/*.py',
    '**/*.md',
    '**/*.diff',
    '**/fb/**',
]
command = [
    'python3',
    'tools/linter/adapters/grep_linter.py',
    """--pattern=\
    (pip|pip3|python -m pip|python3 -m pip|python3 -mpip|python -mpip) \
    install ([a-zA-Z0-9][A-Za-z0-9\\._\\-]+)([^/=<>~!]+)[A-Za-z0-9\\._\\-\\*\\+\\!]*$\
    """,
    '--linter-name=PYPIDEP',
    '--error-name=unpinned PyPI install',
    """--error-description=\
        This line has unpinned PyPi installs; \
        please pin them to a specific version: e.g. 'thepackage==1.2'\
    """,
    '--',
    '@{{PATHSFILE}}'
]

[[linter]]
code = 'EXEC'
include_patterns = ['**']
exclude_patterns = [
    'third_party/**',
    'torch/bin/**',
    '**/*.so',
    '**/*.py',
    '**/*.sh',
    '**/*.bash',
    '**/git-pre-commit',
    '**/git-clang-format',
    '**/gradlew',
    'fb/**',
    '**/fb/**',
]
command = [
    'python3',
    'tools/linter/adapters/exec_linter.py',
    '--',
    '@{{PATHSFILE}}',
]

[[linter]]
code = 'CUBINCLUDE'
include_patterns = ['aten/**']
exclude_patterns = [
    'aten/src/ATen/cuda/cub*.cuh',
    '**/fb/**',
]
command = [
    'python3',
    'tools/linter/adapters/grep_linter.py',
    '--pattern=#include <cub/',
    '--linter-name=CUBINCLUDE',
    '--error-name=direct cub include',
    """--error-description=\
        This line has a direct cub include; please include \
        ATen/cuda/cub.cuh instead and wrap your cub calls in \
        at::native namespace if necessary.
    """,
    '--',
    '@{{PATHSFILE}}'
]

[[linter]]
code = 'RAWCUDA'
include_patterns = [
    'aten/**',
    'c10/**',
]
exclude_patterns = [
    'aten/src/ATen/test/**',
    'c10/cuda/CUDAFunctions.h',
    'c10/cuda/CUDACachingAllocator.cpp',
    '**/fb/**',
]
command = [
    'python3',
    'tools/linter/adapters/grep_linter.py',
    '--pattern=cudaStreamSynchronize',
    '--linter-name=RAWCUDA',
    '--error-name=raw CUDA API usage',
    """--error-description=\
        This line calls raw CUDA APIs directly; please use at::cuda wrappers instead.
    """,
    '--',
    '@{{PATHSFILE}}'
]

[[linter]]
code = 'RAWCUDADEVICE'
include_patterns = [
    'aten/**',
    'c10/**',
    'torch/csrc/**',
    'torch/nativert/**',
]
exclude_patterns = [
    'aten/src/ATen/cuda/CUDAContext.cpp',
    'aten/src/ATen/cuda/CUDAGeneratorImpl.cpp',
    'aten/src/ATen/test/**',
    'c10/core/impl/InlineDeviceGuard.h',
    'c10/cuda/CUDAFunctions.cpp',
    'c10/cuda/CUDAGuard.h',
    'c10/cuda/impl/CUDATest.cpp',
    'torch/csrc/cuda/nccl.cpp',
    '**/fb/**',
]
command = [
    'python3',
    'tools/linter/adapters/grep_linter.py',
    '--pattern=cudaSetDevice(',
    '--pattern=cudaGetDevice(',
    '--linter-name=RAWCUDADEVICE',
    '--error-name=raw CUDA API usage',
    """--error-description=\
        This line calls raw CUDA APIs directly; please use c10::cuda wrappers instead.
    """,
    '--',
    '@{{PATHSFILE}}'
]

[[linter]]
code = 'ROOT_LOGGING'
include_patterns = [
    '**/*.py',
]
# These are not library code, but scripts in their own right, and so
# therefore are permitted to use logging
exclude_patterns = [
    'tools/**',
    'test/**',
    'benchmarks/**',
    'torch/distributed/run.py',
    'functorch/benchmarks/**',
    # Grandfathered in
    'caffe2/**',
    'fb/**',
    '**/fb/**',
]
command = [
    'python3',
    'tools/linter/adapters/grep_linter.py',
    '--pattern=logging\.(debug|info|warn|warning|error|critical|log|exception)\(',
    '--replace-pattern=s/logging\.(debug|info|warn|warning|error|critical|log|exception)\(/log.\1(/',
    '--linter-name=ROOT_LOGGING',
    '--error-name=use of root logger',
    """--error-description=\
        Do not use root logger (logging.info, etc) directly; instead \
        define 'log = logging.getLogger(__name__)' and call, e.g., log.info().
    """,
    '--',
    '@{{PATHSFILE}}'
]

[[linter]]
code = 'DEPLOY_DETECTION'
include_patterns = [
    '**/*.py',
]
command = [
    'python3',
    'tools/linter/adapters/grep_linter.py',
    '--pattern=sys\.executable == .torch_deploy.',
    '--replace-pattern=s/sys\.executable == .torch_deploy./torch._running_with_deploy\(\)/',
    '--linter-name=DEPLOY_DETECTION',
    '--error-name=properly detect deploy runner',
    """--error-description=\
        Do not use sys.executable to detect if running within deploy/multipy, use torch._running_with_deploy().
    """,
    '--',
    '@{{PATHSFILE}}'
]

[[linter]]
code = 'CMAKE'
include_patterns = [
    "**/*.cmake",
    "**/*.cmake.in",
    "**/CMakeLists.txt",
]
exclude_patterns = [
    'cmake/Modules/**',
    'cmake/Modules_CUDA_fix/**',
    'cmake/Caffe2Config.cmake.in',
    'aten/src/ATen/ATenConfig.cmake.in',
    'cmake/TorchConfig.cmake.in',
    'cmake/TorchConfigVersion.cmake.in',
    'cmake/cmake_uninstall.cmake.i',
    'fb/**',
    '**/fb/**',
]
command = [
    'python3',
    'tools/linter/adapters/cmake_linter.py',
    '--config=.cmakelintrc',
    '--',
    '@{{PATHSFILE}}',
]
init_command = [
    'python3',
    'tools/linter/adapters/pip_init.py',
    '--dry-run={{DRYRUN}}',
    'cmakelint==1.4.1',
]

[[linter]]
code = 'SHELLCHECK'
include_patterns = [
    '.ci/pytorch/**/*.sh'
]
exclude_patterns = [
    '**/fb/**',
]
command = [
    'python3',
    'tools/linter/adapters/shellcheck_linter.py',
    '--',
    '@{{PATHSFILE}}',
]
init_command = [
    'python3',
    'tools/linter/adapters/pip_init.py',
    '--dry-run={{DRYRUN}}',
    'shellcheck-py==0.7.2.1',
]

[[linter]]
code = 'ACTIONLINT'
include_patterns = [
    '.github/workflows/*.yml',
    '.github/workflows/*.yaml',
    # actionlint does not support composite actions yet
    # '.github/actions/**/*.yml',
    # '.github/actions/**/*.yaml',
]
exclude_patterns = [
    '**/fb/**',
]
command = [
    'python3',
    'tools/linter/adapters/actionlint_linter.py',
    '--binary=.lintbin/actionlint',
    '--',
    '@{{PATHSFILE}}',
]
init_command = [
    'python3',
    'tools/linter/adapters/s3_init.py',
    '--config-json=tools/linter/adapters/s3_init_config.json',
    '--linter=actionlint',
    '--dry-run={{DRYRUN}}',
    '--output-dir=.lintbin',
    '--output-name=actionlint',
]

[[linter]]
code = 'TESTOWNERS'
include_patterns = [
    'test/**/test_*.py',
    'test/**/*_test.py',
]
exclude_patterns = [
    'test/run_test.py',
    '**/fb/**',
]
command = [
    'python3',
    'tools/linter/adapters/testowners_linter.py',
    '--',
    '@{{PATHSFILE}}',
]

[[linter]]
code = 'TEST_HAS_MAIN'
include_patterns = [
    'test/**/test_*.py',
]
exclude_patterns = [
    'test/run_test.py',
    '**/fb/**',
    'test/dynamo/cpython/3.13/**',
    'test/quantization/**',  # should be run through test/test_quantization.py
    'test/jit/**',  # should be run through test/test_jit.py
    'test/ao/sparsity/**',  # should be run through test/test_ao_sparsity.py
    'test/fx/**',  # should be run through test/test_fx.py
    'test/bottleneck_test/**',  # excluded by test/run_test.py
    'test/package/**',  # excluded by test/run_test.py
    'test/distributed/argparse_util_test.py',
    'test/distributed/bin/test_script.py',
    'test/distributed/elastic/agent/server/test/local_elastic_agent_test.py',
    'test/distributed/elastic/multiprocessing/bin/test_script.py',
    'test/distributed/elastic/multiprocessing/bin/zombie_test.py',
    'test/distributed/elastic/multiprocessing/errors/api_test.py',
    'test/distributed/elastic/multiprocessing/errors/error_handler_test.py',
    'test/distributed/elastic/multiprocessing/redirects_test.py',
    'test/distributed/elastic/multiprocessing/tail_log_test.py',
    'test/distributed/elastic/rendezvous/api_test.py',
    'test/distributed/elastic/rendezvous/c10d_rendezvous_backend_test.py',
    'test/distributed/elastic/rendezvous/dynamic_rendezvous_test.py',
    'test/distributed/elastic/rendezvous/etcd_rendezvous_backend_test.py',
    'test/distributed/elastic/rendezvous/etcd_rendezvous_test.py',
    'test/distributed/elastic/rendezvous/etcd_server_test.py',
    'test/distributed/elastic/rendezvous/rendezvous_backend_test.py',
    'test/distributed/elastic/rendezvous/static_rendezvous_test.py',
    'test/distributed/elastic/rendezvous/utils_test.py',
    'test/distributed/elastic/timer/api_test.py',
    'test/distributed/elastic/utils/data/cycling_iterator_test.py',
    'test/distributed/launcher/api_test.py',
    'test/distributed/launcher/bin/test_script.py',
    'test/distributed/launcher/bin/test_script_init_method.py',
    'test/distributed/launcher/bin/test_script_is_torchelastic_launched.py',
    'test/distributed/launcher/bin/test_script_local_rank.py',
    'test/distributed/launcher/launch_test.py',
    'test/distributed/launcher/run_test.py',
    'test/distributed/optim/test_apply_optimizer_in_backward.py',
    'test/distributed/optim/test_named_optimizer.py',
    'test/distributed/test_c10d_spawn.py',
    'test/distributed/test_collective_utils.py',
    'test/distributions/test_distributions.py',
    'test/inductor/test_aot_inductor_utils.py',
    'test/lazy/test_bindings.py',
    'test/lazy/test_extract_compiled_graph.py',
    'test/lazy/test_meta_kernel.py',
    'test/nn/test_init.py',
    'test/onnx/model_defs/op_test.py',
    'test/onnx/test_models_quantized_onnxruntime.py',
    'test/onnx/test_onnxscript_no_runtime.py',
    'test/onnx_caffe2/test_caffe2_common.py',
    'test/optim/test_lrscheduler.py',
    'test/optim/test_optim.py',
    'test/optim/test_swa_utils.py',
    'test/run_test.py',
    'test/test_bundled_images.py',
    'test/test_cuda_expandable_segments.py',
    'test/test_hub.py',
]
command = [
    'python3',
    'tools/linter/adapters/test_has_main_linter.py',
    '--',
    '@{{PATHSFILE}}',
]

[[linter]]
code = 'CALL_ONCE'
include_patterns = [
    'c10/**',
    'aten/**',
    'torch/csrc/**',
    'torch/nativert/**',
]
exclude_patterns = [
    'c10/util/CallOnce.h',
    '**/fb/**',
]
command = [
    'python3',
    'tools/linter/adapters/grep_linter.py',
    '--pattern=std::call_once',
    '--linter-name=CALL_ONCE',
    '--error-name=invalid call_once',
    '--replace-pattern=s/std::call_once/c10::call_once/',
    """--error-description=\
        Use of std::call_once is forbidden and should be replaced with c10::call_once\
    """,
    '--',
    '@{{PATHSFILE}}'
]

[[linter]]
code = 'CONTEXT_DECORATOR'
include_patterns = [
    'torch/**',
]
command = [
    'python3',
    'tools/linter/adapters/grep_linter.py',
    '--pattern=@.*(dynamo_timed|preserve_rng_state|clear_frame|with_fresh_cache_if_config|use_lazy_graph_module|_disable_current_modes)',
    '--linter-name=CONTEXT_DECORATOR',
    '--error-name=avoid context decorator',
    """--error-description=\
        Do not use context manager as decorator as it breaks cProfile traces.  Use it as \
        a context manager instead\
    """,
    '--',
    '@{{PATHSFILE}}'
]

[[linter]]
code = 'ONCE_FLAG'
include_patterns = [
    'c10/**',
    'aten/**',
    'torch/csrc/**',
    'torch/nativert/**',
]
exclude_patterns = [
    '**/fb/**',
]
command = [
    'python3',
    'tools/linter/adapters/grep_linter.py',
    '--pattern=std::once_flag',
    '--linter-name=ONCE_FLAG',
    '--error-name=invalid once_flag',
    '--replace-pattern=s/std::once_flag/c10::once_flag/',
    """--error-description=\
        Use of std::once_flag is forbidden and should be replaced with c10::once_flag\
    """,
    '--',
    '@{{PATHSFILE}}'
]

[[linter]]
code = 'WORKFLOWSYNC'
include_patterns = [
    '.github/workflows/pull.yml',
    '.github/workflows/trunk.yml',
    '.github/workflows/periodic.yml',
    '.github/workflows/mac-mps.yml',
    '.github/workflows/slow.yml',
]
command = [
    'python3',
    'tools/linter/adapters/workflow_consistency_linter.py',
    '--',
    '@{{PATHSFILE}}'
]
init_command = [
    'python3',
    'tools/linter/adapters/pip_init.py',
    '--dry-run={{DRYRUN}}',
    'PyYAML==6.0.1',
]

[[linter]]
code = 'NO_WORKFLOWS_ON_FORK'
include_patterns = [
    '.github/**/*.yml',
    '.github/**/*.yaml',
]
exclude_patterns = [
    '**/fb/**',
]
command = [
    'python3',
    'tools/linter/adapters/no_workflows_on_fork.py',
    '--',
    '@{{PATHSFILE}}',
]
init_command = [
    'python3',
    'tools/linter/adapters/pip_init.py',
    '--dry-run={{DRYRUN}}',
    'PyYAML==6.0.1',
]

[[linter]]
code = 'CODESPELL'
command = [
    'python3',
    'tools/linter/adapters/codespell_linter.py',
    '--',
    '@{{PATHSFILE}}'
]
include_patterns = [
    '**',
]
exclude_patterns = [
    # We don't care too much about files in this directory, don't enforce
    # spelling on them
    'caffe2/**',
    'fb/**',
    '**/fb/**',
    'third_party/**',
    'test/dynamo/cpython/**',
    'torch/_vendor/**',
    'torch/_inductor/fx_passes/serialized_patterns/**',
    'torch/_inductor/autoheuristic/artifacts/**',
    # These files are all grandfathered in, feel free to remove from this list
    # as necessary
    'aten/**',
<<<<<<< HEAD
=======
    'c10/**',
    'cmake/**',
    'docs/**',
    'functorch/**',
    'scripts/**',
>>>>>>> d083841c
    'test/**',
    'tools/**',
    'torch/**',
    'torchgen/**',
]
init_command = [
    'python3',
    'tools/linter/adapters/pip_init.py',
    '--dry-run={{DRYRUN}}',
    'codespell[toml]==2.4.1',
]
is_formatter = true

# usort + ruff-format
[[linter]]
code = 'PYFMT'
include_patterns = [
    '**/*.py',
    '**/*.pyi',
]
command = [
    'python3',
    'tools/linter/adapters/pyfmt_linter.py',
    '--',
    '@{{PATHSFILE}}'
]
exclude_patterns = [
    'tools/gen_vulkan_spv.py',
    # We don't care too much about files in this directory, don't enforce
    # formatting on them
    'caffe2/**/*.py',
    'caffe2/**/*.pyi',
    'fb/**',
    '**/fb/**',
    'test/dynamo/cpython/**',
    'third_party/**/*.py',
    'third_party/**/*.pyi',
    'torch/_vendor/**',
    'torch/_inductor/fx_passes/serialized_patterns/**',
    'torch/_inductor/autoheuristic/artifacts/**',
    # These files are all grandfathered in, feel free to remove from this list
    # as necessary
    'test/quantization/__init__.py',
    'test/quantization/core/__init__.py',
    'test/quantization/core/experimental/apot_fx_graph_mode_ptq.py',
    'test/quantization/core/experimental/apot_fx_graph_mode_qat.py',
    'test/quantization/core/experimental/quantization_util.py',
    'test/quantization/core/experimental/test_bits.py',
    'test/quantization/core/experimental/test_fake_quantize.py',
    'test/quantization/core/experimental/test_linear.py',
    'test/quantization/core/experimental/test_nonuniform_observer.py',
    'test/quantization/core/experimental/test_quantized_tensor.py',
    'test/quantization/core/experimental/test_quantizer.py',
    'test/quantization/core/test_backend_config.py',
    'test/quantization/core/test_docs.py',
    'test/quantization/core/test_quantized_functional.py',
    'test/quantization/core/test_quantized_module.py',
    'test/quantization/core/test_quantized_op.py',
    'test/quantization/core/test_quantized_tensor.py',
    'test/quantization/core/test_top_level_apis.py',
    'test/quantization/core/test_utils.py',
    'test/quantization/core/test_workflow_module.py',
    'test/quantization/core/test_workflow_ops.py',
    'test/quantization/fx/__init__.py',
    'test/quantization/fx/test_equalize_fx.py',
    'test/quantization/fx/test_model_report_fx.py',
    'test/quantization/fx/test_numeric_suite_fx.py',
    'test/quantization/fx/test_quantize_fx.py',
    'test/quantization/fx/test_subgraph_rewriter.py',
    'test/test_function_schema.py',
    'test/test_functional_autograd_benchmark.py',
    'test/test_functional_optim.py',
    'test/test_functionalization_of_rng_ops.py',
    'test/test_datapipe.py',
    'test/test_futures.py',
    'test/test_fx.py',
    'test/test_fx_experimental.py',
    'test/test_fx_passes.py',
    'test/test_fx_reinplace_pass.py',
    'test/test_import_stats.py',
    'test/test_itt.py',
    'test/test_jit.py',
    'test/test_jit_autocast.py',
    'test/test_jit_cuda_fuser.py',
    'test/test_jit_disabled.py',
    'test/test_jit_fuser.py',
    'test/test_jit_fuser_legacy.py',
    'test/test_jit_legacy.py',
    'test/test_jit_llga_fuser.py',
    'test/test_jit_profiling.py',
    'test/test_jit_simple.py',
    'test/test_jit_string.py',
    'test/test_jiterator.py',
    'test/test_kernel_launch_checks.py',
    'test/test_linalg.py',
    'test/test_masked.py',
    'test/test_maskedtensor.py',
    'test/test_matmul_cuda.py',
    'test/test_meta.py',
    'test/test_metal.py',
    'test/test_mkl_verbose.py',
    'test/test_mkldnn.py',
    'test/test_mkldnn_fusion.py',
    'test/test_mkldnn_verbose.py',
    'test/test_mobile_optimizer.py',
    'test/test_model_dump.py',
    'test/test_modules.py',
    'test/test_monitor.py',
    'test/test_mps.py',
    'test/test_multiprocessing_spawn.py',
    'test/test_namedtensor.py',
    'test/test_namedtuple_return_api.py',
    'test/test_native_functions.py',
    'test/test_native_mha.py',
    'test/test_nn.py',
    'test/test_out_dtype_op.py',
    'test/test_overrides.py',
    'test/test_prims.py',
    'test/test_proxy_tensor.py',
    'test/test_pruning_op.py',
    'test/test_quantization.py',
    'test/test_reductions.py',
    'test/test_scatter_gather_ops.py',
    'test/test_schema_check.py',
    'test/test_segment_reductions.py',
    'test/test_serialization.py',
    'test/test_set_default_mobile_cpu_allocator.py',
    'test/test_sparse.py',
    'test/test_sparse_csr.py',
    'test/test_sparse_semi_structured.py',
    'test/test_spectral_ops.py',
    'test/test_stateless.py',
    'test/test_static_runtime.py',
    'test/test_subclass.py',
    'test/test_sympy_utils.py',
    'test/test_tensor_creation_ops.py',
    'test/test_tensorboard.py',
    'test/test_tensorexpr.py',
    'test/test_tensorexpr_pybind.py',
    'test/test_testing.py',
    'test/test_torch.py',
    'test/test_transformers.py',
    'test/test_type_promotion.py',
    'test/test_unary_ufuncs.py',
    'test/test_vulkan.py',
    'torch/_awaits/__init__.py',
    'torch/_export/__init__.py',
    'torch/_export/constraints.py',
    'torch/_export/db/__init__.py',
    'torch/_export/db/case.py',
    'torch/_export/db/examples/__init__.py',
    'torch/_export/db/examples/assume_constant_result.py',
    'torch/_export/db/examples/autograd_function.py',
    'torch/_export/db/examples/class_method.py',
    'torch/_export/db/examples/cond_branch_class_method.py',
    'torch/_export/db/examples/cond_branch_nested_function.py',
    'torch/_export/db/examples/cond_branch_nonlocal_variables.py',
    'torch/_export/db/examples/cond_closed_over_variable.py',
    'torch/_export/db/examples/cond_operands.py',
    'torch/_export/db/examples/cond_predicate.py',
    'torch/_export/db/examples/decorator.py',
    'torch/_export/db/examples/dictionary.py',
    'torch/_export/db/examples/dynamic_shape_assert.py',
    'torch/_export/db/examples/dynamic_shape_constructor.py',
    'torch/_export/db/examples/dynamic_shape_if_guard.py',
    'torch/_export/db/examples/dynamic_shape_map.py',
    'torch/_export/db/examples/dynamic_shape_round.py',
    'torch/_export/db/examples/dynamic_shape_slicing.py',
    'torch/_export/db/examples/dynamic_shape_view.py',
    'torch/_export/db/examples/fn_with_kwargs.py',
    'torch/_export/db/examples/list_contains.py',
    'torch/_export/db/examples/list_unpack.py',
    'torch/_export/db/examples/nested_function.py',
    'torch/_export/db/examples/null_context_manager.py',
    'torch/_export/db/examples/pytree_flatten.py',
    'torch/_export/db/examples/scalar_output.py',
    'torch/_export/db/examples/specialized_attribute.py',
    'torch/_export/db/examples/static_for_loop.py',
    'torch/_export/db/examples/static_if.py',
    'torch/_export/db/examples/tensor_setattr.py',
    'torch/_export/db/examples/type_reflection_method.py',
    'torch/_export/db/gen_example.py',
    'torch/_export/db/logging.py',
    'torch/testing/_internal/__init__.py',
    'torch/testing/_internal/autocast_test_lists.py',
    'torch/testing/_internal/autograd_function_db.py',
    'torch/testing/_internal/check_kernel_launches.py',
    'torch/testing/_internal/codegen/__init__.py',
    'torch/testing/_internal/codegen/random_topo_test.py',
    'torch/testing/_internal/common_cuda.py',
    'torch/testing/_internal/common_jit.py',
    'torch/testing/_internal/common_methods_invocations.py',
    'torch/testing/_internal/common_modules.py',
    'torch/testing/_internal/common_nn.py',
    'torch/testing/_internal/common_pruning.py',
    'torch/testing/_internal/common_quantization.py',
    'torch/testing/_internal/common_quantized.py',
    'torch/testing/_internal/common_subclass.py',
    'torch/testing/_internal/common_utils.py',
    'torch/testing/_internal/composite_compliance.py',
    'torch/testing/_internal/hop_db.py',
    'torch/testing/_internal/custom_op_db.py',
    'torch/testing/_internal/data/__init__.py',
    'torch/testing/_internal/data/network1.py',
    'torch/testing/_internal/data/network2.py',
    'torch/testing/_internal/dist_utils.py',
    'torch/testing/_internal/generated/__init__.py',
    'torch/testing/_internal/hypothesis_utils.py',
    'torch/testing/_internal/inductor_utils.py',
    'torch/testing/_internal/jit_metaprogramming_utils.py',
    'torch/testing/_internal/jit_utils.py',
    'torch/testing/_internal/logging_tensor.py',
    'torch/testing/_internal/logging_utils.py',
    'torch/testing/_internal/optests/__init__.py',
    'torch/testing/_internal/optests/aot_autograd.py',
    'torch/testing/_internal/optests/compile_check.py',
    'torch/testing/_internal/optests/fake_tensor.py',
    'torch/testing/_internal/optests/make_fx.py',
    'torch/testing/_internal/quantization_torch_package_models.py',
    'torch/testing/_internal/test_module/__init__.py',
    'torch/testing/_internal/test_module/future_div.py',
    'torch/testing/_internal/test_module/no_future_div.py',
    'torch/utils/benchmark/__init__.py',
    'torch/utils/benchmark/examples/__init__.py',
    'torch/utils/benchmark/examples/compare.py',
    'torch/utils/benchmark/examples/fuzzer.py',
    'torch/utils/benchmark/examples/op_benchmark.py',
    'torch/utils/benchmark/examples/simple_timeit.py',
    'torch/utils/benchmark/examples/sparse/compare.py',
    'torch/utils/benchmark/examples/sparse/fuzzer.py',
    'torch/utils/benchmark/examples/sparse/op_benchmark.py',
    'torch/utils/benchmark/examples/spectral_ops_fuzz_test.py',
    'torch/utils/benchmark/op_fuzzers/__init__.py',
    'torch/utils/benchmark/op_fuzzers/binary.py',
    'torch/utils/benchmark/op_fuzzers/sparse_binary.py',
    'torch/utils/benchmark/op_fuzzers/sparse_unary.py',
    'torch/utils/benchmark/op_fuzzers/spectral.py',
    'torch/utils/benchmark/op_fuzzers/unary.py',
    'torch/utils/benchmark/utils/__init__.py',
    'torch/utils/benchmark/utils/_stubs.py',
    'torch/utils/benchmark/utils/common.py',
    'torch/utils/benchmark/utils/compare.py',
    'torch/utils/benchmark/utils/compile.py',
    'torch/utils/benchmark/utils/cpp_jit.py',
    'torch/utils/benchmark/utils/fuzzer.py',
    'torch/utils/benchmark/utils/sparse_fuzzer.py',
    'torch/utils/benchmark/utils/timer.py',
    'torch/utils/benchmark/utils/valgrind_wrapper/__init__.py',
    'torch/utils/benchmark/utils/valgrind_wrapper/timer_interface.py',
    'torch/utils/bottleneck/__init__.py',
    'torch/utils/bottleneck/__main__.py',
    'torch/utils/bundled_inputs.py',
    'torch/utils/checkpoint.py',
    'torch/utils/collect_env.py',
    'torch/utils/cpp_backtrace.py',
    'torch/utils/cpp_extension.py',
    'torch/utils/dlpack.py',
    'torch/utils/file_baton.py',
    'torch/utils/flop_counter.py',
    'torch/utils/hipify/__init__.py',
    'torch/utils/hipify/constants.py',
    'torch/utils/hipify/cuda_to_hip_mappings.py',
    'torch/utils/hipify/hipify_python.py',
    'torch/utils/hipify/version.py',
    'torch/utils/hooks.py',
    'torch/utils/jit/__init__.py',
    'torch/utils/jit/log_extract.py',
    'torch/utils/mkldnn.py',
    'torch/utils/mobile_optimizer.py',
    'torch/utils/model_dump/__init__.py',
    'torch/utils/model_dump/__main__.py',
    'torch/utils/model_zoo.py',
    'torch/utils/show_pickle.py',
    'torch/utils/tensorboard/__init__.py',
    'torch/utils/tensorboard/_caffe2_graph.py',
    'torch/utils/tensorboard/_convert_np.py',
    'torch/utils/tensorboard/_embedding.py',
    'torch/utils/tensorboard/_onnx_graph.py',
    'torch/utils/tensorboard/_proto_graph.py',
    'torch/utils/tensorboard/_pytorch_graph.py',
    'torch/utils/tensorboard/_utils.py',
    'torch/utils/tensorboard/summary.py',
    'torch/utils/tensorboard/writer.py',
    'torch/utils/throughput_benchmark.py',
    'torch/utils/viz/__init__.py',
    'torch/utils/viz/_cycles.py',
]
init_command = [
    'python3',
    'tools/linter/adapters/pip_init.py',
    '--dry-run={{DRYRUN}}',
    '--no-black-binary',
    'black==23.12.1',
    'usort==1.0.8.post1',
    'isort==6.0.1',
    'ruff==0.11.13',  # sync with RUFF
]
is_formatter = true

[[linter]]
code = 'COPYRIGHT'
include_patterns = ['**']
exclude_patterns = [
    '.lintrunner.toml',
    'fb/**',
    '**/fb/**',
]
command = [
    'python3',
    'tools/linter/adapters/grep_linter.py',
    '--pattern=Confidential and proprietary',
    '--linter-name=COPYRIGHT',
    '--error-name=Confidential Code',
    """--error-description=\
        Proprietary and confidential source code\
        should not be contributed to PyTorch codebase\
    """,
    '--',
    '@{{PATHSFILE}}'
]

[[linter]]
code = 'BAZEL_LINTER'
include_patterns = ['WORKSPACE']
command = [
    'python3',
    'tools/linter/adapters/bazel_linter.py',
    '--binary=.lintbin/bazel',
    '--',
    '@{{PATHSFILE}}'
]
init_command = [
    'python3',
    'tools/linter/adapters/s3_init.py',
    '--config-json=tools/linter/adapters/s3_init_config.json',
    '--linter=bazel',
    '--dry-run={{DRYRUN}}',
    '--output-dir=.lintbin',
    '--output-name=bazel',
]
is_formatter = true

[[linter]]
code = 'LINTRUNNER_VERSION'
include_patterns = ['**']
exclude_patterns = [
    'fb/**',
    '**/fb/**',
]
command = [
    'python3',
    'tools/linter/adapters/lintrunner_version_linter.py'
]

[[linter]]
code = 'RUFF'
include_patterns = [
    '**/*.py',
    '**/*.pyi',
    '**/*.ipynb',
    'pyproject.toml',
]
exclude_patterns = [
    'caffe2/**',
    'functorch/docs/**',
    'functorch/notebooks/**',
    'torch/_inductor/fx_passes/serialized_patterns/**',
    'torch/_inductor/autoheuristic/artifacts/**',
    'test/dynamo/cpython/**',
    'scripts/**',
    'third_party/**',
    'fb/**',
    '**/fb/**',
]
command = [
    'python3',
    'tools/linter/adapters/ruff_linter.py',
    '--config=pyproject.toml',
    '--show-disable',
    '--',
    '@{{PATHSFILE}}'
]
init_command = [
    'python3',
    'tools/linter/adapters/pip_init.py',
    '--dry-run={{DRYRUN}}',
    'ruff==0.11.13',  # sync with PYFMT
]
is_formatter = true

# This linter prevents merge conflicts in csv files in pytorch by enforcing
# three lines of whitespace between entries such that unless people are modifying
# the same line, merge conflicts should not arise in git or hg
[[linter]]
code = 'MERGE_CONFLICTLESS_CSV'
include_patterns = ['benchmarks/dynamo/ci_expected_accuracy/*.csv']
command = [
    'python3',
    'tools/linter/adapters/no_merge_conflict_csv_linter.py',
    '--',
    '@{{PATHSFILE}}'
]
is_formatter = true


[[linter]]
code = 'META_NO_CREATE_UNBACKED'
include_patterns = [
  "torch/_meta_registrations.py"
]
command = [
    'python3',
    'tools/linter/adapters/grep_linter.py',
    '--pattern=create_unbacked',
    '--linter-name=META_NO_CREATE_UNBACKED',
    '--error-name=no create_unbacked in meta registrations',
    """--error-description=\
        Data-dependent operators should have their meta \
        registration in torch/_subclasses/fake_impls.py, \
        not torch/_meta_registrations.py
    """,
    '--',
    '@{{PATHSFILE}}'
]

[[linter]]
code = 'ATEN_CPU_GPU_AGNOSTIC'
include_patterns = [
    # aten source
    "aten/src/ATen/*.cpp",
    "aten/src/ATen/cpu/*.cpp",
    "aten/src/ATen/functorch/**/*.cpp",
    "aten/src/ATen/nnapi/*.cpp",
    "aten/src/ATen/quantized/*.cpp",
    "aten/src/ATen/vulkan/*.cpp",
    "aten/src/ATen/metal/*.cpp",
    "aten/src/ATen/detail/CPUGuardImpl.cpp",
    "aten/src/ATen/detail/MetaGuardImpl.cpp",
    # aten native source
    "aten/src/ATen/native/cpu/*.cpp",
    "aten/src/ATen/native/ao_sparse/cpu/kernels/*.cpp",
    "aten/src/ATen/native/ao_sparse/quantized/cpu/kernels/*.cpp",
    "aten/src/ATen/native/quantized/cpu/kernels/*.cpp",
    "aten/src/ATen/native/*.cpp",
    "aten/src/ATen/native/cpu/**/*.cpp",
    "aten/src/ATen/native/ao_sparse/*.cpp",
    "aten/src/ATen/native/ao_sparse/**/*.cpp",
    "aten/src/ATen/native/ao_sparse/quantized/*.cpp",
    "aten/src/ATen/native/ao_sparse/quantized/**/*.cpp",
    "aten/src/ATen/native/nested/*.cpp",
    "aten/src/ATen/native/quantized/*.cpp",
    "aten/src/ATen/native/quantized/**/*.cpp",
    "aten/src/ATen/native/sparse/*.cpp",
    "aten/src/ATen/native/transformers/*.cpp",
    "aten/src/ATen/native/utils/*.cpp",
    "aten/src/ATen/native/xnnpack/*.cpp",
    "aten/src/ATen/native/metal/MetalPrepackOpRegister.cpp",
    # aten headers
    "aten/src/ATen/*.h",
    "aten/src/ATen/functorch/**/*.h",
    "aten/src/ATen/ops/*.h",
    "aten/src/ATen/cpu/**/*.h",
    "aten/src/ATen/nnapi/*.h",
    "aten/src/ATen/quantized/*.h",
    "aten/src/ATen/vulkan/*.h",
    "aten/src/ATen/metal/*.h",
    "aten/src/ATen/mps/*.h",
    # aten native headers
    "aten/src/ATen/native/*.h",
    "aten/src/ATen/native/cpu/**/*.h",
    "aten/src/ATen/native/nested/*.h",
    "aten/src/ATen/native/sparse/*.h",
    "aten/src/ATen/native/ao_sparse/*.h",
    "aten/src/ATen/native/ao_sparse/cpu/*.h",
    "aten/src/ATen/native/ao_sparse/quantized/*.h",
    "aten/src/ATen/native/ao_sparse/quantized/cpu/*.h",
    "aten/src/ATen/native/quantized/*.h",
    "aten/src/ATen/native/quantized/cpu/*.h",
    "aten/src/ATen/native/transformers/*.h",
    "aten/src/ATen/native/quantized/cpu/qnnpack/include/*.h",
    "aten/src/ATen/native/utils/*.h",
    "aten/src/ATen/native/vulkan/ops/*.h",
    "aten/src/ATen/native/xnnpack/*.h",
    "aten/src/ATen/native/metal/MetalPrepackOpContext.h",
    "aten/src/ATen/native/mps/Copy.h",
    "aten/src/ATen/native/mkldnn/**/*.h",
]
exclude_patterns = [
    "aten/src/ATen/Context.h",
    "aten/src/ATen/Context.cpp",
    "aten/src/ATen/DLConvertor.cpp",
    "aten/src/ATen/core/Array.h",
    "aten/src/ATen/native/quantized/ConvUtils.h",
    "aten/src/ATen/native/sparse/SparseBlasImpl.cpp",  # triton implementation
    "aten/src/ATen/native/transformers/attention.cpp",
    "aten/src/ATen/native/**/cudnn/**",  # cudnn is cuda specific
]
command = [
    'python3',
    'tools/linter/adapters/grep_linter.py',
    '--pattern=(^#if.*USE_ROCM.*)|(^#if.*USE_CUDA.*)',
    '--linter-name=ATEN_CPU',
    '--error-name=aten-cpu should be gpu agnostic',
    """--error-description=\
        We strongly discourage the compile-time divergence \
        on ATen-CPU code for different GPU code. This \
        disallows sharing the same aten-cpu shared object \
        between different GPU backends \
    """,
    '--',
    '@{{PATHSFILE}}'
]
is_formatter = true

# `set_linter` detects occurrences of built-in `set` in areas of Python code like
# _inductor where the instability of iteration in `set` has proven a problem.

[[linter]]
code = 'SET_LINTER'
command = [
    'python3',
    'tools/linter/adapters/set_linter.py',
    '--lintrunner',
    '--',
    '@{{PATHSFILE}}'
]
include_patterns = [
    "torch/_inductor/**/*.py",
    "torch/_functorch/partitioners.py",
]
is_formatter = true

# `docstring_linter` reports on long Python classes, methods, and functions
# whose definitions have very small docstrings or none at all.
#
[[linter]]
code = 'DOCSTRING_LINTER'
command = [
    'python3',
    'tools/linter/adapters/docstring_linter.py',
    '--lintrunner',
    '--',
    '@{{PATHSFILE}}'
]
include_patterns = [
   'torch/_inductor/**/*.py'
]
is_formatter = false

# `import_linter` reports on importing disallowed third party libraries.
[[linter]]
code = 'IMPORT_LINTER'
command = [
    'python3',
    'tools/linter/adapters/import_linter.py',
    '--',
    '@{{PATHSFILE}}'
]
include_patterns = [
   'torch/_dynamo/**',
]
is_formatter = false

[[linter]]
code = 'TEST_DEVICE_BIAS'
command = [
    'python3',
    'tools/linter/adapters/test_device_bias_linter.py',
    '--',
    '@{{PATHSFILE}}',
]
include_patterns = [
    'test/**/test_*.py',
]

# 'header_only_linter' reports on properly testing header-only APIs.
[[linter]]
code = 'HEADER_ONLY_LINTER'
command = [
    'python3',
    'tools/linter/adapters/header_only_linter.py',
]
include_patterns = [
    'torch/header_only_apis.txt',
]
is_formatter = false<|MERGE_RESOLUTION|>--- conflicted
+++ resolved
@@ -1159,14 +1159,10 @@
     # These files are all grandfathered in, feel free to remove from this list
     # as necessary
     'aten/**',
-<<<<<<< HEAD
-=======
     'c10/**',
-    'cmake/**',
     'docs/**',
     'functorch/**',
     'scripts/**',
->>>>>>> d083841c
     'test/**',
     'tools/**',
     'torch/**',
