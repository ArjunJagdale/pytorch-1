--- conflicted
+++ resolved
@@ -54,8 +54,6 @@
   ldconfig
 }
 
-<<<<<<< HEAD
-=======
 function install_129 {
   CUDNN_VERSION=9.10.1.4
   echo "Installing CUDA 12.9.1 and cuDNN ${CUDNN_VERSION} and NCCL and cuSparseLt-0.7.1"
@@ -72,38 +70,6 @@
   ldconfig
 }
 
-function prune_118 {
-    echo "Pruning CUDA 11.8 and cuDNN"
-    #####################################################################################
-    # CUDA 11.8 prune static libs
-    #####################################################################################
-    export NVPRUNE="/usr/local/cuda-11.8/bin/nvprune"
-    export CUDA_LIB_DIR="/usr/local/cuda-11.8/lib64"
-
-    export GENCODE="-gencode arch=compute_35,code=sm_35 -gencode arch=compute_50,code=sm_50 -gencode arch=compute_60,code=sm_60 -gencode arch=compute_70,code=sm_70 -gencode arch=compute_75,code=sm_75 -gencode arch=compute_80,code=sm_80 -gencode arch=compute_86,code=sm_86 -gencode arch=compute_90,code=sm_90"
-    export GENCODE_CUDNN="-gencode arch=compute_35,code=sm_35 -gencode arch=compute_37,code=sm_37 -gencode arch=compute_50,code=sm_50 -gencode arch=compute_60,code=sm_60 -gencode arch=compute_61,code=sm_61 -gencode arch=compute_70,code=sm_70 -gencode arch=compute_75,code=sm_75 -gencode arch=compute_80,code=sm_80 -gencode arch=compute_86,code=sm_86 -gencode arch=compute_90,code=sm_90"
-
-    if [[ -n "$OVERRIDE_GENCODE" ]]; then
-        export GENCODE=$OVERRIDE_GENCODE
-    fi
-
-    # all CUDA libs except CuDNN and CuBLAS (cudnn and cublas need arch 3.7 included)
-    ls $CUDA_LIB_DIR/ | grep "\.a" | grep -v "culibos" | grep -v "cudart" | grep -v "cudnn" | grep -v "cublas" | grep -v "metis"  \
-      | xargs -I {} bash -c \
-                "echo {} && $NVPRUNE $GENCODE $CUDA_LIB_DIR/{} -o $CUDA_LIB_DIR/{}"
-
-    # prune CuDNN and CuBLAS
-    $NVPRUNE $GENCODE_CUDNN $CUDA_LIB_DIR/libcublas_static.a -o $CUDA_LIB_DIR/libcublas_static.a
-    $NVPRUNE $GENCODE_CUDNN $CUDA_LIB_DIR/libcublasLt_static.a -o $CUDA_LIB_DIR/libcublasLt_static.a
-
-    #####################################################################################
-    # CUDA 11.8 prune visual tools
-    #####################################################################################
-    export CUDA_BASE="/usr/local/cuda-11.8/"
-    rm -rf $CUDA_BASE/libnvvp $CUDA_BASE/nsightee_plugins $CUDA_BASE/nsight-compute-2022.3.0 $CUDA_BASE/nsight-systems-2022.4.2/
-}
-
->>>>>>> 8153340d
 function prune_126 {
   echo "Pruning CUDA 12.6"
   #####################################################################################
