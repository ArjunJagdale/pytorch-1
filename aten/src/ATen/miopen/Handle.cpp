--- conflicted
+++ resolved
@@ -39,7 +39,7 @@
 
 miopenHandle_t getMiopenHandle() {
   c10::DeviceIndex device = 0;
-  AT_CUDA_CHECK(c10::hip::GetDevice(&device));
+  AT_CUDA_CHECK(at::cuda::GetDevice(&device));
 
   // Thread local PoolWindows are lazily-initialized
   // to avoid initialization issues that caused hangs on Windows.
@@ -51,11 +51,7 @@
       pool->newPoolWindow());
 
   auto handle = myPoolWindow->reserve(device);
-<<<<<<< HEAD
   MIOPEN_CHECK(miopenSetStream(handle, at::cuda::getCurrentCUDAStream()));
-=======
-  MIOPEN_CHECK(miopenSetStream(handle, c10::hip::getCurrentHIPStream()));
->>>>>>> 0f3db201
   return handle;
 }
 
